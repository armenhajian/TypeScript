/// <reference path="types.ts"/>
/// <reference path="core.ts"/>
/// <reference path="scanner.ts"/>
/// <reference path="parser.ts"/>
/// <reference path="binder.ts"/>
/// <reference path="emitter.ts"/>

module ts {

    var nextSymbolId = 1;
    var nextNodeId = 1;
    var nextMergeId = 1;

    export function getDeclarationOfKind(symbol: Symbol, kind: SyntaxKind): Declaration {
        var declarations = symbol.declarations;
        for (var i = 0; i < declarations.length; i++) {
            var declaration = declarations[i];
            if (declaration.kind === kind) {
                return declaration;
            }
        }

        return undefined;
    }

    export interface StringSymbolWriter extends SymbolWriter {
        string(): string;
    }

    // Pool writers to avoid needing to allocate them for every symbol we write.
    var stringWriters: StringSymbolWriter[] = [];
    export function getSingleLineStringWriter(): StringSymbolWriter {
        if (stringWriters.length == 0) {
            var str = "";

            var writeText: (text: string) => void = text => str += text;
            return {
                string: () => str,
                writeKeyword: writeText,
                writeOperator: writeText,
                writePunctuation: writeText,
                writeSpace: writeText,
                writeStringLiteral: writeText,
                writeParameter: writeText,
                writeSymbol: writeText,

                // Completely ignore indentation for string writers.  And map newlines to
                // a single space.
                writeLine: () => str += " ",
                increaseIndent: () => { },
                decreaseIndent: () => { },
                clear: () => str = "",
                trackSymbol: () => { }
            };
        }

        return stringWriters.pop();
    }

    /// fullTypeCheck denotes if this instance of the typechecker will be used to get semantic diagnostics.
    /// If fullTypeCheck === true,  then the typechecker should do every possible check to produce all errors
    /// If fullTypeCheck === false, the typechecker can take shortcuts and skip checks that only produce errors.
    /// NOTE: checks that somehow affect decisions being made during typechecking should be executed in both cases.
    export function createTypeChecker(program: Program, fullTypeCheck: boolean): TypeChecker {

        var Symbol = objectAllocator.getSymbolConstructor();
        var Type = objectAllocator.getTypeConstructor();
        var Signature = objectAllocator.getSignatureConstructor();

        var typeCount = 0;

        var emptyArray: any[] = [];
        var emptySymbols: SymbolTable = {};

        var compilerOptions = program.getCompilerOptions();

        var checker: TypeChecker = {
            getProgram: () => program,
            getDiagnostics: getDiagnostics,
            getGlobalDiagnostics: getGlobalDiagnostics,
            getNodeCount: () => sum(program.getSourceFiles(), "nodeCount"),
            getIdentifierCount: () => sum(program.getSourceFiles(), "identifierCount"),
            getSymbolCount: () => sum(program.getSourceFiles(), "symbolCount"),
            getTypeCount: () => typeCount,
            checkProgram: checkProgram,
            emitFiles: invokeEmitter,
            getParentOfSymbol: getParentOfSymbol,
            getTypeOfSymbol: getTypeOfSymbol,
            getDeclaredTypeOfSymbol: getDeclaredTypeOfSymbol,
            getPropertiesOfType: getPropertiesOfType,
            getPropertyOfType: getPropertyOfType,
            getSignaturesOfType: getSignaturesOfType,
            getIndexTypeOfType: getIndexTypeOfType,
            getReturnTypeOfSignature: getReturnTypeOfSignature,
            getSymbolsInScope: getSymbolsInScope,
            getSymbolInfo: getSymbolInfo,
            getTypeOfNode: getTypeOfNode,
            typeToString: typeToString,
            getSymbolDisplayBuilder: getSymbolDisplayBuilder,
            symbolToString: symbolToString,
            getAugmentedPropertiesOfType: getAugmentedPropertiesOfType,
            getRootSymbols: getRootSymbols,
            getContextualType: getContextualType,
            getFullyQualifiedName: getFullyQualifiedName,
            getResolvedSignature: getResolvedSignature,
            getEnumMemberValue: getEnumMemberValue,
            isValidPropertyAccess: isValidPropertyAccess,
            getSignatureFromDeclaration: getSignatureFromDeclaration,
            isImplementationOfOverload: isImplementationOfOverload,
            getAliasedSymbol: resolveImport,
            isUndefinedSymbol: symbol => symbol === undefinedSymbol,
            isArgumentsSymbol: symbol => symbol === argumentsSymbol,
            hasEarlyErrors: hasEarlyErrors
        };

        var undefinedSymbol = createSymbol(SymbolFlags.Property | SymbolFlags.Transient, "undefined");
        var argumentsSymbol = createSymbol(SymbolFlags.Property | SymbolFlags.Transient, "arguments");
        var unknownSymbol = createSymbol(SymbolFlags.Property | SymbolFlags.Transient, "unknown");
        var resolvingSymbol = createSymbol(SymbolFlags.Transient, "__resolving__");

        var anyType = createIntrinsicType(TypeFlags.Any, "any");
        var stringType = createIntrinsicType(TypeFlags.String, "string");
        var numberType = createIntrinsicType(TypeFlags.Number, "number");
        var booleanType = createIntrinsicType(TypeFlags.Boolean, "boolean");
        var voidType = createIntrinsicType(TypeFlags.Void, "void");
        var undefinedType = createIntrinsicType(TypeFlags.Undefined, "undefined");
        var nullType = createIntrinsicType(TypeFlags.Null, "null");
        var unknownType = createIntrinsicType(TypeFlags.Any, "unknown");
        var resolvingType = createIntrinsicType(TypeFlags.Any, "__resolving__");

        var emptyObjectType = createAnonymousType(undefined, emptySymbols, emptyArray, emptyArray, undefined, undefined);
        var anyFunctionType = createAnonymousType(undefined, emptySymbols, emptyArray, emptyArray, undefined, undefined);
        var noConstraintType = createAnonymousType(undefined, emptySymbols, emptyArray, emptyArray, undefined, undefined);
        var inferenceFailureType = createAnonymousType(undefined, emptySymbols, emptyArray, emptyArray, undefined, undefined);

        var anySignature = createSignature(undefined, undefined, emptyArray, anyType, 0, false, false);
        var unknownSignature = createSignature(undefined, undefined, emptyArray, unknownType, 0, false, false);

        var globals: SymbolTable = {};

        var globalArraySymbol: Symbol;

        var globalObjectType: ObjectType;
        var globalFunctionType: ObjectType;
        var globalArrayType: ObjectType;
        var globalStringType: ObjectType;
        var globalNumberType: ObjectType;
        var globalBooleanType: ObjectType;
        var globalRegExpType: ObjectType;

        var tupleTypes: Map<TupleType> = {};
        var unionTypes: Map<UnionType> = {};
        var stringLiteralTypes: Map<StringLiteralType> = {};
        var emitExtends = false;

        var mergedSymbols: Symbol[] = [];
        var symbolLinks: SymbolLinks[] = [];
        var nodeLinks: NodeLinks[] = [];
        var potentialThisCollisions: Node[] = [];

        var diagnostics: Diagnostic[] = [];
        var diagnosticsModified: boolean = false;

        function addDiagnostic(diagnostic: Diagnostic) {
            diagnostics.push(diagnostic);
            diagnosticsModified = true;
        }

        function error(location: Node, message: DiagnosticMessage, arg0?: any, arg1?: any, arg2?: any): void {
            var diagnostic = location
                ? createDiagnosticForNode(location, message, arg0, arg1, arg2)
                : createCompilerDiagnostic(message, arg0, arg1, arg2);
            addDiagnostic(diagnostic);
        }

        function createSymbol(flags: SymbolFlags, name: string): Symbol {
            return new Symbol(flags, name);
        }

        function getExcludedSymbolFlags(flags: SymbolFlags): SymbolFlags {
            var result: SymbolFlags = 0;
            if (flags & SymbolFlags.BlockScopedVariable) result |= SymbolFlags.BlockScopedVariableExcludes;
            if (flags & SymbolFlags.FunctionScopedVariable) result |= SymbolFlags.FunctionScopedVariableExcludes;
            if (flags & SymbolFlags.Property) result |= SymbolFlags.PropertyExcludes;
            if (flags & SymbolFlags.EnumMember) result |= SymbolFlags.EnumMemberExcludes;
            if (flags & SymbolFlags.Function) result |= SymbolFlags.FunctionExcludes;
            if (flags & SymbolFlags.Class) result |= SymbolFlags.ClassExcludes;
            if (flags & SymbolFlags.Interface) result |= SymbolFlags.InterfaceExcludes;
            if (flags & SymbolFlags.Enum) result |= SymbolFlags.EnumExcludes;
            if (flags & SymbolFlags.ValueModule) result |= SymbolFlags.ValueModuleExcludes;
            if (flags & SymbolFlags.Method) result |= SymbolFlags.MethodExcludes;
            if (flags & SymbolFlags.GetAccessor) result |= SymbolFlags.GetAccessorExcludes;
            if (flags & SymbolFlags.SetAccessor) result |= SymbolFlags.SetAccessorExcludes;
            if (flags & SymbolFlags.TypeParameter) result |= SymbolFlags.TypeParameterExcludes;
            if (flags & SymbolFlags.TypeAlias) result |= SymbolFlags.TypeAliasExcludes;
            if (flags & SymbolFlags.Import) result |= SymbolFlags.ImportExcludes;
            return result;
        }

        function recordMergedSymbol(target: Symbol, source: Symbol) {
            if (!source.mergeId) source.mergeId = nextMergeId++;
            mergedSymbols[source.mergeId] = target;
        }

        function cloneSymbol(symbol: Symbol): Symbol {
            var result = createSymbol(symbol.flags | SymbolFlags.Merged, symbol.name);
            result.declarations = symbol.declarations.slice(0);
            result.parent = symbol.parent;
            if (symbol.valueDeclaration) result.valueDeclaration = symbol.valueDeclaration;
            if (symbol.members) result.members = cloneSymbolTable(symbol.members);
            if (symbol.exports) result.exports = cloneSymbolTable(symbol.exports);
            recordMergedSymbol(result, symbol);
            return result;
        }

        function extendSymbol(target: Symbol, source: Symbol) {
            if (!(target.flags & getExcludedSymbolFlags(source.flags))) {
                target.flags |= source.flags;
                if (!target.valueDeclaration && source.valueDeclaration) target.valueDeclaration = source.valueDeclaration;
                forEach(source.declarations, node => {
                    target.declarations.push(node);
                });
                if (source.members) {
                    if (!target.members) target.members = {};
                    extendSymbolTable(target.members, source.members);
                }
                if (source.exports) {
                    if (!target.exports) target.exports = {};
                    extendSymbolTable(target.exports, source.exports);
                }
                recordMergedSymbol(target, source);
            }
            else {
                var message = target.flags & SymbolFlags.BlockScopedVariable || source.flags & SymbolFlags.BlockScopedVariable
                     ? Diagnostics.Cannot_redeclare_block_scoped_variable_0 : Diagnostics.Duplicate_identifier_0;
                forEach(source.declarations, node => {
                    error(node.name ? node.name : node, message, symbolToString(source));
                });
                forEach(target.declarations, node => {
                    error(node.name ? node.name : node, message, symbolToString(source));
                });
            }
        }

        function cloneSymbolTable(symbolTable: SymbolTable): SymbolTable {
            var result: SymbolTable = {};
            for (var id in symbolTable) {
                if (hasProperty(symbolTable, id)) {
                    result[id] = symbolTable[id];
                }
            }
            return result;
        }

        function extendSymbolTable(target: SymbolTable, source: SymbolTable) {
            for (var id in source) {
                if (hasProperty(source, id)) {
                    if (!hasProperty(target, id)) {
                        target[id] = source[id];
                    }
                    else {
                        var symbol = target[id];
                        if (!(symbol.flags & SymbolFlags.Merged)) {
                            target[id] = symbol = cloneSymbol(symbol);
                        }
                        extendSymbol(symbol, source[id]);
                    }
                }
            }
        }

        function getSymbolLinks(symbol: Symbol): SymbolLinks {
            if (symbol.flags & SymbolFlags.Transient) return <TransientSymbol>symbol;
            if (!symbol.id) symbol.id = nextSymbolId++;
            return symbolLinks[symbol.id] || (symbolLinks[symbol.id] = {});
        }

        function getNodeLinks(node: Node): NodeLinks {
            if (!node.id) node.id = nextNodeId++;
            return nodeLinks[node.id] || (nodeLinks[node.id] = {});
        }

        function getSourceFile(node: Node): SourceFile {
            return <SourceFile>getAncestor(node, SyntaxKind.SourceFile);
        }

        function isGlobalSourceFile(node: Node) {
            return node.kind === SyntaxKind.SourceFile && !isExternalModule(<SourceFile>node);
        }

        function getSymbol(symbols: SymbolTable, name: string, meaning: SymbolFlags): Symbol {
            if (meaning && hasProperty(symbols, name)) {
                var symbol = symbols[name];
                Debug.assert((symbol.flags & SymbolFlags.Instantiated) === 0, "Should never get an instantiated symbol here.");
                if (symbol.flags & meaning) {
                    return symbol;
                }

                if (symbol.flags & SymbolFlags.Import) {
                    var target = resolveImport(symbol);
                    // unknown symbol will mean that there were reported error during import resolution
                    // treat it as positive answer to avoid cascading errors
                    if (target === unknownSymbol || target.flags & meaning) {
                        return symbol;
                    }
                }
            }

            // return undefined if we can't find a symbol.
        }

        /** Returns true if node1 is defined before node 2**/
        function isDefinedBefore(node1: Node, node2: Node): boolean {
            var file1 = getSourceFileOfNode(node1);
            var file2 = getSourceFileOfNode(node2);
            if (file1 === file2) {
                return node1.pos <= node2.pos;
            }

            if (!compilerOptions.out) {
                return true;
            }

            var sourceFiles = program.getSourceFiles();
            return sourceFiles.indexOf(file1) <= sourceFiles.indexOf(file2);
        }

        // Resolve a given name for a given meaning at a given location. An error is reported if the name was not found and
        // the nameNotFoundMessage argument is not undefined. Returns the resolved symbol, or undefined if no symbol with
        // the given name can be found.
        function resolveName(location: Node, name: string, meaning: SymbolFlags, nameNotFoundMessage: DiagnosticMessage, nameArg: string | Identifier): Symbol {

            var result: Symbol;
            var lastLocation: Node;
            var propertyWithInvalidInitializer: Node;
            var errorLocation = location;

            loop: while (location) {
                // Locals of a source file are not in scope (because they get merged into the global symbol table)
                if (location.locals && !isGlobalSourceFile(location)) {
                    if (result = getSymbol(location.locals, name, meaning)) {
                        break loop;
                    }
                }
                switch (location.kind) {
                    case SyntaxKind.SourceFile:
                        if (!isExternalModule(<SourceFile>location)) break;
                    case SyntaxKind.ModuleDeclaration:
                        if (result = getSymbol(getSymbolOfNode(location).exports, name, meaning & SymbolFlags.ModuleMember)) {
                            break loop;
                        }
                        break;
                    case SyntaxKind.EnumDeclaration:
                        if (result = getSymbol(getSymbolOfNode(location).exports, name, meaning & SymbolFlags.EnumMember)) {
                            break loop;
                        }
                        break;
                    case SyntaxKind.Property:
                        // TypeScript 1.0 spec (April 2014): 8.4.1
                        // Initializer expressions for instance member variables are evaluated in the scope 
                        // of the class constructor body but are not permitted to reference parameters or 
                        // local variables of the constructor. This effectively means that entities from outer scopes 
                        // by the same name as a constructor parameter or local variable are inaccessible 
                        // in initializer expressions for instance member variables.
                        if (location.parent.kind === SyntaxKind.ClassDeclaration && !(location.flags & NodeFlags.Static)) {
                            var ctor = findConstructorDeclaration(<ClassDeclaration>location.parent);
                            if (ctor && ctor.locals) {
                                if (getSymbol(ctor.locals, name, meaning & SymbolFlags.Value)) {
                                    // Remember the property node, it will be used later to report appropriate error
                                    propertyWithInvalidInitializer = location;
                                }
                            }
                        }
                        break;
                    case SyntaxKind.ClassDeclaration:
                    case SyntaxKind.InterfaceDeclaration:
                        if (result = getSymbol(getSymbolOfNode(location).members, name, meaning & SymbolFlags.Type)) {
                            if (lastLocation && lastLocation.flags & NodeFlags.Static) {
                                // TypeScript 1.0 spec (April 2014): 3.4.1
                                // The scope of a type parameter extends over the entire declaration with which the type
                                // parameter list is associated, with the exception of static member declarations in classes.
                                error(errorLocation, Diagnostics.Static_members_cannot_reference_class_type_parameters);
                                return undefined;
                            }
                            break loop;
                        }
                        break;
                    case SyntaxKind.Method:
                    case SyntaxKind.Constructor:
                    case SyntaxKind.GetAccessor:
                    case SyntaxKind.SetAccessor:
                    case SyntaxKind.FunctionDeclaration:
                    case SyntaxKind.ArrowFunction:
                        if (name === "arguments") {
                            result = argumentsSymbol;
                            break loop;
                        }
                        break;
                    case SyntaxKind.FunctionExpression:
                        if (name === "arguments") {
                            result = argumentsSymbol;
                            break loop;
                        }
                        var id = (<FunctionExpression>location).name;
                        if (id && name === id.text) {
                            result = location.symbol;
                            break loop;
                        }
                        break;
                    case SyntaxKind.CatchBlock:
                        var id = (<CatchBlock>location).variable;
                        if (name === id.text) {
                            result = location.symbol;
                            break loop;
                        }
                        break;
                }
                lastLocation = location;
                location = location.parent;
            }

            if (!result) {
                result = getSymbol(globals, name, meaning);
            }

            if (!result) {
                if (nameNotFoundMessage) {
                    error(errorLocation, nameNotFoundMessage, typeof nameArg === "string" ? nameArg : identifierToString(nameArg));
                }
                return undefined;
            }

            // Perform extra checks only if error reporting was requested
            if (nameNotFoundMessage) {
                if (propertyWithInvalidInitializer) {
                    // We have a match, but the reference occurred within a property initializer and the identifier also binds
                    // to a local variable in the constructor where the code will be emitted.
                    var propertyName = (<PropertyDeclaration>propertyWithInvalidInitializer).name;
                    error(errorLocation, Diagnostics.Initializer_of_instance_member_variable_0_cannot_reference_identifier_1_declared_in_the_constructor,
                        identifierToString(propertyName), typeof nameArg === "string" ? nameArg : identifierToString(nameArg));
                    return undefined;
                }
                if (result.flags & SymbolFlags.BlockScopedVariable) {
                    // Block-scoped variables cannot be used before their definition
                    var declaration = forEach(result.declarations, d => d.flags & NodeFlags.BlockScoped ? d : undefined);
                    Debug.assert(declaration, "Block-scoped variable declaration is undefined");
                    if (!isDefinedBefore(declaration, errorLocation)) {
                        error(errorLocation, Diagnostics.Block_scoped_variable_0_used_before_its_declaration, identifierToString(declaration.name));
                    }
                }
            }
            return result;
        }

        function resolveImport(symbol: Symbol): Symbol {
            Debug.assert((symbol.flags & SymbolFlags.Import) !== 0, "Should only get Imports here.");
            var links = getSymbolLinks(symbol);
            if (!links.target) {
                links.target = resolvingSymbol;
                var node = <ImportDeclaration>getDeclarationOfKind(symbol, SyntaxKind.ImportDeclaration);
                var target = node.externalModuleName ?
                    resolveExternalModuleName(node, node.externalModuleName) :
                    getSymbolOfPartOfRightHandSideOfImport(node.entityName, node);
                if (links.target === resolvingSymbol) {
                    links.target = target || unknownSymbol;
                }
                else {
                    error(node, Diagnostics.Circular_definition_of_import_alias_0, symbolToString(symbol));
                }
            }
            else if (links.target === resolvingSymbol) {
                links.target = unknownSymbol;
            }
            return links.target;
        }

        // This function is only for imports with entity names
        function getSymbolOfPartOfRightHandSideOfImport(entityName: EntityName, importDeclaration?: ImportDeclaration): Symbol {
            if (!importDeclaration) {
                importDeclaration = getAncestor(entityName, SyntaxKind.ImportDeclaration);
                Debug.assert(importDeclaration);
            }
            // There are three things we might try to look for. In the following examples,
            // the search term is enclosed in |...|:
            //
            //     import a = |b|; // Namespace
            //     import a = |b.c|; // Value, type, namespace
            //     import a = |b.c|.d; // Namespace
            if (entityName.kind === SyntaxKind.Identifier && isRightSideOfQualifiedNameOrPropertyAccess(entityName)) {
                entityName = <QualifiedName>entityName.parent;
            }
            // Check for case 1 and 3 in the above example
            if (entityName.kind === SyntaxKind.Identifier || entityName.parent.kind === SyntaxKind.QualifiedName) {
                return resolveEntityName(importDeclaration, entityName, SymbolFlags.Namespace);
            }
            else {
                // Case 2 in above example
                // entityName.kind could be a QualifiedName or a Missing identifier
                Debug.assert(entityName.parent.kind === SyntaxKind.ImportDeclaration);
                return resolveEntityName(importDeclaration, entityName, SymbolFlags.Value | SymbolFlags.Type | SymbolFlags.Namespace);
            }
        }

        function getFullyQualifiedName(symbol: Symbol): string {
            return symbol.parent ? getFullyQualifiedName(symbol.parent) + "." + symbolToString(symbol) : symbolToString(symbol);
        }

        // Resolves a qualified name and any involved import aliases
        function resolveEntityName(location: Node, name: EntityName, meaning: SymbolFlags): Symbol {
            if (name.kind === SyntaxKind.Identifier) {
                var symbol = resolveName(location, (<Identifier>name).text, meaning, Diagnostics.Cannot_find_name_0, <Identifier>name);
                if (!symbol) {
                    return;
                }
            }
            else if (name.kind === SyntaxKind.QualifiedName) {
                var namespace = resolveEntityName(location, (<QualifiedName>name).left, SymbolFlags.Namespace);
                if (!namespace || namespace === unknownSymbol || (<QualifiedName>name).right.kind === SyntaxKind.Missing) return;
                var symbol = getSymbol(namespace.exports, (<QualifiedName>name).right.text, meaning);
                if (!symbol) {
                    error(location, Diagnostics.Module_0_has_no_exported_member_1, getFullyQualifiedName(namespace),
                        identifierToString((<QualifiedName>name).right));
                    return;
                }
            }
            else {
                // Missing identifier
                return;
            }
            Debug.assert((symbol.flags & SymbolFlags.Instantiated) === 0, "Should never get an instantiated symbol here.");
            return symbol.flags & meaning ? symbol : resolveImport(symbol);
        }

        function isExternalModuleNameRelative(moduleName: string): boolean {
            // TypeScript 1.0 spec (April 2014): 11.2.1
            // An external module name is "relative" if the first term is "." or "..".
            return moduleName.substr(0, 2) === "./" || moduleName.substr(0, 3) === "../" || moduleName.substr(0, 2) === ".\\" || moduleName.substr(0, 3) === "..\\";
        }

        function resolveExternalModuleName(location: Node, moduleLiteral: LiteralExpression): Symbol {
            var searchPath = getDirectoryPath(getSourceFile(location).filename);
            var moduleName = moduleLiteral.text;
            if (!moduleName) return;
            var isRelative = isExternalModuleNameRelative(moduleName);
            if (!isRelative) {
                var symbol = getSymbol(globals, '"' + moduleName + '"', SymbolFlags.ValueModule);
                if (symbol) {
                    return getResolvedExportSymbol(symbol);
                }
            }
            while (true) {
                var filename = normalizePath(combinePaths(searchPath, moduleName));
                var sourceFile = program.getSourceFile(filename + ".ts") || program.getSourceFile(filename + ".d.ts");
                if (sourceFile || isRelative) break;
                var parentPath = getDirectoryPath(searchPath);
                if (parentPath === searchPath) break;
                searchPath = parentPath;
            }
            if (sourceFile) {
                if (sourceFile.symbol) {
                    return getResolvedExportSymbol(sourceFile.symbol);
                }
                error(moduleLiteral, Diagnostics.File_0_is_not_an_external_module, sourceFile.filename);
                return;
            }
            error(moduleLiteral, Diagnostics.Cannot_find_external_module_0, moduleName);
        }

        function getResolvedExportSymbol(moduleSymbol: Symbol): Symbol {
            var symbol = getExportAssignmentSymbol(moduleSymbol);
            if (symbol) {
                if (symbol.flags & (SymbolFlags.Value | SymbolFlags.Type | SymbolFlags.Namespace)) {
                    return symbol;
                }
                if (symbol.flags & SymbolFlags.Import) {
                    return resolveImport(symbol);
                }
            }
            return moduleSymbol;
        }

        function getExportAssignmentSymbol(symbol: Symbol): Symbol {
            checkTypeOfExportAssignmentSymbol(symbol);
            var symbolLinks = getSymbolLinks(symbol);
            return symbolLinks.exportAssignSymbol === unknownSymbol ? undefined : symbolLinks.exportAssignSymbol;
        }

        function checkTypeOfExportAssignmentSymbol(containerSymbol: Symbol): void {
            var symbolLinks = getSymbolLinks(containerSymbol);
            if (!symbolLinks.exportAssignSymbol) {
                var exportInformation = collectExportInformationForSourceFileOrModule(containerSymbol);
                if (exportInformation.exportAssignments.length) {
                    if (exportInformation.exportAssignments.length > 1) {
                        // TypeScript 1.0 spec (April 2014): 11.2.4
                        // It is an error for an external module to contain more than one export assignment.
                        forEach(exportInformation.exportAssignments, node => error(node, Diagnostics.A_module_cannot_have_more_than_one_export_assignment));
                    }
                    var node = exportInformation.exportAssignments[0];
                    if (exportInformation.hasExportedMember) {
                        // TypeScript 1.0 spec (April 2014): 11.2.3
                        // If an external module contains an export assignment it is an error 
                        // for the external module to also contain export declarations.
                        // The two types of exports are mutually exclusive.
                        error(node, Diagnostics.An_export_assignment_cannot_be_used_in_a_module_with_other_exported_elements);
                    }
                    if (node.exportName.text) {
                        var meaning = SymbolFlags.Value | SymbolFlags.Type | SymbolFlags.Namespace;
                        var exportSymbol = resolveName(node, node.exportName.text, meaning, Diagnostics.Cannot_find_name_0, node.exportName);
                    }
                }
                symbolLinks.exportAssignSymbol = exportSymbol || unknownSymbol;
            }
        }

        function collectExportInformationForSourceFileOrModule(symbol: Symbol) {
            var seenExportedMember = false;
            var result: ExportAssignment[] = [];
            forEach(symbol.declarations, declaration => {
                var block = <Block>(declaration.kind === SyntaxKind.SourceFile ? declaration : (<ModuleDeclaration>declaration).body);
                forEach(block.statements, node => {
                    if (node.kind === SyntaxKind.ExportAssignment) {
                        result.push(<ExportAssignment>node);
                    }
                    else {
                        seenExportedMember = seenExportedMember || (node.flags & NodeFlags.Export) !== 0;
                    }
                });
            });
            return {
                hasExportedMember: seenExportedMember,
                exportAssignments: result
            };
        }

        function getMergedSymbol(symbol: Symbol): Symbol {
            var merged: Symbol;
            return symbol && symbol.mergeId && (merged = mergedSymbols[symbol.mergeId]) ? merged : symbol;
        }

        function getSymbolOfNode(node: Node): Symbol {
            return getMergedSymbol(node.symbol);
        }

        function getParentOfSymbol(symbol: Symbol): Symbol {
            return getMergedSymbol(symbol.parent);
        }

        function getExportSymbolOfValueSymbolIfExported(symbol: Symbol): Symbol {
            return symbol && (symbol.flags & SymbolFlags.ExportValue) !== 0
                ? getMergedSymbol(symbol.exportSymbol)
                : symbol;
        }

        function symbolIsValue(symbol: Symbol): boolean {
            // If it is an instantiated symbol, then it is a value if the symbol it is an
            // instantiation of is a value.
            if (symbol.flags & SymbolFlags.Instantiated) {
                return symbolIsValue(getSymbolLinks(symbol).target);
            }

            // If the symbol has the value flag, it is trivially a value.
            if (symbol.flags & SymbolFlags.Value) {
                return true;
            }

            // If it is an import, then it is a value if the symbol it resolves to is a value.
            if (symbol.flags & SymbolFlags.Import) {
                return (resolveImport(symbol).flags & SymbolFlags.Value) !== 0;
            }

            return false;
        }

        function findConstructorDeclaration(node: ClassDeclaration): ConstructorDeclaration {
            var members = node.members;
            for (var i = 0; i < members.length; i++) {
                var member = members[i];
                if (member.kind === SyntaxKind.Constructor && (<ConstructorDeclaration>member).body) {
                    return <ConstructorDeclaration>member;
                }
            }
        }

        function createType(flags: TypeFlags): Type {
            var result = new Type(checker, flags);
            result.id = typeCount++;
            return result;
        }

        function createIntrinsicType(kind: TypeFlags, intrinsicName: string): IntrinsicType {
            var type = <IntrinsicType>createType(kind);
            type.intrinsicName = intrinsicName;
            return type;
        }

        function createObjectType(kind: TypeFlags, symbol?: Symbol): ObjectType {
            var type = <ObjectType>createType(kind);
            type.symbol = symbol;
            return type;
        }

        // A reserved member name starts with two underscores followed by a non-underscore
        function isReservedMemberName(name: string) {
            return name.charCodeAt(0) === CharacterCodes._ && name.charCodeAt(1) === CharacterCodes._ && name.charCodeAt(2) !== CharacterCodes._;
        }

        function getNamedMembers(members: SymbolTable): Symbol[] {
            var result: Symbol[];
            for (var id in members) {
                if (hasProperty(members, id)) {
                    if (!isReservedMemberName(id)) {
                        if (!result) result = [];
                        var symbol = members[id];
                        if (symbolIsValue(symbol)) {
                            result.push(symbol);
                        }
                    }
                }
            }
            return result || emptyArray;
        }

        function setObjectTypeMembers(type: ObjectType, members: SymbolTable, callSignatures: Signature[], constructSignatures: Signature[], stringIndexType: Type, numberIndexType: Type): ResolvedType {
            (<ResolvedType>type).members = members;
            (<ResolvedType>type).properties = getNamedMembers(members);
            (<ResolvedType>type).callSignatures = callSignatures;
            (<ResolvedType>type).constructSignatures = constructSignatures;
            if (stringIndexType) (<ResolvedType>type).stringIndexType = stringIndexType;
            if (numberIndexType) (<ResolvedType>type).numberIndexType = numberIndexType;
            return <ResolvedType>type;
        }

        function createAnonymousType(symbol: Symbol, members: SymbolTable, callSignatures: Signature[], constructSignatures: Signature[], stringIndexType: Type, numberIndexType: Type): ResolvedType {
            return setObjectTypeMembers(createObjectType(TypeFlags.Anonymous, symbol),
                members, callSignatures, constructSignatures, stringIndexType, numberIndexType);
        }

        function isOptionalProperty(propertySymbol: Symbol): boolean {
            //  class C {
            //      constructor(public x?) { }
            //  }
            //
            // x is an optional parameter, but it is a required property.
            return propertySymbol.valueDeclaration &&
                propertySymbol.valueDeclaration.flags & NodeFlags.QuestionMark &&
                propertySymbol.valueDeclaration.kind !== SyntaxKind.Parameter;
        }

        function forEachSymbolTableInScope<T>(enclosingDeclaration: Node, callback: (symbolTable: SymbolTable) => T): T {
            var result: T;
            for (var location = enclosingDeclaration; location; location = location.parent) {
                // Locals of a source file are not in scope (because they get merged into the global symbol table)
                if (location.locals && !isGlobalSourceFile(location)) {
                    if (result = callback(location.locals)) {
                        return result;
                    }
                }
                switch (location.kind) {
                    case SyntaxKind.SourceFile:
                        if (!isExternalModule(<SourceFile>location)) {
                            break;
                        }
                    case SyntaxKind.ModuleDeclaration:
                        if (result = callback(getSymbolOfNode(location).exports)) {
                            return result;
                        }
                        break;
                    case SyntaxKind.ClassDeclaration:
                    case SyntaxKind.InterfaceDeclaration:
                        if (result = callback(getSymbolOfNode(location).members)) {
                            return result;
                        }
                        break;
                }
            }

            return callback(globals);
        }

        function getQualifiedLeftMeaning(rightMeaning: SymbolFlags) {
            // If we are looking in value space, the parent meaning is value, other wise it is namespace
            return rightMeaning === SymbolFlags.Value ? SymbolFlags.Value : SymbolFlags.Namespace;
        }

        function getAccessibleSymbolChain(symbol: Symbol, enclosingDeclaration: Node, meaning: SymbolFlags, useOnlyExternalAliasing: boolean): Symbol[] {
            function getAccessibleSymbolChainFromSymbolTable(symbols: SymbolTable): Symbol[] {
                function canQualifySymbol(symbolFromSymbolTable: Symbol, meaning: SymbolFlags) {
                    // If the symbol is equivalent and doesn't need further qualification, this symbol is accessible
                    if (!needsQualification(symbolFromSymbolTable, enclosingDeclaration, meaning)) {
                        return true;
                    }

                    // If symbol needs qualification, make sure that parent is accessible, if it is then this symbol is accessible too
                    var accessibleParent = getAccessibleSymbolChain(symbolFromSymbolTable.parent, enclosingDeclaration, getQualifiedLeftMeaning(meaning), useOnlyExternalAliasing);
                    return !!accessibleParent;
                }

                function isAccessible(symbolFromSymbolTable: Symbol, resolvedAliasSymbol?: Symbol) {
                    if (symbol === (resolvedAliasSymbol || symbolFromSymbolTable)) {
                        // if the symbolFromSymbolTable is not external module (it could be if it was determined as ambient external module and would be in globals table)
                        // and if symbolfrom symbolTable or alias resolution matches the symbol, 
                        // check the symbol can be qualified, it is only then this symbol is accessible
                        return !forEach(symbolFromSymbolTable.declarations, declaration => hasExternalModuleSymbol(declaration)) &&
                            canQualifySymbol(symbolFromSymbolTable, meaning);
                    }
                }

                // If symbol is directly available by its name in the symbol table
                if (isAccessible(lookUp(symbols, symbol.name))) {
                    return [symbol];
                }

                // Check if symbol is any of the alias
                return forEachValue(symbols, symbolFromSymbolTable => {
                    if (symbolFromSymbolTable.flags & SymbolFlags.Import) {
                        if (!useOnlyExternalAliasing || // We can use any type of alias to get the name
                            // Is this external alias, then use it to name
                            ts.forEach(symbolFromSymbolTable.declarations, declaration =>
                                declaration.kind === SyntaxKind.ImportDeclaration && (<ImportDeclaration>declaration).externalModuleName)) {
                            var resolvedImportedSymbol = resolveImport(symbolFromSymbolTable);
                            if (isAccessible(symbolFromSymbolTable, resolveImport(symbolFromSymbolTable))) {
                                return [symbolFromSymbolTable];
                            }

                            // Look in the exported members, if we can find accessibleSymbolChain, symbol is accessible using this chain
                            // but only if the symbolFromSymbolTable can be qualified
                            var accessibleSymbolsFromExports = resolvedImportedSymbol.exports ? getAccessibleSymbolChainFromSymbolTable(resolvedImportedSymbol.exports) : undefined;
                            if (accessibleSymbolsFromExports && canQualifySymbol(symbolFromSymbolTable, getQualifiedLeftMeaning(meaning))) {
                                return [symbolFromSymbolTable].concat(accessibleSymbolsFromExports);
                            }
                        }
                    }
                });
            }

            if (symbol) {
                return forEachSymbolTableInScope(enclosingDeclaration, getAccessibleSymbolChainFromSymbolTable);
            }
        }

        function needsQualification(symbol: Symbol, enclosingDeclaration: Node, meaning: SymbolFlags) {
            var qualify = false;
            forEachSymbolTableInScope(enclosingDeclaration, symbolTable => {
                // If symbol of this name is not available in the symbol table we are ok
                if (!hasProperty(symbolTable, symbol.name)) {
                    // Continue to the next symbol table
                    return false;
                }
                // If the symbol with this name is present it should refer to the symbol
                var symbolFromSymbolTable = symbolTable[symbol.name];
                if (symbolFromSymbolTable === symbol) {
                    // No need to qualify
                    return true;
                }

                // Qualify if the symbol from symbol table has same meaning as expected
                symbolFromSymbolTable = (symbolFromSymbolTable.flags & SymbolFlags.Import) ? resolveImport(symbolFromSymbolTable) : symbolFromSymbolTable;
                if (symbolFromSymbolTable.flags & meaning) {
                    qualify = true;
                    return true;
                }

                // Continue to the next symbol table
                return false;
            });

            return qualify;
        }

        function isSymbolAccessible(symbol: Symbol, enclosingDeclaration: Node, meaning: SymbolFlags): SymbolAccessiblityResult {
            if (symbol && enclosingDeclaration && !(symbol.flags & SymbolFlags.TypeParameter)) {
                var initialSymbol = symbol;
                var meaningToLook = meaning;
                while (symbol) {
                    // Symbol is accessible if it by itself is accessible
                    var accessibleSymbolChain = getAccessibleSymbolChain(symbol, enclosingDeclaration, meaningToLook, /*useOnlyExternalAliasing*/ false);
                    if (accessibleSymbolChain) {
                        var hasAccessibleDeclarations = hasVisibleDeclarations(accessibleSymbolChain[0]);
                        if (!hasAccessibleDeclarations) {
                            return {
                                accessibility: SymbolAccessibility.NotAccessible,
                                errorSymbolName: symbolToString(initialSymbol, enclosingDeclaration, meaning),
                                errorModuleName: symbol !== initialSymbol ? symbolToString(symbol, enclosingDeclaration, SymbolFlags.Namespace) : undefined,
                            };
                        }
                        return { accessibility: SymbolAccessibility.Accessible, aliasesToMakeVisible: hasAccessibleDeclarations.aliasesToMakeVisible };
                    }

                    // If we haven't got the accessible symbol, it doesn't mean the symbol is actually inaccessible.
                    // It could be a qualified symbol and hence verify the path
                    // e.g.:
                    // module m {
                    //     export class c {
                    //     }
                    // }
                    // var x: typeof m.c
                    // In the above example when we start with checking if typeof m.c symbol is accessible,
                    // we are going to see if c can be accessed in scope directly. 
                    // But it can't, hence the accessible is going to be undefined, but that doesn't mean m.c is inaccessible
                    // It is accessible if the parent m is accessible because then m.c can be accessed through qualification
                    meaningToLook = getQualifiedLeftMeaning(meaning);
                    symbol = getParentOfSymbol(symbol);
                }

                // This could be a symbol that is not exported in the external module 
                // or it could be a symbol from different external module that is not aliased and hence cannot be named
                var symbolExternalModule = forEach(initialSymbol.declarations, declaration => getExternalModuleContainer(declaration));
                if (symbolExternalModule) {
                    var enclosingExternalModule = getExternalModuleContainer(enclosingDeclaration);
                    if (symbolExternalModule !== enclosingExternalModule) {
                        // name from different external module that is not visible
                        return {
                            accessibility: SymbolAccessibility.CannotBeNamed,
                            errorSymbolName: symbolToString(initialSymbol, enclosingDeclaration, meaning),
                            errorModuleName: symbolToString(symbolExternalModule)
                        };
                    }
                }

                // Just a local name that is not accessible
                return {
                    accessibility: SymbolAccessibility.NotAccessible,
                    errorSymbolName: symbolToString(initialSymbol, enclosingDeclaration, meaning),
                };
            }

            return { accessibility: SymbolAccessibility.Accessible };

            function getExternalModuleContainer(declaration: Declaration) {
                for (; declaration; declaration = declaration.parent) {
                    if (hasExternalModuleSymbol(declaration)) {
                        return getSymbolOfNode(declaration);
                    }
                }
            }
        }

        function hasExternalModuleSymbol(declaration: Declaration) {
            return (declaration.kind === SyntaxKind.ModuleDeclaration && declaration.name.kind === SyntaxKind.StringLiteral) ||
                (declaration.kind === SyntaxKind.SourceFile && isExternalModule(<SourceFile>declaration));
        }

        function hasVisibleDeclarations(symbol: Symbol): { aliasesToMakeVisible?: ImportDeclaration[]; } {
            var aliasesToMakeVisible: ImportDeclaration[];
            if (forEach(symbol.declarations, declaration => !getIsDeclarationVisible(declaration))) {
                return undefined;
            }
            return { aliasesToMakeVisible: aliasesToMakeVisible };

            function getIsDeclarationVisible(declaration: Declaration) {
                if (!isDeclarationVisible(declaration)) {
                    // Mark the unexported alias as visible if its parent is visible 
                    // because these kind of aliases can be used to name types in declaration file
                    if (declaration.kind === SyntaxKind.ImportDeclaration &&
                        !(declaration.flags & NodeFlags.Export) &&
                        isDeclarationVisible(declaration.parent)) {
                        getNodeLinks(declaration).isVisible = true;
                        if (aliasesToMakeVisible) {
                            if (!contains(aliasesToMakeVisible, declaration)) {
                                aliasesToMakeVisible.push(declaration);
                            }
                        }
                        else {
                            aliasesToMakeVisible = [declaration];
                        }
                        return true;
                    }

                    // Declaration is not visible
                    return false;
                }

                return true;
            }
        }

        function isImportDeclarationEntityNameReferenceDeclarationVisibile(entityName: EntityName): SymbolAccessiblityResult {
            var firstIdentifier = getFirstIdentifier(entityName);
            var symbolOfNameSpace = resolveName(entityName.parent, (<Identifier>firstIdentifier).text, SymbolFlags.Namespace, Diagnostics.Cannot_find_name_0, firstIdentifier);
            // Verify if the symbol is accessible
            var hasNamespaceDeclarationsVisibile = hasVisibleDeclarations(symbolOfNameSpace);
            return hasNamespaceDeclarationsVisibile ?
                { accessibility: SymbolAccessibility.Accessible, aliasesToMakeVisible: hasNamespaceDeclarationsVisibile.aliasesToMakeVisible } :
                { accessibility: SymbolAccessibility.NotAccessible, errorSymbolName: identifierToString(<Identifier>firstIdentifier) };
        }

        function releaseStringWriter(writer: StringSymbolWriter) {
            writer.clear()
            stringWriters.push(writer);
        }

        function writeKeyword(writer: SymbolWriter, kind: SyntaxKind) {
            writer.writeKeyword(tokenToString(kind));
        }

        function writePunctuation(writer: SymbolWriter, kind: SyntaxKind) {
            writer.writePunctuation(tokenToString(kind));
        }

        function writeOperator(writer: SymbolWriter, kind: SyntaxKind) {
            writer.writeOperator(tokenToString(kind));
        }

        function writeSpace(writer: SymbolWriter) {
            writer.writeSpace(" ");
        }

        function symbolToString(symbol: Symbol, enclosingDeclaration?: Node, meaning?: SymbolFlags): string {
            var writer = getSingleLineStringWriter();
            getSymbolDisplayBuilder().buildSymbolDisplay(symbol, writer, enclosingDeclaration, meaning);

            var result = writer.string();
            releaseStringWriter(writer);

            return result;
        }

        function typeToString(type: Type, enclosingDeclaration?: Node, flags?: TypeFormatFlags): string {
            var writer = getSingleLineStringWriter();
            getSymbolDisplayBuilder().buildTypeDisplay(type, writer, enclosingDeclaration, flags);

            var result = writer.string();
            releaseStringWriter(writer);

            var maxLength = compilerOptions.noErrorTruncation || flags & TypeFormatFlags.NoTruncation ? undefined : 100;
            if (maxLength && result.length >= maxLength) {
                result = result.substr(0, maxLength - "...".length) + "...";
            }

            return result;
        }

        function getTypeAliasForTypeLiteral(type: Type): Symbol {
            if (type.symbol && type.symbol.flags & SymbolFlags.TypeLiteral) {
                var node = type.symbol.declarations[0].parent;
                while (node.kind === SyntaxKind.ParenType) {
                    node = node.parent;
                }
                if (node.kind === SyntaxKind.TypeAliasDeclaration) {
                    return getSymbolOfNode(node);
                }
            }
            return undefined;
        }

        // This is for caching the result of getSymbolDisplayBuilder. Do not access directly.
        var _displayBuilder: SymbolDisplayBuilder;
        function getSymbolDisplayBuilder(): SymbolDisplayBuilder {
            /**
             * Writes only the name of the symbol out to the writer. Uses the original source text
             * for the name of the symbol if it is available to match how the user inputted the name.
             */
            function appendSymbolNameOnly(symbol: Symbol, writer: SymbolWriter): void {
                if (symbol.declarations && symbol.declarations.length > 0) {
                    var declaration = symbol.declarations[0];
                    if (declaration.name) {
                        writer.writeSymbol(identifierToString(declaration.name), symbol);
                        return;
                    }
                }

                writer.writeSymbol(symbol.name, symbol);
            }

            /**
             * Enclosing declaration is optional when we don't want to get qualified name in the enclosing declaration scope
             * Meaning needs to be specified if the enclosing declaration is given
             */
            function buildSymbolDisplay(symbol: Symbol, writer: SymbolWriter, enclosingDeclaration?: Node, meaning?: SymbolFlags, flags?: SymbolFormatFlags): void {
                var parentSymbol: Symbol;
                function appendParentTypeArgumentsAndSymbolName(symbol: Symbol): void {
                    if (parentSymbol) {
                        // Write type arguments of instantiated class/interface here
                        if (flags & SymbolFormatFlags.WriteTypeParametersOrArguments) {
                            if (symbol.flags & SymbolFlags.Instantiated) {
                                buildDisplayForTypeArgumentsAndDelimiters(getTypeParametersOfClassOrInterface(parentSymbol),
                                    (<TransientSymbol>symbol).mapper, writer, enclosingDeclaration);
                            }
                            else {
                                buildTypeParameterDisplayFromSymbol(parentSymbol, writer, enclosingDeclaration);
                            }
                        }
                        writePunctuation(writer, SyntaxKind.DotToken);
                    }
                    parentSymbol = symbol;
                    appendSymbolNameOnly(symbol, writer);
                }

                // Let the writer know we just wrote out a symbol.  The declaration emitter writer uses 
                // this to determine if an import it has previously seen (and not written out) needs 
                // to be written to the file once the walk of the tree is complete.
                //
                // NOTE(cyrusn): This approach feels somewhat unfortunate.  A simple pass over the tree
                // up front (for example, during checking) could determine if we need to emit the imports
                // and we could then access that data during declaration emit.
                writer.trackSymbol(symbol, enclosingDeclaration, meaning);
                function walkSymbol(symbol: Symbol, meaning: SymbolFlags): void {
                    if (symbol) {
                        var accessibleSymbolChain = getAccessibleSymbolChain(symbol, enclosingDeclaration, meaning, !!(flags & SymbolFormatFlags.UseOnlyExternalAliasing));

                        if (!accessibleSymbolChain ||
                            needsQualification(accessibleSymbolChain[0], enclosingDeclaration, accessibleSymbolChain.length === 1 ? meaning : getQualifiedLeftMeaning(meaning))) {

                            // Go up and add our parent.
                            walkSymbol(
                                getParentOfSymbol(accessibleSymbolChain ? accessibleSymbolChain[0] : symbol),
                                getQualifiedLeftMeaning(meaning));
                        }

                        if (accessibleSymbolChain) {
                            for (var i = 0, n = accessibleSymbolChain.length; i < n; i++) {
                                appendParentTypeArgumentsAndSymbolName(accessibleSymbolChain[i]);
                            }
                        }
                        else {
                            // If we didn't find accessible symbol chain for this symbol, break if this is external module
                            if (!parentSymbol && ts.forEach(symbol.declarations, declaration => hasExternalModuleSymbol(declaration))) {
                                return;
                            }

                            // if this is anonymous type break
                            if (symbol.flags & SymbolFlags.TypeLiteral || symbol.flags & SymbolFlags.ObjectLiteral) {
                                return;
                            }

                            appendParentTypeArgumentsAndSymbolName(symbol);
                        }
                    }
                }

                // Get qualified name 
                if (enclosingDeclaration &&
                    // TypeParameters do not need qualification
                    !(symbol.flags & SymbolFlags.TypeParameter)) {

                    walkSymbol(symbol, meaning);
                    return;
                }

                return appendParentTypeArgumentsAndSymbolName(symbol);
            }

            function buildTypeDisplay(type: Type, writer: SymbolWriter, enclosingDeclaration?: Node, globalFlags?: TypeFormatFlags, typeStack?: Type[]) {
                var globalFlagsToPass = globalFlags & TypeFormatFlags.WriteOwnNameForAnyLike;
                return writeType(type, globalFlags);

                function writeType(type: Type, flags: TypeFormatFlags) {
                    // Write undefined/null type as any
                    if (type.flags & TypeFlags.Intrinsic) {
                        // Special handling for unknown / resolving types, they should show up as any and not unknown or __resolving
                        writer.writeKeyword(!(globalFlags & TypeFormatFlags.WriteOwnNameForAnyLike) &&
                            (type.flags & TypeFlags.Any) ? "any" : (<IntrinsicType>type).intrinsicName);
                    }
                    else if (type.flags & TypeFlags.Reference) {
                        writeTypeReference(<TypeReference>type, flags);
                    }
                    else if (type.flags & (TypeFlags.Class | TypeFlags.Interface | TypeFlags.Enum | TypeFlags.TypeParameter)) {
                        buildSymbolDisplay(type.symbol, writer, enclosingDeclaration, SymbolFlags.Type);
                    }
                    else if (type.flags & TypeFlags.Tuple) {
                        writeTupleType(<TupleType>type);
                    }
                    else if (type.flags & TypeFlags.Union) {
                        writeUnionType(<UnionType>type, flags);
                    }
                    else if (type.flags & TypeFlags.Anonymous) {
                        writeAnonymousType(<ObjectType>type, flags);
                    }
                    else if (type.flags & TypeFlags.StringLiteral) {
                        writer.writeStringLiteral((<StringLiteralType>type).text);
                    }
                    else {
                        // Should never get here
                        // { ... }
                        writePunctuation(writer, SyntaxKind.OpenBraceToken);
                        writeSpace(writer);
                        writePunctuation(writer, SyntaxKind.DotDotDotToken);
                        writeSpace(writer);
                        writePunctuation(writer, SyntaxKind.CloseBraceToken);
                    }
                }

                function writeTypeList(types: Type[], union: boolean) {
                    for (var i = 0; i < types.length; i++) {
                        if (i > 0) {
                            if (union) {
                                writeSpace(writer);
                            }
                            writePunctuation(writer, union ? SyntaxKind.BarToken : SyntaxKind.CommaToken);
                            writeSpace(writer);
                        }
                        writeType(types[i], union ? TypeFormatFlags.InElementType : TypeFormatFlags.None);
                    }
                }

                function writeTypeReference(type: TypeReference, flags: TypeFormatFlags) {
                    if (type.target === globalArrayType && !(flags & TypeFormatFlags.WriteArrayAsGenericType)) {
                        writeType(type.typeArguments[0], TypeFormatFlags.InElementType);
                        writePunctuation(writer, SyntaxKind.OpenBracketToken);
                        writePunctuation(writer, SyntaxKind.CloseBracketToken);
                    }
                    else {
                        buildSymbolDisplay(type.target.symbol, writer, enclosingDeclaration, SymbolFlags.Type);
                        writePunctuation(writer, SyntaxKind.LessThanToken);
                        writeTypeList(type.typeArguments, /*union*/ false);
                        writePunctuation(writer, SyntaxKind.GreaterThanToken);
                    }
                }

                function writeTupleType(type: TupleType) {
                    writePunctuation(writer, SyntaxKind.OpenBracketToken);
                    writeTypeList(type.elementTypes, /*union*/ false);
                    writePunctuation(writer, SyntaxKind.CloseBracketToken);
                }

                function writeUnionType(type: UnionType, flags: TypeFormatFlags) {
                    if (flags & TypeFormatFlags.InElementType) {
                        writePunctuation(writer, SyntaxKind.OpenParenToken);
                    }
                    writeTypeList(type.types, /*union*/ true);
                    if (flags & TypeFormatFlags.InElementType) {
                        writePunctuation(writer, SyntaxKind.CloseParenToken);
                    }
                }

                function writeAnonymousType(type: ObjectType, flags: TypeFormatFlags) {
                    // Always use 'typeof T' for type of class, enum, and module objects
                    if (type.symbol && type.symbol.flags & (SymbolFlags.Class | SymbolFlags.Enum | SymbolFlags.ValueModule)) {
                        writeTypeofSymbol(type);
                    }
                    // Use 'typeof T' for types of functions and methods that circularly reference themselves
                    else if (shouldWriteTypeOfFunctionSymbol()) {
                        writeTypeofSymbol(type);
                    }
                    else if (typeStack && contains(typeStack, type)) {
                        // If type is an anonymous type literal in a type alias declaration, use type alias name
                        var typeAlias = getTypeAliasForTypeLiteral(type);
                        if (typeAlias) {
                            buildSymbolDisplay(typeAlias, writer, enclosingDeclaration, SymbolFlags.Type);
                        }
                        else {
                            // Recursive usage, use any
                            writeKeyword(writer, SyntaxKind.AnyKeyword);
                        }
                    }
                    else {
                        if (!typeStack) {
                            typeStack = [];
                        }
                        typeStack.push(type);
                        writeLiteralType(type, flags);
                        typeStack.pop();
                    }

                    function shouldWriteTypeOfFunctionSymbol() {
                        if (type.symbol) {
                            var isStaticMethodSymbol = !!(type.symbol.flags & SymbolFlags.Method &&  // typeof static method
                                ts.forEach(type.symbol.declarations, declaration => declaration.flags & NodeFlags.Static));
                            var isNonLocalFunctionSymbol = !!(type.symbol.flags & SymbolFlags.Function) &&
                                (type.symbol.parent || // is exported function symbol
                                ts.forEach(type.symbol.declarations, declaration =>
                                    declaration.parent.kind === SyntaxKind.SourceFile || declaration.parent.kind === SyntaxKind.ModuleBlock));

                            if (isStaticMethodSymbol || isNonLocalFunctionSymbol) {
                                // typeof is allowed only for static/non local functions
                                return !!(flags & TypeFormatFlags.UseTypeOfFunction) || // use typeof if format flags specify it
                                    (typeStack && contains(typeStack, type)); // it is type of the symbol uses itself recursively
                            }
                        }
                    }
                }

                function writeTypeofSymbol(type: ObjectType) {
                    writeKeyword(writer, SyntaxKind.TypeOfKeyword);
                    writeSpace(writer);
                    buildSymbolDisplay(type.symbol, writer, enclosingDeclaration, SymbolFlags.Value);
                }

                function writeLiteralType(type: ObjectType, flags: TypeFormatFlags) {
                    var resolved = resolveObjectOrUnionTypeMembers(type);
                    if (!resolved.properties.length && !resolved.stringIndexType && !resolved.numberIndexType) {
                        if (!resolved.callSignatures.length && !resolved.constructSignatures.length) {
                            writePunctuation(writer, SyntaxKind.OpenBraceToken);
                            writePunctuation(writer, SyntaxKind.CloseBraceToken);
                            return;
                        }

                        if (resolved.callSignatures.length === 1 && !resolved.constructSignatures.length) {
                            if (flags & TypeFormatFlags.InElementType) {
                                writePunctuation(writer, SyntaxKind.OpenParenToken);
                            }
                            buildSignatureDisplay(resolved.callSignatures[0], writer, enclosingDeclaration, globalFlagsToPass | TypeFormatFlags.WriteArrowStyleSignature , typeStack);
                            if (flags & TypeFormatFlags.InElementType) {
                                writePunctuation(writer, SyntaxKind.CloseParenToken);
                            }
                            return;
                        }
                        if (resolved.constructSignatures.length === 1 && !resolved.callSignatures.length) {
                            if (flags & TypeFormatFlags.InElementType) {
                                writePunctuation(writer, SyntaxKind.OpenParenToken);
                            }
                            writeKeyword(writer, SyntaxKind.NewKeyword);
                            writeSpace(writer);
                            buildSignatureDisplay(resolved.constructSignatures[0], writer, enclosingDeclaration, globalFlagsToPass | TypeFormatFlags.WriteArrowStyleSignature, typeStack);
                            if (flags & TypeFormatFlags.InElementType) {
                                writePunctuation(writer, SyntaxKind.CloseParenToken);
                            }
                            return;
                        }
                    }

                    writePunctuation(writer, SyntaxKind.OpenBraceToken);
                    writer.writeLine();
                    writer.increaseIndent();
                    for (var i = 0; i < resolved.callSignatures.length; i++) {
                        buildSignatureDisplay(resolved.callSignatures[i], writer, enclosingDeclaration, globalFlagsToPass, typeStack);
                        writePunctuation(writer, SyntaxKind.SemicolonToken);
                        writer.writeLine();
                    }
                    for (var i = 0; i < resolved.constructSignatures.length; i++) {
                        writeKeyword(writer, SyntaxKind.NewKeyword);
                        writeSpace(writer);

                        buildSignatureDisplay(resolved.constructSignatures[i], writer, enclosingDeclaration, globalFlagsToPass, typeStack);
                        writePunctuation(writer, SyntaxKind.SemicolonToken);
                        writer.writeLine();
                    }
                    if (resolved.stringIndexType) {
                        // [x: string]: 
                        writePunctuation(writer, SyntaxKind.OpenBracketToken);
                        writer.writeParameter("x");
                        writePunctuation(writer, SyntaxKind.ColonToken);
                        writeSpace(writer);
                        writeKeyword(writer, SyntaxKind.StringKeyword);
                        writePunctuation(writer, SyntaxKind.CloseBracketToken);
                        writePunctuation(writer, SyntaxKind.ColonToken);
                        writeSpace(writer);
                        writeType(resolved.stringIndexType, TypeFormatFlags.None);
                        writePunctuation(writer, SyntaxKind.SemicolonToken);
                        writer.writeLine();
                    }
                    if (resolved.numberIndexType) {
                        // [x: number]: 
                        writePunctuation(writer, SyntaxKind.OpenBracketToken);
                        writer.writeParameter("x");
                        writePunctuation(writer, SyntaxKind.ColonToken);
                        writeSpace(writer);
                        writeKeyword(writer, SyntaxKind.NumberKeyword);
                        writePunctuation(writer, SyntaxKind.CloseBracketToken);
                        writePunctuation(writer, SyntaxKind.ColonToken);
                        writeSpace(writer);
                        writeType(resolved.numberIndexType, TypeFormatFlags.None);
                        writePunctuation(writer, SyntaxKind.SemicolonToken);
                        writer.writeLine();
                    }
                    for (var i = 0; i < resolved.properties.length; i++) {
                        var p = resolved.properties[i];
                        var t = getTypeOfSymbol(p);
                        if (p.flags & (SymbolFlags.Function | SymbolFlags.Method) && !getPropertiesOfObjectType(t).length) {
                            var signatures = getSignaturesOfType(t, SignatureKind.Call);
                            for (var j = 0; j < signatures.length; j++) {
                                buildSymbolDisplay(p, writer);
                                if (isOptionalProperty(p)) {
                                    writePunctuation(writer, SyntaxKind.QuestionToken);
                                }
                                buildSignatureDisplay(signatures[j], writer, enclosingDeclaration, globalFlagsToPass, typeStack);
                                writePunctuation(writer, SyntaxKind.SemicolonToken);
                                writer.writeLine();
                            }
                        }
                        else {
                            buildSymbolDisplay(p, writer);
                            if (isOptionalProperty(p)) {
                                writePunctuation(writer, SyntaxKind.QuestionToken);
                            }
                            writePunctuation(writer, SyntaxKind.ColonToken);
                            writeSpace(writer);
                            writeType(t, TypeFormatFlags.None);
                            writePunctuation(writer, SyntaxKind.SemicolonToken);
                            writer.writeLine();
                        }
                    }
                    writer.decreaseIndent();
                    writePunctuation(writer, SyntaxKind.CloseBraceToken);
                }
            }

            function buildTypeParameterDisplayFromSymbol(symbol: Symbol, writer: SymbolWriter, enclosingDeclaraiton?: Node, flags?: TypeFormatFlags) {
                var targetSymbol = getTargetSymbol(symbol);
                if (targetSymbol.flags & SymbolFlags.Class || targetSymbol.flags & SymbolFlags.Interface) {
                    buildDisplayForTypeParametersAndDelimiters(getTypeParametersOfClassOrInterface(symbol), writer, enclosingDeclaraiton, flags);
                }
            }

            function buildTypeParameterDisplay(tp: TypeParameter, writer: SymbolWriter, enclosingDeclaration?: Node, flags?: TypeFormatFlags, typeStack?: Type[]) {
                appendSymbolNameOnly(tp.symbol, writer);
                var constraint = getConstraintOfTypeParameter(tp);
                if (constraint) {
                    writeSpace(writer);
                    writeKeyword(writer, SyntaxKind.ExtendsKeyword);
                    writeSpace(writer);
                    buildTypeDisplay(constraint, writer, enclosingDeclaration, flags, typeStack);
                }
            }

            function buildParameterDisplay(p: Symbol, writer: SymbolWriter, enclosingDeclaration?: Node, flags?: TypeFormatFlags, typeStack?: Type[]) {
                if (getDeclarationFlagsFromSymbol(p) & NodeFlags.Rest) {
                    writePunctuation(writer, SyntaxKind.DotDotDotToken);
                }
                appendSymbolNameOnly(p, writer);
                if (p.valueDeclaration.flags & NodeFlags.QuestionMark || (<VariableDeclaration>p.valueDeclaration).initializer) {
                    writePunctuation(writer, SyntaxKind.QuestionToken);
                }
                writePunctuation(writer, SyntaxKind.ColonToken);
                writeSpace(writer);

                buildTypeDisplay(getTypeOfSymbol(p), writer, enclosingDeclaration, flags, typeStack);
            }

            function buildDisplayForTypeParametersAndDelimiters(typeParameters: TypeParameter[], writer: SymbolWriter, enclosingDeclaration?: Node, flags?: TypeFormatFlags, typeStack?: Type[]) {
                if (typeParameters && typeParameters.length) {
                    writePunctuation(writer, SyntaxKind.LessThanToken);
                    for (var i = 0; i < typeParameters.length; i++) {
                        if (i > 0) {
                            writePunctuation(writer, SyntaxKind.CommaToken);
                            writeSpace(writer);
                        }
                        buildTypeParameterDisplay(typeParameters[i], writer, enclosingDeclaration, flags, typeStack);
                    }
                    writePunctuation(writer, SyntaxKind.GreaterThanToken);
                }
            }

            function buildDisplayForTypeArgumentsAndDelimiters(typeParameters: TypeParameter[], mapper: TypeMapper, writer: SymbolWriter, enclosingDeclaration?: Node, flags?: TypeFormatFlags, typeStack?: Type[]) {
                if (typeParameters && typeParameters.length) {
                    writePunctuation(writer, SyntaxKind.LessThanToken);
                    for (var i = 0; i < typeParameters.length; i++) {
                        if (i > 0) {
                            writePunctuation(writer, SyntaxKind.CommaToken);
                            writeSpace(writer);
                        }
                        buildTypeDisplay(mapper(typeParameters[i]), writer, enclosingDeclaration, TypeFormatFlags.None);
                    }
                    writePunctuation(writer, SyntaxKind.GreaterThanToken);
                }
            }

            function buildDisplayForParametersAndDelimiters(parameters: Symbol[], writer: SymbolWriter, enclosingDeclaration?: Node, flags?: TypeFormatFlags, typeStack?: Type[]) {
                writePunctuation(writer, SyntaxKind.OpenParenToken);
                for (var i = 0; i < parameters.length; i++) {
                    if (i > 0) {
                        writePunctuation(writer, SyntaxKind.CommaToken);
                        writeSpace(writer);
                    }
                    buildParameterDisplay(parameters[i], writer, enclosingDeclaration, flags, typeStack);
                }
                writePunctuation(writer, SyntaxKind.CloseParenToken);
            }

            function buildReturnTypeDisplay(signature: Signature, writer: SymbolWriter, enclosingDeclaration?: Node, flags?: TypeFormatFlags, typeStack?: Type[]) {
                if (flags & TypeFormatFlags.WriteArrowStyleSignature) {
                    writeSpace(writer);
                    writePunctuation(writer, SyntaxKind.EqualsGreaterThanToken);
                }
                else {
                    writePunctuation(writer, SyntaxKind.ColonToken);
                }
                writeSpace(writer);
                buildTypeDisplay(getReturnTypeOfSignature(signature), writer, enclosingDeclaration, flags, typeStack);
            }
            
            function buildSignatureDisplay(signature: Signature, writer: SymbolWriter, enclosingDeclaration?: Node, flags?: TypeFormatFlags, typeStack?: Type[]) {
                if (signature.target && (flags & TypeFormatFlags.WriteTypeArgumentsOfSignature)) {
                    // Instantiated signature, write type arguments instead
                    // This is achieved by passing in the mapper separately
                    buildDisplayForTypeArgumentsAndDelimiters(signature.target.typeParameters, signature.mapper, writer, enclosingDeclaration);
                }
                else {
                    buildDisplayForTypeParametersAndDelimiters(signature.typeParameters, writer, enclosingDeclaration, flags, typeStack);
                }

                buildDisplayForParametersAndDelimiters(signature.parameters, writer, enclosingDeclaration, flags, typeStack);
                buildReturnTypeDisplay(signature, writer, enclosingDeclaration, flags, typeStack);
            }

            return _displayBuilder || (_displayBuilder = {
                symbolToString: symbolToString,
                typeToString: typeToString,
                buildSymbolDisplay: buildSymbolDisplay,
                buildTypeDisplay: buildTypeDisplay,
                buildTypeParameterDisplay: buildTypeParameterDisplay,
                buildParameterDisplay: buildParameterDisplay,
                buildDisplayForParametersAndDelimiters: buildDisplayForParametersAndDelimiters,
                buildDisplayForTypeParametersAndDelimiters: buildDisplayForTypeParametersAndDelimiters,
                buildDisplayForTypeArgumentsAndDelimiters: buildDisplayForTypeArgumentsAndDelimiters,
                buildTypeParameterDisplayFromSymbol: buildTypeParameterDisplayFromSymbol,
                buildSignatureDisplay: buildSignatureDisplay,
                buildReturnTypeDisplay: buildReturnTypeDisplay
            });
        }

        function isDeclarationVisible(node: Declaration): boolean {
            function getContainingExternalModule(node: Node) {
                for (; node; node = node.parent) {
                    if (node.kind === SyntaxKind.ModuleDeclaration) {
                        if ((<ModuleDeclaration>node).name.kind === SyntaxKind.StringLiteral) {
                            return node;
                        }
                    }
                    else if (node.kind === SyntaxKind.SourceFile) {
                        return isExternalModule(<SourceFile>node) ? node : undefined;
                    }
                }
                Debug.fail("getContainingModule cant reach here");
            }

            function isUsedInExportAssignment(node: Node) {
                // Get source File and see if it is external module and has export assigned symbol
                var externalModule = getContainingExternalModule(node);
                if (externalModule) {
                    // This is export assigned symbol node
                    var externalModuleSymbol = getSymbolOfNode(externalModule);
                    var exportAssignmentSymbol = getExportAssignmentSymbol(externalModuleSymbol);
                    var resolvedExportSymbol: Symbol;
                    var symbolOfNode = getSymbolOfNode(node);
                    if (isSymbolUsedInExportAssignment(symbolOfNode)) {
                        return true;
                    }

                    // if symbolOfNode is import declaration, resolve the symbol declaration and check
                    if (symbolOfNode.flags & SymbolFlags.Import) {
                        return isSymbolUsedInExportAssignment(resolveImport(symbolOfNode));
                    }
                }

                // Check if the symbol is used in export assignment
                function isSymbolUsedInExportAssignment(symbol: Symbol) {
                    if (exportAssignmentSymbol === symbol) {
                        return true;
                    }

                    if (exportAssignmentSymbol && !!(exportAssignmentSymbol.flags & SymbolFlags.Import)) {
                        // if export assigned symbol is import declaration, resolve the import
                        resolvedExportSymbol = resolvedExportSymbol || resolveImport(exportAssignmentSymbol);
                        if (resolvedExportSymbol === symbol) {
                            return true;
                        }

                        // Container of resolvedExportSymbol is visible
                        return forEach(resolvedExportSymbol.declarations, declaration => {
                            while (declaration) {
                                if (declaration === node) {
                                    return true;
                                }
                                declaration = declaration.parent;
                            }
                        });
                    }
                }
            }

            function determineIfDeclarationIsVisible() {
                switch (node.kind) {
                    case SyntaxKind.VariableDeclaration:
                    case SyntaxKind.ModuleDeclaration:
                    case SyntaxKind.ClassDeclaration:
                    case SyntaxKind.InterfaceDeclaration:
                    case SyntaxKind.TypeAliasDeclaration:
                    case SyntaxKind.FunctionDeclaration:
                    case SyntaxKind.EnumDeclaration:
                    case SyntaxKind.ImportDeclaration:
                        // In case of variable declaration, node.parent is variable statement so look at the variable statement's parent
                        var parent = node.kind === SyntaxKind.VariableDeclaration ? node.parent.parent : node.parent;
                        // If the node is not exported or it is not ambient module element (except import declaration)
                        if (!(node.flags & NodeFlags.Export) &&
                            !(node.kind !== SyntaxKind.ImportDeclaration && parent.kind !== SyntaxKind.SourceFile && isInAmbientContext(parent))) {
                            return isGlobalSourceFile(parent) || isUsedInExportAssignment(node);
                        }
                        // Exported members/ambient module elements (exception import declaration) are visible if parent is visible
                        return isDeclarationVisible(parent);

                    case SyntaxKind.Property:
                    case SyntaxKind.Method:
                        if (node.flags & (NodeFlags.Private | NodeFlags.Protected)) {
                            // Private/protected properties/methods are not visible
                            return false;
                        }
                    // Public properties/methods are visible if its parents are visible, so let it fall into next case statement

                    case SyntaxKind.Constructor:
                    case SyntaxKind.ConstructSignature:
                    case SyntaxKind.CallSignature:
                    case SyntaxKind.IndexSignature:
                    case SyntaxKind.Parameter:
                    case SyntaxKind.ModuleBlock:
                        return isDeclarationVisible(node.parent);

                    // Source file is always visible
                    case SyntaxKind.SourceFile:
                        return true;

                    default:
                        Debug.fail("isDeclarationVisible unknown: SyntaxKind: " + SyntaxKind[node.kind]);
                }
            }

            if (node) {
                var links = getNodeLinks(node);
                if (links.isVisible === undefined) {
                    links.isVisible = !!determineIfDeclarationIsVisible();
                }
                return links.isVisible;
            }
        }

        function getTypeOfPrototypeProperty(prototype: Symbol): Type {
            // TypeScript 1.0 spec (April 2014): 8.4
            // Every class automatically contains a static property member named 'prototype', 
            // the type of which is an instantiation of the class type with type Any supplied as a type argument for each type parameter.
            // It is an error to explicitly declare a static property member with the name 'prototype'.
            var classType = <InterfaceType>getDeclaredTypeOfSymbol(prototype.parent);
            return classType.typeParameters ? createTypeReference(<GenericType>classType, map(classType.typeParameters, _ => anyType)) : classType;
        }

        function getTypeOfVariableDeclaration(declaration: VariableDeclaration): Type {
            // A variable declared in a for..in statement is always of type any
            if (declaration.parent.kind === SyntaxKind.ForInStatement) {
                return anyType;
            }
            // Use type from type annotation if one is present
            if (declaration.type) {
                return getTypeFromTypeNode(declaration.type);
            }
            if (declaration.kind === SyntaxKind.Parameter) {
                var func = <FunctionDeclaration>declaration.parent;
                // For a parameter of a set accessor, use the type of the get accessor if one is present
                if (func.kind === SyntaxKind.SetAccessor) {
                    var getter = <AccessorDeclaration>getDeclarationOfKind(declaration.parent.symbol, SyntaxKind.GetAccessor);
                    if (getter) {
                        return getReturnTypeOfSignature(getSignatureFromDeclaration(getter));
                    }
                }
                // Use contextual parameter type if one is available
                var type = getContextuallyTypedParameterType(declaration);
                if (type) {
                    return type;
                }
            }
            // Use the type of the initializer expression if one is present
            if (declaration.initializer) {
                var type = checkAndMarkExpression(declaration.initializer);
                // Widening of property assignments is handled by checkObjectLiteral, exclude them here
                if (declaration.kind !== SyntaxKind.PropertyAssignment) {
                    var unwidenedType = type;
                    type = getWidenedType(type);
                    if (type !== unwidenedType) {
                        checkImplicitAny(type);
                    }
                }
                return type;
            }
            // Rest parameters default to type any[], other parameters default to type any
            var type = declaration.flags & NodeFlags.Rest ? createArrayType(anyType) : anyType;
            checkImplicitAny(type);
            return type;

            function checkImplicitAny(type: Type) {
                if (!fullTypeCheck || !compilerOptions.noImplicitAny) {
                    return;
                }
                // We need to have ended up with 'any', 'any[]', 'any[][]', etc.
                if (getInnermostTypeOfNestedArrayTypes(type) !== anyType) {
                    return;
                }
                // Ignore privates within ambient contexts; they exist purely for documentative purposes to avoid name clashing.
                // (e.g. privates within .d.ts files do not expose type information)
                if (isPrivateWithinAmbient(declaration) || (declaration.kind === SyntaxKind.Parameter && isPrivateWithinAmbient(declaration.parent))) {
                    return;
                }
                switch (declaration.kind) {
                    case SyntaxKind.Property:
                        var diagnostic = Diagnostics.Member_0_implicitly_has_an_1_type;
                        break;
                    case SyntaxKind.Parameter:
                        var diagnostic = declaration.flags & NodeFlags.Rest ?
                            Diagnostics.Rest_parameter_0_implicitly_has_an_any_type :
                            Diagnostics.Parameter_0_implicitly_has_an_1_type;
                        break;
                    default:
                        var diagnostic = Diagnostics.Variable_0_implicitly_has_an_1_type;
                }
                error(declaration, diagnostic, identifierToString(declaration.name), typeToString(type));
            }
        }

        function getTypeOfVariableOrParameterOrProperty(symbol: Symbol): Type {
            var links = getSymbolLinks(symbol);
            if (!links.type) {
                // Handle prototype property
                if (symbol.flags & SymbolFlags.Prototype) {
                    return links.type = getTypeOfPrototypeProperty(symbol);
                }
                // Handle catch clause variables
                var declaration = symbol.valueDeclaration;
                if (declaration.kind === SyntaxKind.CatchBlock) {
                    return links.type = anyType;
                }
                // Handle variable, parameter or property
                links.type = resolvingType;
                var type = getTypeOfVariableDeclaration(<VariableDeclaration>declaration);
                if (links.type === resolvingType) {
                    links.type = type;
                }
            }
            else if (links.type === resolvingType) {
                links.type = anyType;
                if (compilerOptions.noImplicitAny) {
                    var diagnostic = (<VariableDeclaration>symbol.valueDeclaration).type ?
                        Diagnostics._0_implicitly_has_type_any_because_it_is_referenced_directly_or_indirectly_in_its_own_type_annotation :
                        Diagnostics._0_implicitly_has_type_any_because_it_is_does_not_have_a_type_annotation_and_is_referenced_directly_or_indirectly_in_its_own_initializer;
                    error(symbol.valueDeclaration, diagnostic, symbolToString(symbol));
                }
            }
            return links.type;
        }

        function getSetAccessorTypeAnnotationNode(accessor: AccessorDeclaration): TypeNode {
            return accessor && accessor.parameters.length > 0 && accessor.parameters[0].type;
        }

        function getAnnotatedAccessorType(accessor: AccessorDeclaration): Type {
            if (accessor) {
                if (accessor.kind === SyntaxKind.GetAccessor) {
                    return accessor.type && getTypeFromTypeNode(accessor.type);
                }
                else {
                    var setterTypeAnnotation = getSetAccessorTypeAnnotationNode(accessor);
                    return setterTypeAnnotation && getTypeFromTypeNode(setterTypeAnnotation);
                }
            }
            return undefined;
        }

        function getTypeOfAccessors(symbol: Symbol): Type {
            var links = getSymbolLinks(symbol);
            checkAndStoreTypeOfAccessors(symbol, links);
            return links.type;
        }

        function checkAndStoreTypeOfAccessors(symbol: Symbol, links?: SymbolLinks) {
            links = links || getSymbolLinks(symbol);
            if (!links.type) {
                links.type = resolvingType;
                var getter = <AccessorDeclaration>getDeclarationOfKind(symbol, SyntaxKind.GetAccessor);
                var setter = <AccessorDeclaration>getDeclarationOfKind(symbol, SyntaxKind.SetAccessor);

                var type: Type;

                // First try to see if the user specified a return type on the get-accessor.
                var getterReturnType = getAnnotatedAccessorType(getter);
                if (getterReturnType) {
                    type = getterReturnType;
                }
                else {
                    // If the user didn't specify a return type, try to use the set-accessor's parameter type.
                    var setterParameterType = getAnnotatedAccessorType(setter);
                    if (setterParameterType) {
                        type = setterParameterType;
                    }
                    else {
                        // If there are no specified types, try to infer it from the body of the get accessor if it exists.
                        if (getter) {
                            type = getReturnTypeFromBody(getter);
                        }
                        // Otherwise, fall back to 'any'.
                        else {
                            if (compilerOptions.noImplicitAny) {
                                error(setter, Diagnostics.Property_0_implicitly_has_type_any_because_its_set_accessor_lacks_a_type_annotation, symbolToString(symbol));
                            }

                            type = anyType;
                        }
                    }
                }

                if (links.type === resolvingType) {
                    links.type = type;
                }
            }
            else if (links.type === resolvingType) {
                links.type = anyType;
                if (compilerOptions.noImplicitAny) {
                    var getter = <AccessorDeclaration>getDeclarationOfKind(symbol, SyntaxKind.GetAccessor);
                    error(getter, Diagnostics._0_implicitly_has_return_type_any_because_it_does_not_have_a_return_type_annotation_and_is_referenced_directly_or_indirectly_in_one_of_its_return_expressions, symbolToString(symbol));
                }
            }
        }

        function getTypeOfFuncClassEnumModule(symbol: Symbol): Type {
            var links = getSymbolLinks(symbol);
            if (!links.type) {
                links.type = createObjectType(TypeFlags.Anonymous, symbol);
            }
            return links.type;
        }

        function getTypeOfEnumMember(symbol: Symbol): Type {
            var links = getSymbolLinks(symbol);
            if (!links.type) {
                links.type = getDeclaredTypeOfEnum(getParentOfSymbol(symbol));
            }
            return links.type;
        }

        function getTypeOfImport(symbol: Symbol): Type {
            var links = getSymbolLinks(symbol);
            if (!links.type) {
                links.type = getTypeOfSymbol(resolveImport(symbol));
            }
            return links.type;
        }

        function getTypeOfInstantiatedSymbol(symbol: Symbol): Type {
            var links = getSymbolLinks(symbol);
            if (!links.type) {
                links.type = instantiateType(getTypeOfSymbol(links.target), links.mapper);
            }
            return links.type;
        }

        function getTypeOfSymbol(symbol: Symbol): Type {
            if (symbol.flags & SymbolFlags.Instantiated) {
                return getTypeOfInstantiatedSymbol(symbol);
            }
            if (symbol.flags & (SymbolFlags.Variable | SymbolFlags.Property)) {
                return getTypeOfVariableOrParameterOrProperty(symbol);
            }
            if (symbol.flags & (SymbolFlags.Function | SymbolFlags.Method | SymbolFlags.Class | SymbolFlags.Enum | SymbolFlags.ValueModule)) {
                return getTypeOfFuncClassEnumModule(symbol);
            }
            if (symbol.flags & SymbolFlags.EnumMember) {
                return getTypeOfEnumMember(symbol);
            }
            if (symbol.flags & SymbolFlags.Accessor) {
                return getTypeOfAccessors(symbol);
            }
            if (symbol.flags & SymbolFlags.Import) {
                return getTypeOfImport(symbol);
            }
            return unknownType;
        }

        function getTargetType(type: ObjectType): Type {
            return type.flags & TypeFlags.Reference ? (<TypeReference>type).target : type;
        }

        function hasBaseType(type: InterfaceType, checkBase: InterfaceType) {
            return check(type);
            function check(type: InterfaceType): boolean {
                var target = <InterfaceType>getTargetType(type);
                return target === checkBase || forEach(target.baseTypes, check);
            }
        }

        // Return combined list of type parameters from all declarations of a class or interface. Elsewhere we check they're all
        // the same, but even if they're not we still need the complete list to ensure instantiations supply type arguments
        // for all type parameters.
        function getTypeParametersOfClassOrInterface(symbol: Symbol): TypeParameter[] {
            var result: TypeParameter[];
            forEach(symbol.declarations, node => {
                if (node.kind === SyntaxKind.InterfaceDeclaration || node.kind === SyntaxKind.ClassDeclaration) {
                    var declaration = <InterfaceDeclaration>node;
                    if (declaration.typeParameters && declaration.typeParameters.length) {
                        forEach(declaration.typeParameters, node => {
                            var tp = getDeclaredTypeOfTypeParameter(getSymbolOfNode(node));
                            if (!result) {
                                result = [tp];
                            }
                            else if (!contains(result, tp)) {
                                result.push(tp);
                            }
                        });
                    }
                }
            });
            return result;
        }

        function getDeclaredTypeOfClass(symbol: Symbol): InterfaceType {
            var links = getSymbolLinks(symbol);
            if (!links.declaredType) {
                var type = links.declaredType = <InterfaceType>createObjectType(TypeFlags.Class, symbol);
                var typeParameters = getTypeParametersOfClassOrInterface(symbol);
                if (typeParameters) {
                    type.flags |= TypeFlags.Reference;
                    type.typeParameters = typeParameters;
                    (<GenericType>type).instantiations = {};
                    (<GenericType>type).instantiations[getTypeListId(type.typeParameters)] = <GenericType>type;
                    (<GenericType>type).target = <GenericType>type;
                    (<GenericType>type).typeArguments = type.typeParameters;
                }
                type.baseTypes = [];
                var declaration = <ClassDeclaration>getDeclarationOfKind(symbol, SyntaxKind.ClassDeclaration);
                if (declaration.baseType) {
                    var baseType = getTypeFromTypeReferenceNode(declaration.baseType);
                    if (baseType !== unknownType) {
                        if (getTargetType(baseType).flags & TypeFlags.Class) {
                            if (type !== baseType && !hasBaseType(<InterfaceType>baseType, type)) {
                                type.baseTypes.push(baseType);
                            }
                            else {
                                error(declaration, Diagnostics.Type_0_recursively_references_itself_as_a_base_type, typeToString(type, /*enclosingDeclaration*/ undefined, TypeFormatFlags.WriteArrayAsGenericType));
                            }
                        }
                        else {
                            error(declaration.baseType, Diagnostics.A_class_may_only_extend_another_class);
                        }
                    }
                }
                type.declaredProperties = getNamedMembers(symbol.members);
                type.declaredCallSignatures = emptyArray;
                type.declaredConstructSignatures = emptyArray;
                type.declaredStringIndexType = getIndexTypeOfSymbol(symbol, IndexKind.String);
                type.declaredNumberIndexType = getIndexTypeOfSymbol(symbol, IndexKind.Number);
            }
            return <InterfaceType>links.declaredType;
        }

        function getDeclaredTypeOfInterface(symbol: Symbol): InterfaceType {
            var links = getSymbolLinks(symbol);
            if (!links.declaredType) {
                var type = links.declaredType = <InterfaceType>createObjectType(TypeFlags.Interface, symbol);
                var typeParameters = getTypeParametersOfClassOrInterface(symbol);
                if (typeParameters) {
                    type.flags |= TypeFlags.Reference;
                    type.typeParameters = typeParameters;
                    (<GenericType>type).instantiations = {};
                    (<GenericType>type).instantiations[getTypeListId(type.typeParameters)] = <GenericType>type;
                    (<GenericType>type).target = <GenericType>type;
                    (<GenericType>type).typeArguments = type.typeParameters;
                }
                type.baseTypes = [];
                forEach(symbol.declarations, declaration => {
                    if (declaration.kind === SyntaxKind.InterfaceDeclaration && (<InterfaceDeclaration>declaration).baseTypes) {
                        forEach((<InterfaceDeclaration>declaration).baseTypes, node => {
                            var baseType = getTypeFromTypeReferenceNode(node);
                            if (baseType !== unknownType) {
                                if (getTargetType(baseType).flags & (TypeFlags.Class | TypeFlags.Interface)) {
                                    if (type !== baseType && !hasBaseType(<InterfaceType>baseType, type)) {
                                        type.baseTypes.push(baseType);
                                    }
                                    else {
                                        error(declaration, Diagnostics.Type_0_recursively_references_itself_as_a_base_type, typeToString(type, /*enclosingDeclaration*/ undefined, TypeFormatFlags.WriteArrayAsGenericType));
                                    }
                                }
                                else {
                                    error(node, Diagnostics.An_interface_may_only_extend_a_class_or_another_interface);
                                }
                            }
                        });
                    }
                });
                type.declaredProperties = getNamedMembers(symbol.members);
                type.declaredCallSignatures = getSignaturesOfSymbol(symbol.members["__call"]);
                type.declaredConstructSignatures = getSignaturesOfSymbol(symbol.members["__new"]);
                type.declaredStringIndexType = getIndexTypeOfSymbol(symbol, IndexKind.String);
                type.declaredNumberIndexType = getIndexTypeOfSymbol(symbol, IndexKind.Number);
            }
            return <InterfaceType>links.declaredType;
        }

        function getDeclaredTypeOfTypeAlias(symbol: Symbol): Type {
            var links = getSymbolLinks(symbol);
            if (!links.declaredType) {
                links.declaredType = resolvingType;
                var declaration = <TypeAliasDeclaration>getDeclarationOfKind(symbol, SyntaxKind.TypeAliasDeclaration);
                var type = getTypeFromTypeNode(declaration.type);
                if (links.declaredType === resolvingType) {
                    links.declaredType = type;
                }
            }
            else if (links.declaredType === resolvingType) {
                links.declaredType = unknownType;
                var declaration = <TypeAliasDeclaration>getDeclarationOfKind(symbol, SyntaxKind.TypeAliasDeclaration);
                error(declaration.name, Diagnostics.Type_alias_0_circularly_references_itself, symbolToString(symbol));
            }
            return links.declaredType;
        }

        function getDeclaredTypeOfEnum(symbol: Symbol): Type {
            var links = getSymbolLinks(symbol);
            if (!links.declaredType) {
                var type = createType(TypeFlags.Enum);
                type.symbol = symbol;
                links.declaredType = type;
            }
            return links.declaredType;
        }

        function getDeclaredTypeOfTypeParameter(symbol: Symbol): TypeParameter {
            var links = getSymbolLinks(symbol);
            if (!links.declaredType) {
                var type = <TypeParameter>createType(TypeFlags.TypeParameter);
                type.symbol = symbol;
                if (!(<TypeParameterDeclaration>getDeclarationOfKind(symbol, SyntaxKind.TypeParameter)).constraint) {
                    type.constraint = noConstraintType;
                }
                links.declaredType = type;
            }
            return <TypeParameter>links.declaredType;
        }

        function getDeclaredTypeOfImport(symbol: Symbol): Type {
            var links = getSymbolLinks(symbol);
            if (!links.declaredType) {
                links.declaredType = getDeclaredTypeOfSymbol(resolveImport(symbol));
            }
            return links.declaredType;
        }

        function getDeclaredTypeOfSymbol(symbol: Symbol): Type {
            Debug.assert((symbol.flags & SymbolFlags.Instantiated) === 0);
            if (symbol.flags & SymbolFlags.Class) {
                return getDeclaredTypeOfClass(symbol);
            }
            if (symbol.flags & SymbolFlags.Interface) {
                return getDeclaredTypeOfInterface(symbol);
            }
            if (symbol.flags & SymbolFlags.TypeAlias) {
                return getDeclaredTypeOfTypeAlias(symbol);
            }
            if (symbol.flags & SymbolFlags.Enum) {
                return getDeclaredTypeOfEnum(symbol);
            }
            if (symbol.flags & SymbolFlags.TypeParameter) {
                return getDeclaredTypeOfTypeParameter(symbol);
            }
            if (symbol.flags & SymbolFlags.Import) {
                return getDeclaredTypeOfImport(symbol);
            }
            return unknownType;
        }

        function createSymbolTable(symbols: Symbol[]): SymbolTable {
            var result: SymbolTable = {};
            for (var i = 0; i < symbols.length; i++) {
                var symbol = symbols[i];
                result[symbol.name] = symbol;
            }
            return result;
        }

        function createInstantiatedSymbolTable(symbols: Symbol[], mapper: TypeMapper): SymbolTable {
            var result: SymbolTable = {};
            for (var i = 0; i < symbols.length; i++) {
                var symbol = symbols[i];
                result[symbol.name] = instantiateSymbol(symbol, mapper);
            }
            return result;
        }

        function addInheritedMembers(symbols: SymbolTable, baseSymbols: Symbol[]) {
            for (var i = 0; i < baseSymbols.length; i++) {
                var s = baseSymbols[i];
                if (!hasProperty(symbols, s.name)) {
                    symbols[s.name] = s;
                }
            }
        }

        function addInheritedSignatures(signatures: Signature[], baseSignatures: Signature[]) {
            if (baseSignatures) {
                for (var i = 0; i < baseSignatures.length; i++) {
                    signatures.push(baseSignatures[i]);
                }
            }
        }

        function resolveClassOrInterfaceMembers(type: InterfaceType): void {
            var members = type.symbol.members;
            var callSignatures = type.declaredCallSignatures;
            var constructSignatures = type.declaredConstructSignatures;
            var stringIndexType = type.declaredStringIndexType;
            var numberIndexType = type.declaredNumberIndexType;
            if (type.baseTypes.length) {
                members = createSymbolTable(type.declaredProperties);
                forEach(type.baseTypes, baseType => {
                    addInheritedMembers(members, getPropertiesOfObjectType(baseType));
                    callSignatures = concatenate(callSignatures, getSignaturesOfType(baseType, SignatureKind.Call));
                    constructSignatures = concatenate(constructSignatures, getSignaturesOfType(baseType, SignatureKind.Construct));
                    stringIndexType = stringIndexType || getIndexTypeOfType(baseType, IndexKind.String);
                    numberIndexType = numberIndexType || getIndexTypeOfType(baseType, IndexKind.Number);
                });
            }
            setObjectTypeMembers(type, members, callSignatures, constructSignatures, stringIndexType, numberIndexType);
        }

        function resolveTypeReferenceMembers(type: TypeReference): void {
            var target = type.target;
            var mapper = createTypeMapper(target.typeParameters, type.typeArguments);
            var members = createInstantiatedSymbolTable(target.declaredProperties, mapper);
            var callSignatures = instantiateList(target.declaredCallSignatures, mapper, instantiateSignature);
            var constructSignatures = instantiateList(target.declaredConstructSignatures, mapper, instantiateSignature);
            var stringIndexType = target.declaredStringIndexType ? instantiateType(target.declaredStringIndexType, mapper) : undefined;
            var numberIndexType = target.declaredNumberIndexType ? instantiateType(target.declaredNumberIndexType, mapper) : undefined;
            forEach(target.baseTypes, baseType => {
                var instantiatedBaseType = instantiateType(baseType, mapper);
                addInheritedMembers(members, getPropertiesOfObjectType(instantiatedBaseType));
                callSignatures = concatenate(callSignatures, getSignaturesOfType(instantiatedBaseType, SignatureKind.Call));
                constructSignatures = concatenate(constructSignatures, getSignaturesOfType(instantiatedBaseType, SignatureKind.Construct));
                stringIndexType = stringIndexType || getIndexTypeOfType(instantiatedBaseType, IndexKind.String);
                numberIndexType = numberIndexType || getIndexTypeOfType(instantiatedBaseType, IndexKind.Number);
            });
            setObjectTypeMembers(type, members, callSignatures, constructSignatures, stringIndexType, numberIndexType);
        }

        function createSignature(declaration: SignatureDeclaration, typeParameters: TypeParameter[], parameters: Symbol[],
            resolvedReturnType: Type, minArgumentCount: number, hasRestParameter: boolean, hasStringLiterals: boolean): Signature {
            var sig = new Signature(checker);
            sig.declaration = declaration;
            sig.typeParameters = typeParameters;
            sig.parameters = parameters;
            sig.resolvedReturnType = resolvedReturnType;
            sig.minArgumentCount = minArgumentCount;
            sig.hasRestParameter = hasRestParameter;
            sig.hasStringLiterals = hasStringLiterals;
            return sig;
        }

        function cloneSignature(sig: Signature): Signature {
            return createSignature(sig.declaration, sig.typeParameters, sig.parameters, sig.resolvedReturnType,
                sig.minArgumentCount, sig.hasRestParameter, sig.hasStringLiterals);
        }

        function getDefaultConstructSignatures(classType: InterfaceType): Signature[] {
            if (classType.baseTypes.length) {
                var baseType = classType.baseTypes[0];
                var baseSignatures = getSignaturesOfType(getTypeOfSymbol(baseType.symbol), SignatureKind.Construct);
                return map(baseSignatures, baseSignature => {
                    var signature = baseType.flags & TypeFlags.Reference ?
                        getSignatureInstantiation(baseSignature, (<TypeReference>baseType).typeArguments) : cloneSignature(baseSignature);
                    signature.typeParameters = classType.typeParameters;
                    signature.resolvedReturnType = classType;
                    return signature;
                });
            }
            return [createSignature(undefined, classType.typeParameters, emptyArray, classType, 0, false, false)];
        }

        function createTupleTypeMemberSymbols(memberTypes: Type[]): SymbolTable {
            var members: SymbolTable = {};
            for (var i = 0; i < memberTypes.length; i++) {
                var symbol = <TransientSymbol>createSymbol(SymbolFlags.Property | SymbolFlags.Transient, "" + i);
                symbol.type = memberTypes[i];
                members[i] = symbol;
            }
            return members;
        }

        function resolveTupleTypeMembers(type: TupleType) {
            var arrayType = resolveObjectOrUnionTypeMembers(createArrayType(getUnionType(type.elementTypes)));
            var members = createTupleTypeMemberSymbols(type.elementTypes);
            addInheritedMembers(members, arrayType.properties);
            setObjectTypeMembers(type, members, arrayType.callSignatures, arrayType.constructSignatures, arrayType.stringIndexType, arrayType.numberIndexType);
        }

        function signatureListsIdentical(s: Signature[], t: Signature[]): boolean {
            if (s.length !== t.length) {
                return false;
            }
            for (var i = 0; i < s.length; i++) {
                if (!compareSignatures(s[i], t[i], /*compareReturnTypes*/ false, isTypeIdenticalTo)) {
                    return false;
                }
            }
            return true;
        }

        // If the lists of call or construct signatures in the given types are all identical except for return types,
        // and if none of the signatures are generic, return a list of signatures that has substitutes a union of the
        // return types of the corresponding signatures in each resulting signature.
        function getUnionSignatures(types: Type[], kind: SignatureKind): Signature[] {
            var signatureLists = map(types, t => getSignaturesOfType(t, kind));
            var signatures = signatureLists[0];
            for (var i = 0; i < signatures.length; i++) {
                if (signatures[i].typeParameters) {
                    return emptyArray;
                }
            }
            for (var i = 1; i < signatureLists.length; i++) {
                if (!signatureListsIdentical(signatures, signatureLists[i])) {
                    return emptyArray;
                }
            }
            var result = map(signatures, cloneSignature);
            for (var i = 0; i < result.length; i++) {
                var s = result[i];
                // Clear resolved return type we possibly got from cloneSignature
                s.resolvedReturnType = undefined;
                s.unionSignatures = map(signatureLists, signatures => signatures[i]);
            }
            return result;
        }

        function getUnionIndexType(types: Type[], kind: IndexKind): Type {
            var indexTypes: Type[] = [];
            for (var i = 0; i < types.length; i++) {
                var indexType = getIndexTypeOfType(types[i], kind);
                if (!indexType) {
                    return undefined;
                }
                indexTypes.push(indexType);
            }
            return getUnionType(indexTypes);
        }

        function resolveUnionTypeMembers(type: UnionType) {
            // The members and properties collections are empty for union types. To get all properties of a union
            // type use getPropertiesOfType (only the language service uses this).
            var callSignatures = getUnionSignatures(type.types, SignatureKind.Call);
            var constructSignatures = getUnionSignatures(type.types, SignatureKind.Construct);
            var stringIndexType = getUnionIndexType(type.types, IndexKind.String);
            var numberIndexType = getUnionIndexType(type.types, IndexKind.Number);
            setObjectTypeMembers(type, emptySymbols, callSignatures, constructSignatures, stringIndexType, numberIndexType);
        }

        function resolveAnonymousTypeMembers(type: ObjectType) {
            var symbol = type.symbol;
            if (symbol.flags & SymbolFlags.TypeLiteral) {
                var members = symbol.members;
                var callSignatures = getSignaturesOfSymbol(members["__call"]);
                var constructSignatures = getSignaturesOfSymbol(members["__new"]);
                var stringIndexType = getIndexTypeOfSymbol(symbol, IndexKind.String);
                var numberIndexType = getIndexTypeOfSymbol(symbol, IndexKind.Number);
            }
            else {
                // Combinations of function, class, enum and module
                var members = emptySymbols;
                var callSignatures: Signature[] = emptyArray;
                var constructSignatures: Signature[] = emptyArray;
                if (symbol.flags & SymbolFlags.HasExports) {
                    members = symbol.exports;
                }
                if (symbol.flags & (SymbolFlags.Function | SymbolFlags.Method)) {
                    callSignatures = getSignaturesOfSymbol(symbol);
                }
                if (symbol.flags & SymbolFlags.Class) {
                    var classType = getDeclaredTypeOfClass(symbol);
                    constructSignatures = getSignaturesOfSymbol(symbol.members["__constructor"]);
                    if (!constructSignatures.length) {
                        constructSignatures = getDefaultConstructSignatures(classType);
                    }
                    if (classType.baseTypes.length) {
                        members = createSymbolTable(getNamedMembers(members));
                        addInheritedMembers(members, getPropertiesOfObjectType(getTypeOfSymbol(classType.baseTypes[0].symbol)));
                    }
                }
                var stringIndexType: Type = undefined;
                var numberIndexType: Type = (symbol.flags & SymbolFlags.Enum) ? stringType : undefined;
            }
            setObjectTypeMembers(type, members, callSignatures, constructSignatures, stringIndexType, numberIndexType);
        }

        function resolveObjectOrUnionTypeMembers(type: ObjectType): ResolvedType {
            if (!(<ResolvedType>type).members) {
                if (type.flags & (TypeFlags.Class | TypeFlags.Interface)) {
                    resolveClassOrInterfaceMembers(<InterfaceType>type);
                }
                else if (type.flags & TypeFlags.Anonymous) {
                    resolveAnonymousTypeMembers(<ObjectType>type);
                }
                else if (type.flags & TypeFlags.Tuple) {
                    resolveTupleTypeMembers(<TupleType>type);
                }
                else if (type.flags & TypeFlags.Union) {
                    resolveUnionTypeMembers(<UnionType>type);
                }
                else {
                    resolveTypeReferenceMembers(<TypeReference>type);
                }
            }
            return <ResolvedType>type;
        }

        // Return properties of an object type or an empty array for other types
        function getPropertiesOfObjectType(type: Type): Symbol[] {
            if (type.flags & TypeFlags.ObjectType) {
                return resolveObjectOrUnionTypeMembers(<ObjectType>type).properties;
            }
            return emptyArray;
        }

        // If the given type is an object type and that type has a property by the given name, return
        // the symbol for that property. Otherwise return undefined.
        function getPropertyOfObjectType(type: Type, name: string): Symbol {
            if (type.flags & TypeFlags.ObjectType) {
                var resolved = resolveObjectOrUnionTypeMembers(<ObjectType>type);
                if (hasProperty(resolved.members, name)) {
                    var symbol = resolved.members[name];
                    if (symbolIsValue(symbol)) {
                        return symbol;
                    }
                }
            }
        }

        function getPropertiesOfUnionType(type: UnionType): Symbol[] {
            var result: Symbol[] = [];
            forEach(getPropertiesOfType(type.types[0]), prop => {
                var unionProp = getPropertyOfUnionType(type, prop.name);
                if (unionProp) {
                    result.push(unionProp);
                }
            });
            return result;
        }

        function getPropertiesOfType(type: Type): Symbol[] {
            if (type.flags & TypeFlags.Union) {
                return getPropertiesOfUnionType(<UnionType>type);
            }
            return getPropertiesOfObjectType(getApparentType(type));
        }

        // For a type parameter, return the base constraint of the type parameter. For the string, number, and
        // boolean primitive types, return the corresponding object types.Otherwise return the type itself.
        // Note that the apparent type of a union type is the union type itself.
        function getApparentType(type: Type): Type {
            if (type.flags & TypeFlags.TypeParameter) {
                do {
                    type = getConstraintOfTypeParameter(<TypeParameter>type);
                } while (type && type.flags & TypeFlags.TypeParameter);
                if (!type) {
                    type = emptyObjectType;
                }
            }
            if (type.flags & TypeFlags.StringLike) {
                type = globalStringType;
            }
            else if (type.flags & TypeFlags.NumberLike) {
                type = globalNumberType;
            }
            else if (type.flags & TypeFlags.Boolean) {
                type = globalBooleanType;
            }
            return type;
        }

        function createUnionProperty(unionType: UnionType, name: string): Symbol {
            var types = unionType.types;
            var props: Symbol[];
            for (var i = 0; i < types.length; i++) {
                var type = getApparentType(types[i]);
                if (type !== unknownType) {
                    var prop = getPropertyOfType(type, name);
                    if (!prop) {
                        return undefined;
                    }
                    if (!props) {
                        props = [prop];
                    }
                    else {
                        props.push(prop);
                    }
                }
            }
            var propTypes: Type[] = [];
            var declarations: Declaration[] = [];
            for (var i = 0; i < props.length; i++) {
                var prop = props[i];
                if (prop.declarations) {
                    declarations.push.apply(declarations, prop.declarations);
                }
                propTypes.push(getTypeOfSymbol(prop));
            }
            var result = <TransientSymbol>createSymbol(SymbolFlags.Property | SymbolFlags.Transient | SymbolFlags.UnionProperty, name);
            result.unionType = unionType;
            result.declarations = declarations;
            result.type = getUnionType(propTypes);
            return result;
        }

        function getPropertyOfUnionType(type: UnionType, name: string): Symbol {
            var properties = type.resolvedProperties || (type.resolvedProperties = {});
            if (hasProperty(properties, name)) {
                return properties[name];
            }
            var property = createUnionProperty(type, name);
            if (property) {
                properties[name] = property;
            }
            return property;
        }

        // Return the symbol for the property with the given name in the given type. Creates synthetic union properties when
        // necessary, maps primtive types and type parameters are to their apparent types, and augments with properties from
        // Object and Function as appropriate.
        function getPropertyOfType(type: Type, name: string): Symbol {
            if (type.flags & TypeFlags.Union) {
                return getPropertyOfUnionType(<UnionType>type, name);
            }
            if (!(type.flags & TypeFlags.ObjectType)) {
                type = getApparentType(type);
                if (!(type.flags & TypeFlags.ObjectType)) {
                    return undefined;
                }
            }
            var resolved = resolveObjectOrUnionTypeMembers(type);
            if (hasProperty(resolved.members, name)) {
                var symbol = resolved.members[name];
                if (symbolIsValue(symbol)) {
                    return symbol;
                }
            }
            if (resolved === anyFunctionType || resolved.callSignatures.length || resolved.constructSignatures.length) {
                var symbol = getPropertyOfObjectType(globalFunctionType, name);
                if (symbol) return symbol;
            }
            return getPropertyOfObjectType(globalObjectType, name);
        }

        function getSignaturesOfObjectOrUnionType(type: Type, kind: SignatureKind): Signature[] {
            if (type.flags & (TypeFlags.ObjectType | TypeFlags.Union)) {
                var resolved = resolveObjectOrUnionTypeMembers(<ObjectType>type);
                return kind === SignatureKind.Call ? resolved.callSignatures : resolved.constructSignatures;
            }
            return emptyArray;
        }

        // Return the signatures of the given kind in the given type. Creates synthetic union signatures when necessary and
        // maps primtive types and type parameters are to their apparent types.
        function getSignaturesOfType(type: Type, kind: SignatureKind): Signature[] {
            return getSignaturesOfObjectOrUnionType(getApparentType(type), kind);
        }

        function getIndexTypeOfObjectOrUnionType(type: Type, kind: IndexKind): Type {
            if (type.flags & (TypeFlags.ObjectType | TypeFlags.Union)) {
                var resolved = resolveObjectOrUnionTypeMembers(<ObjectType>type);
                return kind === IndexKind.String ? resolved.stringIndexType : resolved.numberIndexType;
            }
        }

        // Return the index type of the given kind in the given type. Creates synthetic union index types when necessary and
        // maps primtive types and type parameters are to their apparent types.
        function getIndexTypeOfType(type: Type, kind: IndexKind): Type {
            return getIndexTypeOfObjectOrUnionType(getApparentType(type), kind);
        }

        // Return list of type parameters with duplicates removed (duplicate identifier errors are generated in the actual
        // type checking functions).
        function getTypeParametersFromDeclaration(typeParameterDeclarations: TypeParameterDeclaration[]): TypeParameter[] {
            var result: TypeParameter[] = [];
            forEach(typeParameterDeclarations, node => {
                var tp = getDeclaredTypeOfTypeParameter(node.symbol);
                if (!contains(result, tp)) {
                    result.push(tp);
                }
            });
            return result;
        }

        function getSignatureFromDeclaration(declaration: SignatureDeclaration): Signature {
            var links = getNodeLinks(declaration);
            if (!links.resolvedSignature) {
                var classType = declaration.kind === SyntaxKind.Constructor ? getDeclaredTypeOfClass((<ClassDeclaration>declaration.parent).symbol) : undefined;
                var typeParameters = classType ? classType.typeParameters :
                    declaration.typeParameters ? getTypeParametersFromDeclaration(declaration.typeParameters) : undefined;
                var parameters: Symbol[] = [];
                var hasStringLiterals = false;
                var minArgumentCount = -1;
                for (var i = 0, n = declaration.parameters.length; i < n; i++) {
                    var param = declaration.parameters[i];
                    parameters.push(param.symbol);
                    if (param.type && param.type.kind === SyntaxKind.StringLiteral) {
                        hasStringLiterals = true;
                    }
                    if (minArgumentCount < 0) {
                        if (param.initializer || param.flags & (NodeFlags.QuestionMark | NodeFlags.Rest)) {
                            minArgumentCount = i;
                        }
                    }
                }

                if (minArgumentCount < 0) {
                    minArgumentCount = declaration.parameters.length;
                }

                var returnType: Type;
                if (classType) {
                    returnType = classType;
                }
                else if (declaration.type) {
                    returnType = getTypeFromTypeNode(declaration.type);
                }
                else {
                    // TypeScript 1.0 spec (April 2014):
                    // If only one accessor includes a type annotation, the other behaves as if it had the same type annotation.
                    if (declaration.kind === SyntaxKind.GetAccessor) {
                        var setter = <AccessorDeclaration>getDeclarationOfKind(declaration.symbol, SyntaxKind.SetAccessor);
                        returnType = getAnnotatedAccessorType(setter);
                    }

                    if (!returnType && !(<FunctionDeclaration>declaration).body) {
                        returnType = anyType;
                    }
                }

                links.resolvedSignature = createSignature(declaration, typeParameters, parameters, returnType,
                    minArgumentCount, hasRestParameters(declaration), hasStringLiterals);
            }
            return links.resolvedSignature;
        }

        function getSignaturesOfSymbol(symbol: Symbol): Signature[] {
            if (!symbol) return emptyArray;
            var result: Signature[] = [];
            for (var i = 0, len = symbol.declarations.length; i < len; i++) {
                var node = symbol.declarations[i];
                switch (node.kind) {
                    case SyntaxKind.FunctionDeclaration:
                    case SyntaxKind.Method:
                    case SyntaxKind.Constructor:
                    case SyntaxKind.CallSignature:
                    case SyntaxKind.ConstructSignature:
                    case SyntaxKind.IndexSignature:
                    case SyntaxKind.GetAccessor:
                    case SyntaxKind.SetAccessor:
                    case SyntaxKind.FunctionExpression:
                    case SyntaxKind.ArrowFunction:
                        // Don't include signature if node is the implementation of an overloaded function. A node is considered
                        // an implementation node if it has a body and the previous node is of the same kind and immediately
                        // precedes the implementation node (i.e. has the same parent and ends where the implementation starts).
                        if (i > 0 && (<FunctionDeclaration>node).body) {
                            var previous = symbol.declarations[i - 1];
                            if (node.parent === previous.parent && node.kind === previous.kind && node.pos === previous.end) {
                                break;
                            }
                        }
                        result.push(getSignatureFromDeclaration(<SignatureDeclaration>node));
                }
            }
            return result;
        }

        function getReturnTypeOfSignature(signature: Signature): Type {
            if (!signature.resolvedReturnType) {
                signature.resolvedReturnType = resolvingType;
                if (signature.target) {
                    var type = instantiateType(getReturnTypeOfSignature(signature.target), signature.mapper);
                }
                else if (signature.unionSignatures) {
                    var type = getUnionType(map(signature.unionSignatures, getReturnTypeOfSignature));
                }
                else {
                    var type = getReturnTypeFromBody(<FunctionDeclaration>signature.declaration);
                }
                if (signature.resolvedReturnType === resolvingType) {
                    signature.resolvedReturnType = type;
                }
            }
            else if (signature.resolvedReturnType === resolvingType) {
                signature.resolvedReturnType = anyType;
                if (compilerOptions.noImplicitAny) {
                    var declaration = <Declaration>signature.declaration;
                    if (declaration.name) {
                        error(declaration.name, Diagnostics._0_implicitly_has_return_type_any_because_it_does_not_have_a_return_type_annotation_and_is_referenced_directly_or_indirectly_in_one_of_its_return_expressions, identifierToString(declaration.name));
                    }
                    else {
                        error(declaration, Diagnostics.Function_implicitly_has_return_type_any_because_it_does_not_have_a_return_type_annotation_and_is_referenced_directly_or_indirectly_in_one_of_its_return_expressions);
                    }
                }
            }
            return signature.resolvedReturnType;
        }

        function getRestTypeOfSignature(signature: Signature): Type {
            if (signature.hasRestParameter) {
                var type = getTypeOfSymbol(signature.parameters[signature.parameters.length - 1]);
                if (type.flags & TypeFlags.Reference && (<TypeReference>type).target === globalArrayType) {
                    return (<TypeReference>type).typeArguments[0];
                }
            }
            return anyType;
        }

        function getSignatureInstantiation(signature: Signature, typeArguments: Type[]): Signature {
            return instantiateSignature(signature, createTypeMapper(signature.typeParameters, typeArguments), true);
        }

        function getErasedSignature(signature: Signature): Signature {
            if (!signature.typeParameters) return signature;
            if (!signature.erasedSignatureCache) {
                if (signature.target) {
                    signature.erasedSignatureCache = instantiateSignature(getErasedSignature(signature.target), signature.mapper);
                }
                else {
                    signature.erasedSignatureCache = instantiateSignature(signature, createTypeEraser(signature.typeParameters), true);
                }
            }
            return signature.erasedSignatureCache;
        }

        function getOrCreateTypeFromSignature(signature: Signature): ObjectType {
            // There are two ways to declare a construct signature, one is by declaring a class constructor
            // using the constructor keyword, and the other is declaring a bare construct signature in an
            // object type literal or interface (using the new keyword). Each way of declaring a constructor
            // will result in a different declaration kind.
            if (!signature.isolatedSignatureType) {
                var isConstructor = signature.declaration.kind === SyntaxKind.Constructor || signature.declaration.kind === SyntaxKind.ConstructSignature;
                var type = <ResolvedType>createObjectType(TypeFlags.Anonymous | TypeFlags.FromSignature);
                type.members = emptySymbols;
                type.properties = emptyArray;
                type.callSignatures = !isConstructor ? [signature] : emptyArray;
                type.constructSignatures = isConstructor ? [signature] : emptyArray;
                signature.isolatedSignatureType = type;
            }

            return signature.isolatedSignatureType;
        }

        function getIndexSymbol(symbol: Symbol): Symbol {
            return symbol.members["__index"];
        }

        function getIndexDeclarationOfSymbol(symbol: Symbol, kind: IndexKind): SignatureDeclaration {
            var syntaxKind = kind === IndexKind.Number ? SyntaxKind.NumberKeyword : SyntaxKind.StringKeyword;
            var indexSymbol = getIndexSymbol(symbol);
            if (indexSymbol) {
                var len = indexSymbol.declarations.length;
                for (var i = 0; i < len; i++) {
                    var node = <SignatureDeclaration>indexSymbol.declarations[i];
                    if (node.parameters.length === 1) {
                        var parameter = node.parameters[0];
                        if (parameter && parameter.type && parameter.type.kind === syntaxKind) {
                            return node;
                        }
                    }
                }
            }

            return undefined;
        }

        function getIndexTypeOfSymbol(symbol: Symbol, kind: IndexKind): Type {
            var declaration = getIndexDeclarationOfSymbol(symbol, kind);
            return declaration
                ? declaration.type ? getTypeFromTypeNode(declaration.type) : anyType
                : undefined;
        }

        function getConstraintOfTypeParameter(type: TypeParameter): Type {
            if (!type.constraint) {
                if (type.target) {
                    var targetConstraint = getConstraintOfTypeParameter(type.target);
                    type.constraint = targetConstraint ? instantiateType(targetConstraint, type.mapper) : noConstraintType;
                }
                else {
                    type.constraint = getTypeFromTypeNode((<TypeParameterDeclaration>getDeclarationOfKind(type.symbol, SyntaxKind.TypeParameter)).constraint);
                }
            }
            return type.constraint === noConstraintType ? undefined : type.constraint;
        }

        function getTypeListId(types: Type[]) {
            switch (types.length) {
                case 1:
                    return "" + types[0].id;
                case 2:
                    return types[0].id + "," + types[1].id;
                default:
                    var result = "";
                    for (var i = 0; i < types.length; i++) {
                        if (i > 0) result += ",";
                        result += types[i].id;
                    }
                    return result;
            }
        }

        function createTypeReference(target: GenericType, typeArguments: Type[]): TypeReference {
            var id = getTypeListId(typeArguments);
            var type = target.instantiations[id];
            if (!type) {
                type = target.instantiations[id] = <TypeReference>createObjectType(TypeFlags.Reference, target.symbol);
                type.target = target;
                type.typeArguments = typeArguments;
            }
            return type;
        }

        function isTypeParameterReferenceIllegalInConstraint(typeReferenceNode: TypeReferenceNode, typeParameterSymbol: Symbol): boolean {
            var links = getNodeLinks(typeReferenceNode);
            if (links.isIllegalTypeReferenceInConstraint !== undefined) {
                return links.isIllegalTypeReferenceInConstraint;
            }

            // bubble up to the declaration
            var currentNode: Node = typeReferenceNode;
            // forEach === exists
            while (!forEach(typeParameterSymbol.declarations, d => d.parent === currentNode.parent)) {
                currentNode = currentNode.parent;
            }
            // if last step was made from the type parameter this means that path has started somewhere in constraint which is illegal
            links.isIllegalTypeReferenceInConstraint = currentNode.kind === SyntaxKind.TypeParameter;
            return links.isIllegalTypeReferenceInConstraint;
        }

        function checkTypeParameterHasIllegalReferencesInConstraint(typeParameter: TypeParameterDeclaration): void {
            var typeParameterSymbol: Symbol;
            function check(n: Node): void {
                if (n.kind === SyntaxKind.TypeReference && (<TypeReferenceNode>n).typeName.kind === SyntaxKind.Identifier) {
                    var links = getNodeLinks(n);
                    if (links.isIllegalTypeReferenceInConstraint === undefined) {
                        var symbol = resolveName(typeParameter, (<Identifier>(<TypeReferenceNode>n).typeName).text, SymbolFlags.Type, /*nameNotFoundMessage*/ undefined, /*nameArg*/ undefined);
                        if (symbol && (symbol.flags & SymbolFlags.TypeParameter)) {
                            // TypeScript 1.0 spec (April 2014): 3.4.1
                            // Type parameters declared in a particular type parameter list 
                            // may not be referenced in constraints in that type parameter list
                            
                            // symbol.declaration.parent === typeParameter.parent
                            // -> typeParameter and symbol.declaration originate from the same type parameter list 
                            // -> illegal for all declarations in symbol
                            // forEach === exists
                            links.isIllegalTypeReferenceInConstraint = forEach(symbol.declarations, d => d.parent == typeParameter.parent);
                        }
                    }
                    if (links.isIllegalTypeReferenceInConstraint) {
                        error(typeParameter, Diagnostics.Constraint_of_a_type_parameter_cannot_reference_any_type_parameter_from_the_same_type_parameter_list);
                    }
                }
                forEachChild(n, check);
            }

            if (typeParameter.constraint) {
                typeParameterSymbol = getSymbolOfNode(typeParameter);
                check(typeParameter.constraint);
            }
        }

        function getTypeFromTypeReferenceNode(node: TypeReferenceNode): Type {
            var links = getNodeLinks(node);
            if (!links.resolvedType) {
                var symbol = resolveEntityName(node, node.typeName, SymbolFlags.Type);
                if (symbol) {
                    var type: Type;
                    if ((symbol.flags & SymbolFlags.TypeParameter) && isTypeParameterReferenceIllegalInConstraint(node, symbol)) {
                        // TypeScript 1.0 spec (April 2014): 3.4.1
                        // Type parameters declared in a particular type parameter list 
                        // may not be referenced in constraints in that type parameter list
                        // Implementation: such type references are resolved to 'unknown' type that usually denotes error
                        type = unknownType;
                    }
                    else {
                        type = getDeclaredTypeOfSymbol(symbol);
                        if (type.flags & (TypeFlags.Class | TypeFlags.Interface) && type.flags & TypeFlags.Reference) {
                            var typeParameters = (<InterfaceType>type).typeParameters;
                            if (node.typeArguments && node.typeArguments.length === typeParameters.length) {
                                type = createTypeReference(<GenericType>type, map(node.typeArguments, getTypeFromTypeNode));
                            }
                            else {
                                error(node, Diagnostics.Generic_type_0_requires_1_type_argument_s, typeToString(type, /*enclosingDeclaration*/ undefined, TypeFormatFlags.WriteArrayAsGenericType), typeParameters.length);
                                type = undefined;
                            }
                        }
                        else {
                            if (node.typeArguments) {
                                error(node, Diagnostics.Type_0_is_not_generic, typeToString(type));
                                type = undefined;
                            }
                        }
                    }
                }
                links.resolvedType = type || unknownType;
            }
            return links.resolvedType;
        }

        function getTypeFromTypeQueryNode(node: TypeQueryNode): Type {
            var links = getNodeLinks(node);
            if (!links.resolvedType) {
                // TypeScript 1.0 spec (April 2014): 3.6.3
                // The expression is processed as an identifier expression (section 4.3)
                // or property access expression(section 4.10),
                // the widened type(section 3.9) of which becomes the result. 
                links.resolvedType = getWidenedType(checkExpression(node.exprName));
            }
            return links.resolvedType;
        }

        function getTypeOfGlobalSymbol(symbol: Symbol, arity: number): ObjectType {

            function getTypeDeclaration(symbol: Symbol): Declaration {
                var declarations = symbol.declarations;
                for (var i = 0; i < declarations.length; i++) {
                    var declaration = declarations[i];
                    switch (declaration.kind) {
                        case SyntaxKind.ClassDeclaration:
                        case SyntaxKind.InterfaceDeclaration:
                        case SyntaxKind.EnumDeclaration:
                            return declaration;
                    }
                }
            }

            if (!symbol) {
                return emptyObjectType;
            }
            var type = getDeclaredTypeOfSymbol(symbol);
            if (!(type.flags & TypeFlags.ObjectType)) {
                error(getTypeDeclaration(symbol), Diagnostics.Global_type_0_must_be_a_class_or_interface_type, symbol.name);
                return emptyObjectType;
            }
            if (((<InterfaceType>type).typeParameters ? (<InterfaceType>type).typeParameters.length : 0) !== arity) {
                error(getTypeDeclaration(symbol), Diagnostics.Global_type_0_must_have_1_type_parameter_s, symbol.name, arity);
                return emptyObjectType;
            }
            return <ObjectType>type;
        }

        function getGlobalSymbol(name: string): Symbol {
            return resolveName(undefined, name, SymbolFlags.Type, Diagnostics.Cannot_find_global_type_0, name);
        }

        function getGlobalType(name: string): ObjectType {
            return getTypeOfGlobalSymbol(getGlobalSymbol(name), 0);
        }

        function createArrayType(elementType: Type): Type {
            // globalArrayType will be undefined if we get here during creation of the Array type. This for example happens if
            // user code augments the Array type with call or construct signatures that have an array type as the return type.
            // We instead use globalArraySymbol to obtain the (not yet fully constructed) Array type.
            var arrayType = globalArrayType || getDeclaredTypeOfSymbol(globalArraySymbol);
            return arrayType !== emptyObjectType ? createTypeReference(<GenericType>arrayType, [elementType]) : emptyObjectType;
        }

        function getTypeFromArrayTypeNode(node: ArrayTypeNode): Type {
            var links = getNodeLinks(node);
            if (!links.resolvedType) {
                links.resolvedType = createArrayType(getTypeFromTypeNode(node.elementType));
            }
            return links.resolvedType;
        }

        function createTupleType(elementTypes: Type[]) {
            var id = getTypeListId(elementTypes);
            var type = tupleTypes[id];
            if (!type) {
                type = tupleTypes[id] = <TupleType>createObjectType(TypeFlags.Tuple);
                type.elementTypes = elementTypes;
            }
            return type;
        }

        function getTypeFromTupleTypeNode(node: TupleTypeNode): Type {
            var links = getNodeLinks(node);
            if (!links.resolvedType) {
                links.resolvedType = createTupleType(map(node.elementTypes, getTypeFromTypeNode));
            }
            return links.resolvedType;
        }

        function addTypeToSortedSet(sortedSet: Type[], type: Type) {
            if (type.flags & TypeFlags.Union) {
                addTypesToSortedSet(sortedSet, (<UnionType>type).types);
            }
            else {
                var i = 0;
                var id = type.id;
                while (i < sortedSet.length && sortedSet[i].id < id) {
                    i++;
                }
                if (i === sortedSet.length || sortedSet[i].id !== id) {
                    sortedSet.splice(i, 0, type);
                }
            }
        }

        function addTypesToSortedSet(sortedTypes: Type[], types: Type[]) {
            for (var i = 0, len = types.length; i < len; i++) {
                addTypeToSortedSet(sortedTypes, types[i]);
            }
        }

        function isSubtypeOfAny(candidate: Type, types: Type[]): boolean {
            for (var i = 0, len = types.length; i < len; i++) {
                if (candidate !== types[i] && isTypeSubtypeOf(candidate, types[i])) {
                    return true;
                }
            }
            return false;
        }

        function removeSubtypes(types: Type[]) {
            var i = types.length;
            while (i > 0) {
                i--;
                if (isSubtypeOfAny(types[i], types)) {
                    types.splice(i, 1);
                }
            }
        }

        function containsAnyType(types: Type[]) {
            for (var i = 0; i < types.length; i++) {
                if (types[i].flags & TypeFlags.Any) {
                    return true;
                }
            }
            return false;
        }

        function removeAllButLast(types: Type[], typeToRemove: Type) {
            var i = types.length;
            while (i > 0 && types.length > 1) {
                i--;
                if (types[i] === typeToRemove) {
                    types.splice(i, 1);
                }
            }
        }

        function getUnionType(types: Type[], noSubtypeReduction?: boolean): Type {
            if (types.length === 0) {
                return emptyObjectType;
            }
            var sortedTypes: Type[] = [];
            addTypesToSortedSet(sortedTypes, types);
            if (noSubtypeReduction) {
                if (containsAnyType(sortedTypes)) {
                    return anyType;
                }
                removeAllButLast(sortedTypes, undefinedType);
                removeAllButLast(sortedTypes, nullType);
            }
            else {
                removeSubtypes(sortedTypes);
            }
            if (sortedTypes.length === 1) {
                return sortedTypes[0];
            }
            var id = getTypeListId(sortedTypes);
            var type = unionTypes[id];
            if (!type) {
                type = unionTypes[id] = <UnionType>createObjectType(TypeFlags.Union);
                type.types = sortedTypes;
            }
            return type;
        }

        function getTypeFromUnionTypeNode(node: UnionTypeNode): Type {
            var links = getNodeLinks(node);
            if (!links.resolvedType) {
                links.resolvedType = getUnionType(map(node.types, getTypeFromTypeNode), /*noSubtypeReduction*/ true);
            }
            return links.resolvedType;
        }

        function getTypeFromTypeLiteralNode(node: TypeLiteralNode): Type {
            var links = getNodeLinks(node);
            if (!links.resolvedType) {
                // Deferred resolution of members is handled by resolveObjectTypeMembers
                links.resolvedType = createObjectType(TypeFlags.Anonymous, node.symbol);
            }
            return links.resolvedType;
        }

        function getStringLiteralType(node: StringLiteralTypeNode): StringLiteralType {
            if (hasProperty(stringLiteralTypes, node.text)) return stringLiteralTypes[node.text];
            var type = stringLiteralTypes[node.text] = <StringLiteralType>createType(TypeFlags.StringLiteral);
            type.text = getTextOfNode(node);
            return type;
        }

        function getTypeFromStringLiteral(node: StringLiteralTypeNode): Type {
            var links = getNodeLinks(node);
            if (!links.resolvedType) {
                links.resolvedType = getStringLiteralType(node);
            }
            return links.resolvedType;
        }

        function getTypeFromTypeNode(node: TypeNode): Type {
            switch (node.kind) {
                case SyntaxKind.AnyKeyword:
                    return anyType;
                case SyntaxKind.StringKeyword:
                    return stringType;
                case SyntaxKind.NumberKeyword:
                    return numberType;
                case SyntaxKind.BooleanKeyword:
                    return booleanType;
                case SyntaxKind.VoidKeyword:
                    return voidType;
                case SyntaxKind.StringLiteral:
                    return getTypeFromStringLiteral(<StringLiteralTypeNode>node);
                case SyntaxKind.TypeReference:
                    return getTypeFromTypeReferenceNode(<TypeReferenceNode>node);
                case SyntaxKind.TypeQuery:
                    return getTypeFromTypeQueryNode(<TypeQueryNode>node);
                case SyntaxKind.ArrayType:
                    return getTypeFromArrayTypeNode(<ArrayTypeNode>node);
                case SyntaxKind.TupleType:
                    return getTypeFromTupleTypeNode(<TupleTypeNode>node);
                case SyntaxKind.UnionType:
                    return getTypeFromUnionTypeNode(<UnionTypeNode>node);
                case SyntaxKind.ParenType:
                    return getTypeFromTypeNode((<ParenTypeNode>node).type);
                case SyntaxKind.TypeLiteral:
                    return getTypeFromTypeLiteralNode(<TypeLiteralNode>node);
                // This function assumes that an identifier or qualified name is a type expression
                // Callers should first ensure this by calling isTypeNode
                case SyntaxKind.Identifier:
                case SyntaxKind.QualifiedName:
                    var symbol = getSymbolInfo(node);
                    return symbol && getDeclaredTypeOfSymbol(symbol);
                default:
                    return unknownType;
            }
        }

        function instantiateList<T>(items: T[], mapper: TypeMapper, instantiator: (item: T, mapper: TypeMapper) => T): T[] {
            if (items && items.length) {
                var result: T[] = [];
                for (var i = 0; i < items.length; i++) {
                    result.push(instantiator(items[i], mapper));
                }
                return result;
            }
            return items;
        }

        function createUnaryTypeMapper(source: Type, target: Type): TypeMapper {
            return t => t === source ? target : t;
        }

        function createBinaryTypeMapper(source1: Type, target1: Type, source2: Type, target2: Type): TypeMapper {
            return t => t === source1 ? target1 : t === source2 ? target2 : t;
        }

        function createTypeMapper(sources: Type[], targets: Type[]): TypeMapper {
            switch (sources.length) {
                case 1: return createUnaryTypeMapper(sources[0], targets[0]);
                case 2: return createBinaryTypeMapper(sources[0], targets[0], sources[1], targets[1]);
            }
            return t => {
                for (var i = 0; i < sources.length; i++) {
                    if (t === sources[i]) return targets[i];
                }
                return t;
            };
        }

        function createUnaryTypeEraser(source: Type): TypeMapper {
            return t => t === source ? anyType : t;
        }

        function createBinaryTypeEraser(source1: Type, source2: Type): TypeMapper {
            return t => t === source1 || t === source2 ? anyType : t;
        }

        function createTypeEraser(sources: Type[]): TypeMapper {
            switch (sources.length) {
                case 1: return createUnaryTypeEraser(sources[0]);
                case 2: return createBinaryTypeEraser(sources[0], sources[1]);
            }
            return t => {
                for (var i = 0; i < sources.length; i++) {
                    if (t === sources[i]) return anyType;
                }
                return t;
            };
        }

        function createInferenceMapper(context: InferenceContext): TypeMapper {
            return t => {
                for (var i = 0; i < context.typeParameters.length; i++) {
                    if (t === context.typeParameters[i]) {
                        return getInferredType(context, i);
                    }
                }
                return t;
            }
        }

        function identityMapper(type: Type): Type {
            return type;
        }

        function combineTypeMappers(mapper1: TypeMapper, mapper2: TypeMapper): TypeMapper {
            return t => mapper2(mapper1(t));
        }

        function instantiateTypeParameter(typeParameter: TypeParameter, mapper: TypeMapper): TypeParameter {
            var result = <TypeParameter>createType(TypeFlags.TypeParameter);
            result.symbol = typeParameter.symbol;
            if (typeParameter.constraint) {
                result.constraint = instantiateType(typeParameter.constraint, mapper);
            }
            else {
                result.target = typeParameter;
                result.mapper = mapper;
            }
            return result;
        }

        function instantiateSignature(signature: Signature, mapper: TypeMapper, eraseTypeParameters?: boolean): Signature {
            if (signature.typeParameters && !eraseTypeParameters) {
                var freshTypeParameters = instantiateList(signature.typeParameters, mapper, instantiateTypeParameter);
                mapper = combineTypeMappers(createTypeMapper(signature.typeParameters, freshTypeParameters), mapper);
            }
            var result = createSignature(signature.declaration, freshTypeParameters,
                instantiateList(signature.parameters, mapper, instantiateSymbol),
                signature.resolvedReturnType ? instantiateType(signature.resolvedReturnType, mapper) : undefined,
                signature.minArgumentCount, signature.hasRestParameter, signature.hasStringLiterals);
            result.target = signature;
            result.mapper = mapper;
            return result;
        }

        function instantiateSymbol(symbol: Symbol, mapper: TypeMapper): Symbol {
            if (symbol.flags & SymbolFlags.Instantiated) {
                var links = getSymbolLinks(symbol);
                // If symbol being instantiated is itself a instantiation, fetch the original target and combine the
                // type mappers. This ensures that original type identities are properly preserved and that aliases
                // always reference a non-aliases.
                symbol = links.target;
                mapper = combineTypeMappers(links.mapper, mapper);
            }

            // Keep the flags from the symbol we're instantiating.  Mark that is instantiated, and 
            // also transient so that we can just store data on it directly.
            var result = <TransientSymbol>createSymbol(SymbolFlags.Instantiated | SymbolFlags.Transient | symbol.flags, symbol.name);
            result.declarations = symbol.declarations;
            result.parent = symbol.parent;
            result.target = symbol;
            result.mapper = mapper;
            if (symbol.valueDeclaration) {
                result.valueDeclaration = symbol.valueDeclaration;
            }

            return result;
        }

        function instantiateAnonymousType(type: ObjectType, mapper: TypeMapper): ObjectType {
            var result = <ResolvedType>createObjectType(TypeFlags.Anonymous, type.symbol);
            result.properties = instantiateList(getPropertiesOfObjectType(type), mapper, instantiateSymbol);
            result.members = createSymbolTable(result.properties);
            result.callSignatures = instantiateList(getSignaturesOfType(type, SignatureKind.Call), mapper, instantiateSignature);
            result.constructSignatures = instantiateList(getSignaturesOfType(type, SignatureKind.Construct), mapper, instantiateSignature);
            var stringIndexType = getIndexTypeOfType(type, IndexKind.String);
            var numberIndexType = getIndexTypeOfType(type, IndexKind.Number);
            if (stringIndexType) result.stringIndexType = instantiateType(stringIndexType, mapper);
            if (numberIndexType) result.numberIndexType = instantiateType(numberIndexType, mapper);
            return result;
        }

        function instantiateType(type: Type, mapper: TypeMapper): Type {
            if (mapper !== identityMapper) {
                if (type.flags & TypeFlags.TypeParameter) {
                    return mapper(type);
                }
                if (type.flags & TypeFlags.Anonymous) {
                    return type.symbol && type.symbol.flags & (SymbolFlags.Function | SymbolFlags.Method | SymbolFlags.TypeLiteral | SymbolFlags.ObjectLiteral) ?
                        instantiateAnonymousType(<ObjectType>type, mapper) : type;
                }
                if (type.flags & TypeFlags.Reference) {
                    return createTypeReference((<TypeReference>type).target, instantiateList((<TypeReference>type).typeArguments, mapper, instantiateType));
                }
                if (type.flags & TypeFlags.Tuple) {
                    return createTupleType(instantiateList((<TupleType>type).elementTypes, mapper, instantiateType));
                }
                if (type.flags & TypeFlags.Union) {
                    return getUnionType(instantiateList((<UnionType>type).types, mapper, instantiateType), /*noSubtypeReduction*/ true);
                }
            }
            return type;
        }

        // Returns true if the given expression contains (at any level of nesting) a function or arrow expression
        // that is subject to contextual typing.
        function isContextSensitiveExpression(node: Expression): boolean {
            switch (node.kind) {
                case SyntaxKind.FunctionExpression:
                case SyntaxKind.ArrowFunction:
                    return !(<FunctionExpression>node).typeParameters && !forEach((<FunctionExpression>node).parameters, p => p.type);
                case SyntaxKind.ObjectLiteral:
                    return forEach((<ObjectLiteral>node).properties, p =>
                        p.kind === SyntaxKind.PropertyAssignment && isContextSensitiveExpression((<PropertyDeclaration>p).initializer));
                case SyntaxKind.ArrayLiteral:
                    return forEach((<ArrayLiteral>node).elements, e => isContextSensitiveExpression(e));
                case SyntaxKind.ConditionalExpression:
                    return isContextSensitiveExpression((<ConditionalExpression>node).whenTrue) ||
                        isContextSensitiveExpression((<ConditionalExpression>node).whenFalse);
                case SyntaxKind.BinaryExpression:
                    return (<BinaryExpression>node).operator === SyntaxKind.BarBarToken &&
                        (isContextSensitiveExpression((<BinaryExpression>node).left) || isContextSensitiveExpression((<BinaryExpression>node).right));
            }
            return false;
        }

        function getTypeWithoutConstructors(type: Type): Type {
            if (type.flags & TypeFlags.ObjectType) {
                var resolved = resolveObjectOrUnionTypeMembers(<ObjectType>type);
                if (resolved.constructSignatures.length) {
                    var result = <ResolvedType>createObjectType(TypeFlags.Anonymous, type.symbol);
                    result.members = resolved.members;
                    result.properties = resolved.properties;
                    result.callSignatures = resolved.callSignatures;
                    result.constructSignatures = emptyArray;
                    type = result;
                }
            }
            return type;
        }

        // TYPE CHECKING

        var subtypeRelation: Map<boolean> = {};
        var assignableRelation: Map<boolean> = {};
        var identityRelation: Map<boolean> = {};

        function isTypeIdenticalTo(source: Type, target: Type): boolean {
            return checkTypeRelatedTo(source, target, identityRelation, /*errorNode*/ undefined);
        }

        function isTypeSubtypeOf(source: Type, target: Type): boolean {
            return checkTypeSubtypeOf(source, target, /*errorNode*/ undefined);
        }

        function checkTypeSubtypeOf(
            source: Type,
            target: Type,
            errorNode: Node,
            headMessage?: DiagnosticMessage,
            containingMessageChain?: DiagnosticMessageChain): boolean {

            return checkTypeRelatedTo(source, target, subtypeRelation, errorNode, headMessage, containingMessageChain);
        }

        function isTypeAssignableTo(source: Type, target: Type): boolean {
            return checkTypeAssignableTo(source, target, /*errorNode*/ undefined);
        }

        function checkTypeAssignableTo(source: Type, target: Type, errorNode: Node, headMessage?: DiagnosticMessage): boolean {
            return checkTypeRelatedTo(source, target, assignableRelation, errorNode, headMessage);
        }

        function isTypeRelatedTo(source: Type, target: Type, relation: Map<boolean>): boolean {
            return checkTypeRelatedTo(source, target, relation, /*errorNode*/ undefined);
        }

        function isSignatureAssignableTo(source: Signature, target: Signature): boolean {
            var sourceType = getOrCreateTypeFromSignature(source);
            var targetType = getOrCreateTypeFromSignature(target);
            return checkTypeRelatedTo(sourceType, targetType, assignableRelation, /*errorNode*/ undefined);
        }

        function isPropertyIdenticalTo(sourceProp: Symbol, targetProp: Symbol): boolean {
            return isPropertyIdenticalToRecursive(sourceProp, targetProp, /*reportErrors*/ false, (s, t, _reportErrors) => isTypeIdenticalTo(s, t));
        }

        function checkInheritedPropertiesAreIdentical(type: InterfaceType, typeNode: Node): boolean {
            if (!type.baseTypes.length || type.baseTypes.length === 1) {
                return true;
            }

            var seen: Map<{ prop: Symbol; containingType: Type }> = {};
            forEach(type.declaredProperties, p => { seen[p.name] = { prop: p, containingType: type }; });
            var ok = true;

            for (var i = 0, len = type.baseTypes.length; i < len; ++i) {
                var base = type.baseTypes[i];
                var properties = getPropertiesOfObjectType(base);
                for (var j = 0, proplen = properties.length; j < proplen; ++j) {
                    var prop = properties[j];
                    if (!hasProperty(seen, prop.name)) {
                        seen[prop.name] = { prop: prop, containingType: base };
                    }
                    else {
                        var existing = seen[prop.name];
                        var isInheritedProperty = existing.containingType !== type;
                        if (isInheritedProperty && !isPropertyIdenticalTo(existing.prop, prop)) {
                            ok = false;

                            var typeName1 = typeToString(existing.containingType);
                            var typeName2 = typeToString(base);

                            var errorInfo = chainDiagnosticMessages(undefined, Diagnostics.Named_properties_0_of_types_1_and_2_are_not_identical, prop.name, typeName1, typeName2);
                            errorInfo = chainDiagnosticMessages(errorInfo, Diagnostics.Interface_0_cannot_simultaneously_extend_types_1_and_2, typeToString(type), typeName1, typeName2);
                            addDiagnostic(createDiagnosticForNodeFromMessageChain(typeNode, errorInfo, program.getCompilerHost().getNewLine()));
                        }
                    }
                }
            }

            return ok;
        }

        function isPropertyIdenticalToRecursive(sourceProp: Symbol, targetProp: Symbol, reportErrors: boolean, relate: (source: Type, target: Type, reportErrors: boolean) => boolean): boolean {
            // Two members are considered identical when
            // - they are public properties with identical names, optionality, and types,
            // - they are private or protected properties originating in the same declaration and having identical types
            if (sourceProp === targetProp) {
                return true;
            }
            var sourcePropAccessibility = getDeclarationFlagsFromSymbol(sourceProp) & (NodeFlags.Private | NodeFlags.Protected);
            var targetPropAccessibility = getDeclarationFlagsFromSymbol(targetProp) & (NodeFlags.Private | NodeFlags.Protected);
            if (sourcePropAccessibility !== targetPropAccessibility) {
                return false;
            }
            if (sourcePropAccessibility) {
                return getTargetSymbol(sourceProp) === getTargetSymbol(targetProp) && relate(getTypeOfSymbol(sourceProp), getTypeOfSymbol(targetProp), reportErrors);
            }
            else {
                return isOptionalProperty(sourceProp) === isOptionalProperty(targetProp) && relate(getTypeOfSymbol(sourceProp), getTypeOfSymbol(targetProp), reportErrors);
            }
        }

        function checkTypeRelatedTo(
            source: Type,
            target: Type,
            relation: Map<boolean>,
            errorNode: Node,
            headMessage?: DiagnosticMessage,
            containingMessageChain?: DiagnosticMessageChain): boolean {

            var errorInfo: DiagnosticMessageChain;
            var sourceStack: ObjectType[];
            var targetStack: ObjectType[];
            var expandingFlags: number;
            var depth = 0;
            var overflow = false;

            Debug.assert(relation !== identityRelation || !errorNode, "no error reporting in identity checking");

            var result = isRelatedToWithCustomErrors(source, target, errorNode !== undefined, headMessage);
            if (overflow) {
                error(errorNode, Diagnostics.Excessive_stack_depth_comparing_types_0_and_1, typeToString(source), typeToString(target));
            }
            else if (errorInfo) {
                if (containingMessageChain) {
                    errorInfo = concatenateDiagnosticMessageChains(containingMessageChain, errorInfo);
                }
                addDiagnostic(createDiagnosticForNodeFromMessageChain(errorNode, errorInfo, program.getCompilerHost().getNewLine()));
            }
            return result;

            function reportError(message: DiagnosticMessage, arg0?: string, arg1?: string, arg2?: string): void {
                errorInfo = chainDiagnosticMessages(errorInfo, message, arg0, arg1, arg2);
            }

            function isRelatedTo(source: Type, target: Type, reportErrors?: boolean): boolean {
                return isRelatedToWithCustomErrors(source, target, reportErrors, /*headMessage*/ undefined);
            }

            function isRelatedToWithCustomErrors(source: Type, target: Type, reportErrors: boolean, headMessage: DiagnosticMessage): boolean {
                if (relation === identityRelation) {
                    // both types are the same - covers 'they are the same primitive type or both are Any' or the same type parameter cases
                    if (source === target) return true;
                }
                else {
                    if (source === target) return true;
                    if (target.flags & TypeFlags.Any) return true;
                    if (source === undefinedType) return true;
                    if (source === nullType && target !== undefinedType) return true;
                    if (source.flags & TypeFlags.Enum && target === numberType) return true;
                    if (source.flags & TypeFlags.StringLiteral && target === stringType) return true;
                    if (relation === assignableRelation) {
                        if (source.flags & TypeFlags.Any) return true;
                        if (source === numberType && target.flags & TypeFlags.Enum) return true;
                    }
                }
                if (source.flags & TypeFlags.Union) {
                    if (unionTypeRelatedToType(<UnionType>source, target, reportErrors)) {
                        return true;
                    }
                }
                else if (target.flags & TypeFlags.Union) {
                    if (typeRelatedToUnionType(source, <UnionType>target, reportErrors)) {
                        return true;
                    }
                }
                else if (source.flags & TypeFlags.TypeParameter && target.flags & TypeFlags.TypeParameter) {
                    if (typeParameterRelatedTo(<TypeParameter>source, <TypeParameter>target, reportErrors)) {
                        return true;
                    }
                }
                else {
                    var saveErrorInfo = errorInfo;
                    if (source.flags & TypeFlags.Reference && target.flags & TypeFlags.Reference && (<TypeReference>source).target === (<TypeReference>target).target) {
                        // We have type references to same target type, see if relationship holds for all type arguments
                        if (typesRelatedTo((<TypeReference>source).typeArguments, (<TypeReference>target).typeArguments, reportErrors)) {
                            return true;
                        }
                    }
                    // Even if relationship doesn't hold for type arguments, it may hold in a structural comparison
                    // Report structural errors only if we haven't reported any errors yet
                    var reportStructuralErrors = reportErrors && errorInfo === saveErrorInfo;
                    // identity relation does not use apparent type
                    var sourceOrApparentType = relation === identityRelation ? source : getApparentType(source);
                    if (sourceOrApparentType.flags & TypeFlags.ObjectType && target.flags & TypeFlags.ObjectType &&
                        objectTypeRelatedTo(sourceOrApparentType, <ObjectType>target, reportStructuralErrors)) {
                        errorInfo = saveErrorInfo;
                        return true;
                    }
                }
                if (reportErrors) {
                    headMessage = headMessage || Diagnostics.Type_0_is_not_assignable_to_type_1;
                    Debug.assert(headMessage);
                    reportError(headMessage, typeToString(source), typeToString(target));
                }
                return false;
            }

            function typeRelatedToUnionType(source: Type, target: UnionType, reportErrors: boolean): boolean {
                var targetTypes = target.types;
                for (var i = 0, len = targetTypes.length; i < len; i++) {
                    if (isRelatedTo(source, targetTypes[i], reportErrors && i === len - 1)) {
                        return true;
                    }
                }
                return false;
            }

            function unionTypeRelatedToType(source: UnionType, target: Type, reportErrors: boolean): boolean {
                var sourceTypes = source.types;
                for (var i = 0, len = sourceTypes.length; i < len; i++) {
                    if (!isRelatedTo(sourceTypes[i], target, reportErrors)) {
                        return false;
                    }
                }
                return true;
            }

            function typesRelatedTo(sources: Type[], targets: Type[], reportErrors: boolean): boolean {
                for (var i = 0, len = sources.length; i < len; i++) {
                    if (!isRelatedTo(sources[i], targets[i], reportErrors)) return false;
                }
                return true;
            }

            function typeParameterRelatedTo(source: TypeParameter, target: TypeParameter, reportErrors: boolean): boolean {
                if (relation === identityRelation) {
                    if (source.symbol.name !== target.symbol.name) {
                        return false;
                    }

                    // covers case when both type parameters does not have constraint (both equal to noConstraintType)
                    if (source.constraint === target.constraint) {
                        return true;
                    }

                    if (source.constraint === noConstraintType || target.constraint === noConstraintType) {
                        return false;
                    }

                    return isRelatedTo(source.constraint, target.constraint, reportErrors);
                }
                else {
                    while (true) {
                        var constraint = getConstraintOfTypeParameter(source);
                        if (constraint === target) return true;
                        if (!(constraint && constraint.flags & TypeFlags.TypeParameter)) break;
                        source = <TypeParameter>constraint;
                    }
                    return false;
                }
            }

            // Determine if two object types are related by structure. First, check if the result is already available in the global cache.
            // Second, check if we have already started a comparison of the given two types in which case we assume the result to be true.
            // Third, check if both types are part of deeply nested chains of generic type instantiations and if so assume the types are
            // equal and infinitely expanding. Fourth, if we have reached a depth of 100 nested comparisons, assume we have runaway recursion
            // and issue an error. Otherwise, actually compare the structure of the two types.
            function objectTypeRelatedTo(source: ObjectType, target: ObjectType, reportErrors: boolean): boolean {
                if (overflow) return false;
                var result: boolean;
                var id = source.id + "," + target.id;
                if ((result = relation[id]) !== undefined) return result;
                if (depth > 0) {
                    for (var i = 0; i < depth; i++) {
                        if (source === sourceStack[i] && target === targetStack[i]) return true;
                    }
                    if (depth === 100) {
                        overflow = true;
                        return false;
                    }
                }
                else {
                    sourceStack = [];
                    targetStack = [];
                    expandingFlags = 0;
                }
                sourceStack[depth] = source;
                targetStack[depth] = target;
                depth++;
                var saveExpandingFlags = expandingFlags;
                if (!(expandingFlags & 1) && isDeeplyNestedGeneric(source, sourceStack)) expandingFlags |= 1;
                if (!(expandingFlags & 2) && isDeeplyNestedGeneric(target, targetStack)) expandingFlags |= 2;
                result = expandingFlags === 3 ||
                    propertiesRelatedTo(source, target, reportErrors) &&
                    signaturesRelatedTo(source, target, SignatureKind.Call, reportErrors) &&
                    signaturesRelatedTo(source, target, SignatureKind.Construct, reportErrors) &&
                    stringIndexTypesRelatedTo(source, target, reportErrors) &&
                    numberIndexTypesRelatedTo(source, target, reportErrors);
                expandingFlags = saveExpandingFlags;
                depth--;
                if (depth === 0) {
                    relation[id] = result;
                }
                return result;
            }

            // Return true if the given type is part of a deeply nested chain of generic instantiations. We consider this to be the case
            // when structural type comparisons have been started for 10 or more instantiations of the same generic type. It is possible,
            // though highly unlikely, for this test to be true in a situation where a chain of instantiations is not infinitely expanding.
            // Effectively, we will generate a false positive when two types are structurally equal to at least 10 levels, but unequal at
            // some level beyond that.
            function isDeeplyNestedGeneric(type: ObjectType, stack: ObjectType[]): boolean {
                if (type.flags & TypeFlags.Reference && depth >= 10) {
                    var target = (<TypeReference>type).target;
                    var count = 0;
                    for (var i = 0; i < depth; i++) {
                        var t = stack[i];
                        if (t.flags & TypeFlags.Reference && (<TypeReference>t).target === target) {
                            count++;
                            if (count >= 10) return true;
                        }
                    }
                }
                return false;
            }

            function propertiesRelatedTo(source: ObjectType, target: ObjectType, reportErrors: boolean): boolean {
                if (relation === identityRelation) {
                    return propertiesIdenticalTo(source, target, reportErrors);
                }
                var properties = getPropertiesOfObjectType(target);
                for (var i = 0; i < properties.length; i++) {
                    var targetProp = properties[i];
                    var sourceProp = getPropertyOfType(source, targetProp.name);
                    if (sourceProp !== targetProp) {
                        if (!sourceProp) {
                            if (relation === subtypeRelation || !isOptionalProperty(targetProp)) {
                                if (reportErrors) {
                                    reportError(Diagnostics.Property_0_is_missing_in_type_1, symbolToString(targetProp), typeToString(source));
                                }
                                return false;
                            }
                        }
                        else if (!(targetProp.flags & SymbolFlags.Prototype)) {
                            var sourceFlags = getDeclarationFlagsFromSymbol(sourceProp);
                            var targetFlags = getDeclarationFlagsFromSymbol(targetProp);
                            if (sourceFlags & NodeFlags.Private || targetFlags & NodeFlags.Private) {
                                if (sourceProp.valueDeclaration !== targetProp.valueDeclaration) {
                                    if (reportErrors) {
                                        if (sourceFlags & NodeFlags.Private && targetFlags & NodeFlags.Private) {
                                            reportError(Diagnostics.Types_have_separate_declarations_of_a_private_property_0, symbolToString(targetProp));
                                        }
                                        else {
                                            reportError(Diagnostics.Property_0_is_private_in_type_1_but_not_in_type_2, symbolToString(targetProp),
                                                typeToString(sourceFlags & NodeFlags.Private ? source : target),
                                                typeToString(sourceFlags & NodeFlags.Private ? target : source));
                                        }
                                    }
                                    return false;
                                }
                            }
                            else if (targetFlags & NodeFlags.Protected) {
                                var sourceDeclaredInClass = sourceProp.parent && sourceProp.parent.flags & SymbolFlags.Class;
                                var sourceClass = sourceDeclaredInClass ? <InterfaceType>getDeclaredTypeOfSymbol(sourceProp.parent) : undefined;
                                var targetClass = <InterfaceType>getDeclaredTypeOfSymbol(targetProp.parent);
                                if (!sourceClass || !hasBaseType(sourceClass, targetClass)) {
                                    if (reportErrors) {
                                        reportError(Diagnostics.Property_0_is_protected_but_type_1_is_not_a_class_derived_from_2,
                                            symbolToString(targetProp), typeToString(sourceClass || source), typeToString(targetClass));
                                    }
                                    return false;
                                }
                            }
                            else if (sourceFlags & NodeFlags.Protected) {
                                if (reportErrors) {
                                    reportError(Diagnostics.Property_0_is_protected_in_type_1_but_public_in_type_2,
                                        symbolToString(targetProp), typeToString(source), typeToString(target));
                                }
                                return false;
                            }
                            if (!isRelatedTo(getTypeOfSymbol(sourceProp), getTypeOfSymbol(targetProp), reportErrors)) {
                                if (reportErrors) {
                                    reportError(Diagnostics.Types_of_property_0_are_incompatible, symbolToString(targetProp));
                                }
                                return false;
                            }
                            if (isOptionalProperty(sourceProp) && !isOptionalProperty(targetProp)) {
                                // TypeScript 1.0 spec (April 2014): 3.8.3
                                // S is a subtype of a type T, and T is a supertype of S if ...
                                // S' and T are object types and, for each member M in T..
                                // M is a property and S' contains a property N where
                                // if M is a required property, N is also a required property 
                                // (M - property in T)
                                // (N - property in S)
                                if (reportErrors) {
                                    reportError(Diagnostics.Property_0_is_optional_in_type_1_but_required_in_type_2,
                                        symbolToString(targetProp), typeToString(source), typeToString(target));
                                }
                                return false;
                            }
                        }
                    }
                }
                return true;
            }

            function propertiesIdenticalTo(source: ObjectType, target: ObjectType, reportErrors: boolean): boolean {
                var sourceProperties = getPropertiesOfObjectType(source);
                var targetProperties = getPropertiesOfObjectType(target);
                if (sourceProperties.length !== targetProperties.length) {
                    return false;
                }
                for (var i = 0, len = sourceProperties.length; i < len; ++i) {
                    var sourceProp = sourceProperties[i];
                    var targetProp = getPropertyOfObjectType(target, sourceProp.name);
                    if (!targetProp || !isPropertyIdenticalToRecursive(sourceProp, targetProp, reportErrors, isRelatedTo)) {
                        return false;
                    }
                }
                return true;
            }

            function signaturesRelatedTo(source: ObjectType, target: ObjectType, kind: SignatureKind, reportErrors: boolean): boolean {
                if (relation === identityRelation) {
                    return signaturesIdenticalTo(source, target, kind, reportErrors);
                }
                if (target === anyFunctionType || source === anyFunctionType) return true;
                var sourceSignatures = getSignaturesOfType(source, kind);
                var targetSignatures = getSignaturesOfType(target, kind);
                var saveErrorInfo = errorInfo;
                outer: for (var i = 0; i < targetSignatures.length; i++) {
                    var t = targetSignatures[i];
                    if (!t.hasStringLiterals || target.flags & TypeFlags.FromSignature) {
                        var localErrors = reportErrors;
                        for (var j = 0; j < sourceSignatures.length; j++) {
                            var s = sourceSignatures[j];
                            if (!s.hasStringLiterals || source.flags & TypeFlags.FromSignature) {
                                if (signatureRelatedTo(s, t, localErrors)) {
                                    errorInfo = saveErrorInfo;
                                    continue outer;
                                }
                                // Only report errors from the first failure
                                localErrors = false;
                            }
                        }
                        return false;
                    }
                }
                return true;
            }

            function signatureRelatedTo(source: Signature, target: Signature, reportErrors: boolean): boolean {
                if (source === target) {
                    return true;
                }
                if (!target.hasRestParameter && source.minArgumentCount > target.parameters.length) {
                    return false;
                }
                var sourceMax = source.parameters.length;
                var targetMax = target.parameters.length;
                var checkCount: number;
                if (source.hasRestParameter && target.hasRestParameter) {
                    checkCount = sourceMax > targetMax ? sourceMax : targetMax;
                    sourceMax--;
                    targetMax--;
                }
                else if (source.hasRestParameter) {
                    sourceMax--;
                    checkCount = targetMax;
                }
                else if (target.hasRestParameter) {
                    targetMax--;
                    checkCount = sourceMax;
                }
                else {
                    checkCount = sourceMax < targetMax ? sourceMax : targetMax;
                }
                // Spec 1.0 Section 3.8.3 & 3.8.4:
                // M and N (the signatures) are instantiated using type Any as the type argument for all type parameters declared by M and N
                source = getErasedSignature(source);
                target = getErasedSignature(target);
                for (var i = 0; i < checkCount; i++) {
                    var s = i < sourceMax ? getTypeOfSymbol(source.parameters[i]) : getRestTypeOfSignature(source);
                    var t = i < targetMax ? getTypeOfSymbol(target.parameters[i]) : getRestTypeOfSignature(target);
                    var saveErrorInfo = errorInfo;
                    if (!isRelatedTo(s, t, reportErrors)) {
                        if (!isRelatedTo(t, s, false)) {
                            if (reportErrors) {
                                reportError(Diagnostics.Types_of_parameters_0_and_1_are_incompatible,
                                    source.parameters[i < sourceMax ? i : sourceMax].name,
                                    target.parameters[i < targetMax ? i : targetMax].name);
                            }
                            return false;
                        }
                        errorInfo = saveErrorInfo;
                    }
                }
                var t = getReturnTypeOfSignature(target);
                if (t === voidType) return true;
                var s = getReturnTypeOfSignature(source);
                return isRelatedTo(s, t, reportErrors);
            }

            function signaturesIdenticalTo(source: ObjectType, target: ObjectType, kind: SignatureKind, reportErrors: boolean): boolean {
                var sourceSignatures = getSignaturesOfType(source, kind);
                var targetSignatures = getSignaturesOfType(target, kind);
                if (sourceSignatures.length !== targetSignatures.length) {
                    return false;
                }
                for (var i = 0, len = sourceSignatures.length; i < len; ++i) {
                    if (!compareSignatures(sourceSignatures[i], targetSignatures[i], /*compareReturnTypes*/ true, isRelatedTo)) {
                        return false;
                    }
                }
                return true;
            }

            function stringIndexTypesRelatedTo(source: ObjectType, target: ObjectType, reportErrors: boolean): boolean {
                if (relation === identityRelation) {
                    return indexTypesIdenticalTo(IndexKind.String, source, target, reportErrors);
                }
                var targetType = getIndexTypeOfType(target, IndexKind.String);
                if (targetType) {
                    var sourceType = getIndexTypeOfType(source, IndexKind.String);
                    if (!sourceType) {
                        if (reportErrors) {
                            reportError(Diagnostics.Index_signature_is_missing_in_type_0, typeToString(source));
                        }
                        return false;
                    }
                    if (!isRelatedTo(sourceType, targetType, reportErrors)) {
                        if (reportErrors) {
                            reportError(Diagnostics.Index_signatures_are_incompatible);
                        }
                        return false;
                    }
                }
                return true;
            } 

            function numberIndexTypesRelatedTo(source: ObjectType, target: ObjectType, reportErrors: boolean): boolean {
                if (relation === identityRelation) {
                    return indexTypesIdenticalTo(IndexKind.Number, source, target, reportErrors);
                }
                var targetType = getIndexTypeOfType(target, IndexKind.Number);
                if (targetType) {
                    var sourceStringType = getIndexTypeOfType(source, IndexKind.String);
                    var sourceNumberType = getIndexTypeOfType(source, IndexKind.Number);
                    if (!(sourceStringType || sourceNumberType)) {
                        if (reportErrors) {
                            reportError(Diagnostics.Index_signature_is_missing_in_type_0, typeToString(source));
                        }
                        return false;
                    }
                    if (sourceStringType && sourceNumberType) {
                        // If we know for sure we're testing both string and numeric index types then only report errors from the second one
                        var compatible = isRelatedTo(sourceStringType, targetType, false) || isRelatedTo(sourceNumberType, targetType, reportErrors);
                    }
                    else {
                        var compatible = isRelatedTo(sourceStringType || sourceNumberType, targetType, reportErrors);
                    }
                    if (!compatible) {
                        if (reportErrors) {
                            reportError(Diagnostics.Index_signatures_are_incompatible);
                        }
                        return false;
                    }
                }
                return true;
            }

            function indexTypesIdenticalTo(indexKind: IndexKind, source: ObjectType, target: ObjectType, reportErrors: boolean): boolean {
                var targetType = getIndexTypeOfType(target, indexKind);
                var sourceType = getIndexTypeOfType(source, indexKind);
                return (!sourceType && !targetType) || (sourceType && targetType && isRelatedTo(sourceType, targetType, reportErrors));
            }
        }

        function compareSignatures(source: Signature, target: Signature, compareReturnTypes: boolean, compareTypes: (s: Type, t: Type) => boolean): boolean {
            if (source === target) {
                return true;
            }
            if (source.parameters.length !== target.parameters.length ||
                source.minArgumentCount !== target.minArgumentCount ||
                source.hasRestParameter !== target.hasRestParameter) {
                return false;
            }
            if (source.typeParameters && target.typeParameters) {
                if (source.typeParameters.length !== target.typeParameters.length) {
                    return false;
                }
                for (var i = 0, len = source.typeParameters.length; i < len; ++i) {
                    if (!compareTypes(source.typeParameters[i], target.typeParameters[i])) {
                        return false;
                    }
                }
            }
            else if (source.typeParameters || source.typeParameters) {
                return false;
            }
            // Spec 1.0 Section 3.8.3 & 3.8.4:
            // M and N (the signatures) are instantiated using type Any as the type argument for all type parameters declared by M and N
            source = getErasedSignature(source);
            target = getErasedSignature(target);
            for (var i = 0, len = source.parameters.length; i < len; i++) {
                var s = source.hasRestParameter && i === len - 1 ? getRestTypeOfSignature(source) : getTypeOfSymbol(source.parameters[i]);
                var t = target.hasRestParameter && i === len - 1 ? getRestTypeOfSignature(target) : getTypeOfSymbol(target.parameters[i]);
                if (!compareTypes(s, t)) {
                    return false;
                }
            }
            return !compareReturnTypes || compareTypes(getReturnTypeOfSignature(source), getReturnTypeOfSignature(target));
        }

        function isSupertypeOfEach(candidate: Type, types: Type[]): boolean {
            for (var i = 0, len = types.length; i < len; i++) {
                if (candidate !== types[i] && !isTypeSubtypeOf(types[i], candidate)) return false;
            }
            return true;
        }

        function getCommonSupertype(types: Type[]): Type {
            return forEach(types, t => isSupertypeOfEach(t, types) ? t : undefined);
        }

        function reportNoCommonSupertypeError(types: Type[], errorLocation: Node, errorMessageChainHead: DiagnosticMessageChain): void {
            var bestSupertype: Type;
            var bestSupertypeDownfallType: Type; // The type that caused bestSupertype not to be the common supertype
            var bestSupertypeScore = 0;

            for (var i = 0; i < types.length; i++) {
                var score = 0;
                var downfallType: Type = undefined;
                for (var j = 0; j < types.length; j++) {
                    if (isTypeSubtypeOf(types[j], types[i])) {
                        score++;
                    }
                    else if (!downfallType) {
                        downfallType = types[j];
                    }
                }

                if (score > bestSupertypeScore) {
                    bestSupertype = types[i];
                    bestSupertypeDownfallType = downfallType;
                    bestSupertypeScore = score;
                }

                // types.length - 1 is the maximum score, given that getCommonSupertype returned false
                if (bestSupertypeScore === types.length - 1) {
                    break;
                }
            }

            // In the following errors, the {1} slot is before the {0} slot because checkTypeSubtypeOf supplies the
            // subtype as the first argument to the error
            checkTypeSubtypeOf(bestSupertypeDownfallType, bestSupertype, errorLocation,
                Diagnostics.Type_argument_candidate_1_is_not_a_valid_type_argument_because_it_is_not_a_supertype_of_candidate_0,
                errorMessageChainHead);
        }

        function isTypeOfObjectLiteral(type: Type): boolean {
            return (type.flags & TypeFlags.Anonymous) && type.symbol && (type.symbol.flags & SymbolFlags.ObjectLiteral) ? true : false;
        }

        function isArrayType(type: Type): boolean {
            return type.flags & TypeFlags.Reference && (<TypeReference>type).target === globalArrayType;
        }

        function getInnermostTypeOfNestedArrayTypes(type: Type): Type {
            while (isArrayType(type)) {
                type = (<GenericType>type).typeArguments[0];
            }
            return type;
        }

        /* If we are widening on a literal, then we may need to the 'node' parameter for reporting purposes */
        function getWidenedType(type: Type, suppressNoImplicitAnyErrors?: boolean): Type {
            if (type.flags & (TypeFlags.Undefined | TypeFlags.Null)) {
                return anyType;
            }
            if (type.flags & TypeFlags.Union) {
                return getWidenedTypeOfUnion(type);
            }
            if (isTypeOfObjectLiteral(type)) {
                return getWidenedTypeOfObjectLiteral(type);
            }
            if (isArrayType(type)) {
                return getWidenedTypeOfArrayLiteral(type);
            }
            return type;

            function getWidenedTypeOfUnion(type: Type): Type {
                return getUnionType(map((<UnionType>type).types, t => getWidenedType(t, suppressNoImplicitAnyErrors)));
            }

            function getWidenedTypeOfObjectLiteral(type: Type): Type {
                var properties = getPropertiesOfObjectType(type);
                if (properties.length) {
                    var widenedTypes: Type[] = [];
                    var propTypeWasWidened: boolean = false;
                    forEach(properties, p => {
                        var propType = getTypeOfSymbol(p);
                        var widenedType = getWidenedType(propType);
                        if (propType !== widenedType) {
                            propTypeWasWidened = true;
                            if (!suppressNoImplicitAnyErrors && compilerOptions.noImplicitAny && getInnermostTypeOfNestedArrayTypes(widenedType) === anyType) {
                                error(p.valueDeclaration, Diagnostics.Object_literal_s_property_0_implicitly_has_an_1_type, p.name, typeToString(widenedType));
                            }
                        }
                        widenedTypes.push(widenedType);
                    });
                    if (propTypeWasWidened) {
                        var members: SymbolTable = {};
                        var index = 0;
                        forEach(properties, p => {
                            var symbol = <TransientSymbol>createSymbol(SymbolFlags.Property | SymbolFlags.Transient | p.flags, p.name);
                            symbol.declarations = p.declarations;
                            symbol.parent = p.parent;
                            symbol.type = widenedTypes[index++];
                            symbol.target = p;
                            if (p.valueDeclaration) symbol.valueDeclaration = p.valueDeclaration;
                            members[symbol.name] = symbol;
                        });
                        var stringIndexType = getIndexTypeOfType(type, IndexKind.String);
                        var numberIndexType = getIndexTypeOfType(type, IndexKind.Number);
                        if (stringIndexType) stringIndexType = getWidenedType(stringIndexType);
                        if (numberIndexType) numberIndexType = getWidenedType(numberIndexType);
                        type = createAnonymousType(type.symbol, members, emptyArray, emptyArray, stringIndexType, numberIndexType);
                    }
                }
                return type;
            }

            function getWidenedTypeOfArrayLiteral(type: Type): Type {
                var elementType = (<TypeReference>type).typeArguments[0];
                var widenedType = getWidenedType(elementType, suppressNoImplicitAnyErrors);
                type = elementType !== widenedType ? createArrayType(widenedType) : type;
                return type;
            }
        }

        function forEachMatchingParameterType(source: Signature, target: Signature, callback: (s: Type, t: Type) => void) {
            var sourceMax = source.parameters.length;
            var targetMax = target.parameters.length;
            var count: number;
            if (source.hasRestParameter && target.hasRestParameter) {
                count = sourceMax > targetMax ? sourceMax : targetMax;
                sourceMax--;
                targetMax--;
            }
            else if (source.hasRestParameter) {
                sourceMax--;
                count = targetMax;
            }
            else if (target.hasRestParameter) {
                targetMax--;
                count = sourceMax;
            }
            else {
                count = sourceMax < targetMax ? sourceMax : targetMax;
            }
            for (var i = 0; i < count; i++) {
                var s = i < sourceMax ? getTypeOfSymbol(source.parameters[i]) : getRestTypeOfSignature(source);
                var t = i < targetMax ? getTypeOfSymbol(target.parameters[i]) : getRestTypeOfSignature(target);
                callback(s, t);
            }
        }

        function createInferenceContext(typeParameters: TypeParameter[], inferUnionTypes: boolean): InferenceContext {
            var inferences: Type[][] = [];
            for (var i = 0; i < typeParameters.length; i++) inferences.push([]);
            return {
                typeParameters: typeParameters,
                inferUnionTypes: inferUnionTypes,
                inferenceCount: 0,
                inferences: inferences,
                inferredTypes: new Array(typeParameters.length),
            };
        }

        function inferTypes(context: InferenceContext, source: Type, target: Type) {
            var sourceStack: Type[];
            var targetStack: Type[];
            var depth = 0;
            inferFromTypes(source, target);

            function isInProcess(source: Type, target: Type) {
                for (var i = 0; i < depth; i++) {
                    if (source === sourceStack[i] && target === targetStack[i]) return true;
                }
                return false;
            }

            function isWithinDepthLimit(type: Type, stack: Type[]) {
                if (depth >= 5) {
                    var target = (<TypeReference>type).target;
                    var count = 0;
                    for (var i = 0; i < depth; i++) {
                        var t = stack[i];
                        if (t.flags & TypeFlags.Reference && (<TypeReference>t).target === target) count++;
                    }
                    return count < 5;
                }
                return true;
            }

            function inferFromTypes(source: Type, target: Type) {
                if (target.flags & TypeFlags.TypeParameter) {
                    // If target is a type parameter, make an inference
                    var typeParameters = context.typeParameters;
                    for (var i = 0; i < typeParameters.length; i++) {
                        if (target === typeParameters[i]) {
                            context.inferenceCount++;
                            var inferences = context.inferences[i];
                            if (!contains(inferences, source)) inferences.push(source);
                            break;
                        }
                    }
                }
                else if (source.flags & TypeFlags.Reference && target.flags & TypeFlags.Reference && (<TypeReference>source).target === (<TypeReference>target).target) {
                    // If source and target are references to the same generic type, infer from type arguments
                    var sourceTypes = (<TypeReference>source).typeArguments;
                    var targetTypes = (<TypeReference>target).typeArguments;
                    for (var i = 0; i < sourceTypes.length; i++) {
                        inferFromTypes(sourceTypes[i], targetTypes[i]);
                    }
                }
                else if (target.flags & TypeFlags.Union) {
                    var targetTypes = (<UnionType>target).types;
                    var startCount = context.inferenceCount;
                    var typeParameterCount = 0;
                    var typeParameter: TypeParameter;
                    // First infer to each type in union that isn't a type parameter
                    for (var i = 0; i < targetTypes.length; i++) {
                        var t = targetTypes[i];
                        if (t.flags & TypeFlags.TypeParameter && contains(context.typeParameters, t)) {
                            typeParameter = <TypeParameter>t;
                            typeParameterCount++;
                        }
                        else {
                            inferFromTypes(source, t);
                        }
                    }
                    // If no inferences were produced above and union contains a single naked type parameter, infer to that type parameter
                    if (context.inferenceCount === startCount && typeParameterCount === 1) {
                        inferFromTypes(source, typeParameter);
                    }
                }
                else if (source.flags & TypeFlags.Union) {
                    // Source is a union type, infer from each consituent type
                    var sourceTypes = (<UnionType>source).types;
                    for (var i = 0; i < sourceTypes.length; i++) {
                        inferFromTypes(sourceTypes[i], target);
                    }
                }
                else if (source.flags & TypeFlags.ObjectType && (target.flags & (TypeFlags.Reference | TypeFlags.Tuple) ||
                    (target.flags & TypeFlags.Anonymous) && target.symbol && target.symbol.flags & (SymbolFlags.Method | SymbolFlags.TypeLiteral))) {
                    // If source is an object type, and target is a type reference, a tuple type, the type of a method, or a type literal, infer from members
                    if (!isInProcess(source, target) && isWithinDepthLimit(source, sourceStack) && isWithinDepthLimit(target, targetStack)) {
                        if (depth === 0) {
                            sourceStack = [];
                            targetStack = [];
                        }
                        sourceStack[depth] = source;
                        targetStack[depth] = target;
                        depth++;
                        inferFromProperties(source, target);
                        inferFromSignatures(source, target, SignatureKind.Call);
                        inferFromSignatures(source, target, SignatureKind.Construct);
                        inferFromIndexTypes(source, target, IndexKind.String, IndexKind.String);
                        inferFromIndexTypes(source, target, IndexKind.Number, IndexKind.Number);
                        inferFromIndexTypes(source, target, IndexKind.String, IndexKind.Number);
                        depth--;
                    }
                }
            }

            function inferFromProperties(source: Type, target: Type) {
                var properties = getPropertiesOfObjectType(target);
                for (var i = 0; i < properties.length; i++) {
                    var targetProp = properties[i];
                    var sourceProp = getPropertyOfObjectType(source, targetProp.name);
                    if (sourceProp) {
                        inferFromTypes(getTypeOfSymbol(sourceProp), getTypeOfSymbol(targetProp));
                    }
                }
            }

            function inferFromSignatures(source: Type, target: Type, kind: SignatureKind) {
                var sourceSignatures = getSignaturesOfType(source, kind);
                var targetSignatures = getSignaturesOfType(target, kind);
                var sourceLen = sourceSignatures.length;
                var targetLen = targetSignatures.length;
                var len = sourceLen < targetLen ? sourceLen : targetLen;
                for (var i = 0; i < len; i++) {
                    inferFromSignature(getErasedSignature(sourceSignatures[sourceLen - len + i]), getErasedSignature(targetSignatures[targetLen - len + i]));
                }
            }

            function inferFromSignature(source: Signature, target: Signature) {
                forEachMatchingParameterType(source, target, inferFromTypes);
                inferFromTypes(getReturnTypeOfSignature(source), getReturnTypeOfSignature(target));
            }

            function inferFromIndexTypes(source: Type, target: Type, sourceKind: IndexKind, targetKind: IndexKind) {
                var targetIndexType = getIndexTypeOfType(target, targetKind);
                if (targetIndexType) {
                    var sourceIndexType = getIndexTypeOfType(source, sourceKind);
                    if (sourceIndexType) {
                        inferFromTypes(sourceIndexType, targetIndexType);
                    }
                }
            }
        }

        function getInferredType(context: InferenceContext, index: number): Type {
            var inferredType = context.inferredTypes[index];
            if (!inferredType) {
                var inferences = context.inferences[index];
                if (inferences.length) {
                    // Infer widened union or supertype, or the undefined type for no common supertype
                    var unionOrSuperType = context.inferUnionTypes ? getUnionType(inferences) : getCommonSupertype(inferences);
                    inferredType = unionOrSuperType ? getWidenedType(unionOrSuperType) : inferenceFailureType;
                }
                else {
                    // Infer the empty object type when no inferences were made
                    inferredType = emptyObjectType;
                }

                if (inferredType !== inferenceFailureType) {
                    var constraint = getConstraintOfTypeParameter(context.typeParameters[index]);
                    inferredType = constraint && !isTypeAssignableTo(inferredType, constraint) ? constraint : inferredType;
                }
                context.inferredTypes[index] = inferredType;
            }
            return inferredType;
        }

        function getInferredTypes(context: InferenceContext): Type[] {
            for (var i = 0; i < context.inferredTypes.length; i++) {
                getInferredType(context, i);
            }

            return context.inferredTypes;
        }

        function hasAncestor(node: Node, kind: SyntaxKind): boolean {
            return getAncestor(node, kind) !== undefined;
        }

        // EXPRESSION TYPE CHECKING

        function getResolvedSymbol(node: Identifier): Symbol {
            var links = getNodeLinks(node);
            if (!links.resolvedSymbol) {
                links.resolvedSymbol = resolveName(node, node.text, SymbolFlags.Value | SymbolFlags.ExportValue, Diagnostics.Cannot_find_name_0, node) || unknownSymbol;
            }
            return links.resolvedSymbol;
        }

        function isInTypeQuery(node: Node): boolean {
            // TypeScript 1.0 spec (April 2014): 3.6.3
            // A type query consists of the keyword typeof followed by an expression.
            // The expression is restricted to a single identifier or a sequence of identifiers separated by periods
            while (node) {
                switch (node.kind) {
                    case SyntaxKind.TypeQuery:
                        return true;
                    case SyntaxKind.Identifier:
                    case SyntaxKind.QualifiedName:
                        node = node.parent;
                        continue;
                    default:
                        return false;
                }
            }
            Debug.fail("should not get here");
        }

        // Remove one or more primitive types from a union type
        function subtractPrimitiveTypes(type: Type, subtractMask: TypeFlags): Type {
            if (type.flags & TypeFlags.Union) {
                var types = (<UnionType>type).types;
                if (forEach(types, t => t.flags & subtractMask)) {
                    return getUnionType(filter(types, t => !(t.flags & subtractMask)));
                }
            }
            return type;
        }

        // Check if a given variable is assigned within a given syntax node
        function isVariableAssignedWithin(symbol: Symbol, node: Node): boolean {
            var links = getNodeLinks(node);
            if (links.assignmentChecks) {
                var cachedResult = links.assignmentChecks[symbol.id];
                if (cachedResult !== undefined) {
                    return cachedResult;
                }
            }
            else {
                links.assignmentChecks = {};
            }
            return links.assignmentChecks[symbol.id] = isAssignedIn(node);

            function isAssignedInBinaryExpression(node: BinaryExpression) {
                if (node.operator >= SyntaxKind.FirstAssignment && node.operator <= SyntaxKind.LastAssignment) {
                    var n = node.left;
                    while (n.kind === SyntaxKind.ParenExpression) {
                        n = (<ParenExpression>n).expression;
                    }
                    if (n.kind === SyntaxKind.Identifier && getResolvedSymbol(<Identifier>n) === symbol) {
                        return true;
                    }
                }
                return forEachChild(node, isAssignedIn);
            }

            function isAssignedInVariableDeclaration(node: VariableDeclaration) {
                if (getSymbolOfNode(node) === symbol && node.initializer) {
                    return true;
                }
                return forEachChild(node, isAssignedIn);
            }

            function isAssignedIn(node: Node): boolean {
                switch (node.kind) {
                    case SyntaxKind.BinaryExpression:
                        return isAssignedInBinaryExpression(<BinaryExpression>node);
                    case SyntaxKind.VariableDeclaration:
                        return isAssignedInVariableDeclaration(<VariableDeclaration>node);
                    case SyntaxKind.ArrayLiteral:
                    case SyntaxKind.ObjectLiteral:
                    case SyntaxKind.PropertyAccess:
                    case SyntaxKind.IndexedAccess:
                    case SyntaxKind.CallExpression:
                    case SyntaxKind.NewExpression:
                    case SyntaxKind.TypeAssertion:
                    case SyntaxKind.ParenExpression:
                    case SyntaxKind.PrefixOperator:
                    case SyntaxKind.PostfixOperator:
                    case SyntaxKind.ConditionalExpression:
                    case SyntaxKind.Block:
                    case SyntaxKind.VariableStatement:
                    case SyntaxKind.ExpressionStatement:
                    case SyntaxKind.IfStatement:
                    case SyntaxKind.DoStatement:
                    case SyntaxKind.WhileStatement:
                    case SyntaxKind.ForStatement:
                    case SyntaxKind.ForInStatement:
                    case SyntaxKind.ReturnStatement:
                    case SyntaxKind.WithStatement:
                    case SyntaxKind.SwitchStatement:
                    case SyntaxKind.CaseClause:
                    case SyntaxKind.DefaultClause:
                    case SyntaxKind.LabeledStatement:
                    case SyntaxKind.ThrowStatement:
                    case SyntaxKind.TryStatement:
                    case SyntaxKind.TryBlock:
                    case SyntaxKind.CatchBlock:
                    case SyntaxKind.FinallyBlock:
                        return forEachChild(node, isAssignedIn);
                }
                return false;
            }
        }

        // Get the narrowed type of a given symbol at a given location
        function getNarrowedTypeOfSymbol(symbol: Symbol, node: Node) {
            var type = getTypeOfSymbol(symbol);
            // Only narrow when symbol is variable of a structured type
            if (symbol.flags & SymbolFlags.Variable && type.flags & TypeFlags.Structured) {
                while (true) {
                    var child = node;
                    node = node.parent;
                    // Stop at containing function or module block
                    if (!node || node.kind === SyntaxKind.FunctionBlock || node.kind === SyntaxKind.ModuleBlock) {
                        break;
                    }
                    var narrowedType = type;
                    switch (node.kind) {
                        case SyntaxKind.IfStatement:
                            // In a branch of an if statement, narrow based on controlling expression
                            if (child !== (<IfStatement>node).expression) {
                                narrowedType = narrowType(type, (<IfStatement>node).expression, /*assumeTrue*/ child === (<IfStatement>node).thenStatement);
                            }
                            break;
                        case SyntaxKind.ConditionalExpression:
                            // In a branch of a conditional expression, narrow based on controlling condition
                            if (child !== (<ConditionalExpression>node).condition) {
                                narrowedType = narrowType(type, (<ConditionalExpression>node).condition, /*assumeTrue*/ child === (<ConditionalExpression>node).whenTrue);
                            }
                            break;
                        case SyntaxKind.BinaryExpression:
                            // In the right operand of an && or ||, narrow based on left operand
                            if (child === (<BinaryExpression>node).right) {
                                if ((<BinaryExpression>node).operator === SyntaxKind.AmpersandAmpersandToken) {
                                    narrowedType = narrowType(type, (<BinaryExpression>node).left, /*assumeTrue*/ true);
                                }
                                else if ((<BinaryExpression>node).operator === SyntaxKind.BarBarToken) {
                                    narrowedType = narrowType(type, (<BinaryExpression>node).left, /*assumeTrue*/ false);
                                }
                            }
                            break;
                    }
                    // Only use narrowed type if construct contains no assignments to variable
                    if (narrowedType !== type) {
                        if (isVariableAssignedWithin(symbol, node)) {
                            break;
                        }
                        type = narrowedType;
                    }
                }
            }
            return type;

            function narrowTypeByEquality(type: Type, expr: BinaryExpression, assumeTrue: boolean): Type {
                var left = <UnaryExpression>expr.left;
                var right = <LiteralExpression>expr.right;
                // Check that we have 'typeof <symbol>' on the left and string literal on the right
                if (left.kind !== SyntaxKind.PrefixOperator || left.operator !== SyntaxKind.TypeOfKeyword ||
                    left.operand.kind !== SyntaxKind.Identifier || right.kind !== SyntaxKind.StringLiteral ||
                    getResolvedSymbol(<Identifier>left.operand) !== symbol) {
                    return type;
                }
                var t = right.text;
                var checkType: Type = t === "string" ? stringType : t === "number" ? numberType : t === "boolean" ? booleanType : emptyObjectType;
                if (expr.operator === SyntaxKind.ExclamationEqualsEqualsToken) {
                    assumeTrue = !assumeTrue;
                }
                if (assumeTrue) {
                    // The assumed result is true. If check was for a primitive type, that type is the narrowed type. Otherwise we can
                    // remove the primitive types from the narrowed type.
                    return checkType === emptyObjectType ? subtractPrimitiveTypes(type, TypeFlags.String | TypeFlags.Number | TypeFlags.Boolean) : checkType;
                }
                else {
                    // The assumed result is false. If check was for a primitive type we can remove that type from the narrowed type.
                    // Otherwise we don't have enough information to do anything.
                    return checkType === emptyObjectType ? type : subtractPrimitiveTypes(type, checkType.flags);
                }
            }

            function narrowTypeByAnd(type: Type, expr: BinaryExpression, assumeTrue: boolean): Type {
                if (assumeTrue) {
                    // The assumed result is true, therefore we narrow assuming each operand to be true.
                    return narrowType(narrowType(type, expr.left, /*assumeTrue*/ true), expr.right, /*assumeTrue*/ true);
                }
                else {
                    // The assumed result is false. This means either the first operand was false, or the first operand was true
                    // and the second operand was false. We narrow with those assumptions and union the two resulting types.
                    return getUnionType([
                        narrowType(type, expr.left, /*assumeTrue*/ false),
                        narrowType(narrowType(type, expr.left, /*assumeTrue*/ true), expr.right, /*assumeTrue*/ false)
                    ]);
                }
            }

            function narrowTypeByOr(type: Type, expr: BinaryExpression, assumeTrue: boolean): Type {
                if (assumeTrue) {
                    // The assumed result is true. This means either the first operand was true, or the first operand was false
                    // and the second operand was true. We narrow with those assumptions and union the two resulting types.
                    return getUnionType([
                        narrowType(type, expr.left, /*assumeTrue*/ true),
                        narrowType(narrowType(type, expr.left, /*assumeTrue*/ false), expr.right, /*assumeTrue*/ true)
                    ]);
                }
                else {
                    // The assumed result is false, therefore we narrow assuming each operand to be false.
                    return narrowType(narrowType(type, expr.left, /*assumeTrue*/ false), expr.right, /*assumeTrue*/ false);
                }
            }

            function narrowTypeByInstanceof(type: Type, expr: BinaryExpression, assumeTrue: boolean): Type {
                // Check that assumed result is true and we have variable symbol on the left
                if (!assumeTrue || expr.left.kind !== SyntaxKind.Identifier || getResolvedSymbol(<Identifier>expr.left) !== symbol) {
                    return type;
                }
                // Check that right operand is a function type with a prototype property
                var rightType = checkExpression(expr.right);
                if (!isTypeSubtypeOf(rightType, globalFunctionType)) {
                    return type;
                }
                var prototypeProperty = getPropertyOfType(rightType, "prototype");
                if (!prototypeProperty) {
                    return type;
                }
                var prototypeType = getTypeOfSymbol(prototypeProperty);
                // Narrow to type of prototype property if it is a subtype of current type
                return isTypeSubtypeOf(prototypeType, type) ? prototypeType : type;
            }

            // Narrow the given type based on the given expression having the assumed boolean value
            function narrowType(type: Type, expr: Expression, assumeTrue: boolean): Type {
                switch (expr.kind) {
                    case SyntaxKind.ParenExpression:
                        return narrowType(type, (<ParenExpression>expr).expression, assumeTrue);
                    case SyntaxKind.BinaryExpression:
                        var operator = (<BinaryExpression>expr).operator;
                        if (operator === SyntaxKind.EqualsEqualsEqualsToken || operator === SyntaxKind.ExclamationEqualsEqualsToken) {
                            return narrowTypeByEquality(type, <BinaryExpression>expr, assumeTrue);
                        }
                        else if (operator === SyntaxKind.AmpersandAmpersandToken) {
                            return narrowTypeByAnd(type, <BinaryExpression>expr, assumeTrue);
                        }
                        else if (operator === SyntaxKind.BarBarToken) {
                            return narrowTypeByOr(type, <BinaryExpression>expr, assumeTrue);
                        }
                        else if (operator === SyntaxKind.InstanceOfKeyword) {
                            return narrowTypeByInstanceof(type, <BinaryExpression>expr, assumeTrue);
                        }
                        break;
                    case SyntaxKind.PrefixOperator:
                        if ((<UnaryExpression>expr).operator === SyntaxKind.ExclamationToken) {
                            return narrowType(type, (<UnaryExpression>expr).operand, !assumeTrue);
                        }
                        break;
                }
                return type;
            }
        }

        function checkIdentifier(node: Identifier): Type {
            var symbol = getResolvedSymbol(node);

            if (symbol.flags & SymbolFlags.Import) {
                // Mark the import as referenced so that we emit it in the final .js file.
                // exception: identifiers that appear in type queries
                getSymbolLinks(symbol).referenced = !isInTypeQuery(node);
            }

            checkCollisionWithCapturedSuperVariable(node, node);
            checkCollisionWithCapturedThisVariable(node, node);
            checkCollisionWithIndexVariableInGeneratedCode(node, node);

            return getNarrowedTypeOfSymbol(getExportSymbolOfValueSymbolIfExported(symbol), node);
        }

        function captureLexicalThis(node: Node, container: Node): void {
            var classNode = container.parent && container.parent.kind === SyntaxKind.ClassDeclaration ? container.parent : undefined;
            getNodeLinks(node).flags |= NodeCheckFlags.LexicalThis;
            if (container.kind === SyntaxKind.Property || container.kind === SyntaxKind.Constructor) {
                getNodeLinks(classNode).flags |= NodeCheckFlags.CaptureThis;
            }
            else {
                getNodeLinks(container).flags |= NodeCheckFlags.CaptureThis;
            }
        }

        function checkThisExpression(node: Node): Type {
            // Stop at the first arrow function so that we can
            // tell whether 'this' needs to be captured.
            var container = getThisContainer(node, /* includeArrowFunctions */ true);
            var needToCaptureLexicalThis = false;

            // Now skip arrow functions to get the "real" owner of 'this'.
            if (container.kind === SyntaxKind.ArrowFunction) {
                container = getThisContainer(container, /* includeArrowFunctions */ false);
                needToCaptureLexicalThis = true;
            }

            switch (container.kind) {
                case SyntaxKind.ModuleDeclaration:
                    error(node, Diagnostics.this_cannot_be_referenced_in_a_module_body);
                    // do not return here so in case if lexical this is captured - it will be reflected in flags on NodeLinks
                    break;
                case SyntaxKind.EnumDeclaration:
                    error(node, Diagnostics.this_cannot_be_referenced_in_current_location);
                    // do not return here so in case if lexical this is captured - it will be reflected in flags on NodeLinks
                    break;
                case SyntaxKind.Constructor:
                    if (isInConstructorArgumentInitializer(node, container)) {
                        error(node, Diagnostics.this_cannot_be_referenced_in_constructor_arguments);
                        // do not return here so in case if lexical this is captured - it will be reflected in flags on NodeLinks
                    }
                    break;
                case SyntaxKind.Property:
                    if (container.flags & NodeFlags.Static) {
                        error(node, Diagnostics.this_cannot_be_referenced_in_a_static_property_initializer);
                        // do not return here so in case if lexical this is captured - it will be reflected in flags on NodeLinks
                    }
                    break;
            }

            if (needToCaptureLexicalThis) {
                captureLexicalThis(node, container);
            }

            var classNode = container.parent && container.parent.kind === SyntaxKind.ClassDeclaration ? container.parent : undefined;
            if (classNode) {
                var symbol = getSymbolOfNode(classNode);
                return container.flags & NodeFlags.Static ? getTypeOfSymbol(symbol) : getDeclaredTypeOfSymbol(symbol);
            }
            return anyType;
        }

        function getSuperContainer(node: Node): Node {
            while (true) {
                node = node.parent;
                if (!node) return node;
                switch (node.kind) {
                    case SyntaxKind.FunctionDeclaration:
                    case SyntaxKind.FunctionExpression:
                    case SyntaxKind.ArrowFunction:
                    case SyntaxKind.Property:
                    case SyntaxKind.Method:
                    case SyntaxKind.Constructor:
                    case SyntaxKind.GetAccessor:
                    case SyntaxKind.SetAccessor:
                        return node;
                }
            }
        }

        function isInConstructorArgumentInitializer(node: Node, constructorDecl: Node): boolean {
            for (var n = node; n && n !== constructorDecl; n = n.parent) {
                if (n.kind === SyntaxKind.Parameter) {
                    return true;
                }
            }
            return false;
        }

        function checkSuperExpression(node: Node): Type {
            var isCallExpression = node.parent.kind === SyntaxKind.CallExpression && (<CallExpression>node.parent).func === node;
            var enclosingClass = <ClassDeclaration>getAncestor(node, SyntaxKind.ClassDeclaration);
            var baseClass: Type;
            if (enclosingClass && enclosingClass.baseType) {
                var classType = <InterfaceType>getDeclaredTypeOfSymbol(getSymbolOfNode(enclosingClass));
                baseClass = classType.baseTypes.length && classType.baseTypes[0];
            }

            if (!baseClass) {
                error(node, Diagnostics.super_can_only_be_referenced_in_a_derived_class);
                return unknownType;
            }

            var container = getSuperContainer(node);

            if (container) {
                var canUseSuperExpression = false;
                if (isCallExpression) {
                    // TS 1.0 SPEC (April 2014): 4.8.1
                    // Super calls are only permitted in constructors of derived classes
                    canUseSuperExpression = container.kind === SyntaxKind.Constructor;
                }
                else {
                    // TS 1.0 SPEC (April 2014)
                    // 'super' property access is allowed
                    // - In a constructor, instance member function, instance member accessor, or instance member variable initializer where this references a derived class instance
                    // - In a static member function or static member accessor

                    // super property access might appear in arrow functions with arbitrary deep nesting
                    var needToCaptureLexicalThis = false;
                    while (container && container.kind === SyntaxKind.ArrowFunction) {
                        container = getSuperContainer(container);
                        needToCaptureLexicalThis = true;
                    }

                    // topmost container must be something that is directly nested in the class declaration
                    if (container && container.parent && container.parent.kind === SyntaxKind.ClassDeclaration) {
                        if (container.flags & NodeFlags.Static) {
                            canUseSuperExpression =
                                container.kind === SyntaxKind.Method ||
                                container.kind === SyntaxKind.GetAccessor ||
                                container.kind === SyntaxKind.SetAccessor;
                        }
                        else {
                            canUseSuperExpression =
                                container.kind === SyntaxKind.Method ||
                                container.kind === SyntaxKind.GetAccessor ||
                                container.kind === SyntaxKind.SetAccessor ||
                                container.kind === SyntaxKind.Property ||
                                container.kind === SyntaxKind.Constructor;
                        }
                    }                    
                }

                if (canUseSuperExpression) {
                    var returnType: Type;

                    if ((container.flags & NodeFlags.Static) || isCallExpression) {
                        getNodeLinks(node).flags |= NodeCheckFlags.SuperStatic;
                        returnType = getTypeOfSymbol(baseClass.symbol);
                    }
                    else {
                        getNodeLinks(node).flags |= NodeCheckFlags.SuperInstance;
                        returnType = baseClass;
                    }

                    if (container.kind === SyntaxKind.Constructor && isInConstructorArgumentInitializer(node, container)) {
                        // issue custom error message for super property access in constructor arguments (to be aligned with old compiler)
                        error(node, Diagnostics.super_cannot_be_referenced_in_constructor_arguments);
                        returnType = unknownType;
                    }

                    if (!isCallExpression && needToCaptureLexicalThis) {
                        // call expressions are allowed only in constructors so they should always capture correct 'this'
                        // super property access expressions can also appear in arrow functions -
                        // in this case they should also use correct lexical this
                        captureLexicalThis(node.parent, container);
                    }

                    return returnType;
                }
            }

            if (isCallExpression) {
                error(node, Diagnostics.Super_calls_are_not_permitted_outside_constructors_or_in_nested_functions_inside_constructors);
            }
            else {
                error(node, Diagnostics.super_property_access_is_permitted_only_in_a_constructor_member_function_or_member_accessor_of_a_derived_class);
            }

            return unknownType;
        }

        // Return contextual type of parameter or undefined if no contextual type is available
        function getContextuallyTypedParameterType(parameter: ParameterDeclaration): Type {
            var func = <FunctionDeclaration>parameter.parent;
            if (func.kind === SyntaxKind.FunctionExpression || func.kind === SyntaxKind.ArrowFunction) {
                if (isContextSensitiveExpression(func)) {
                    var contextualSignature = getContextualSignature(func);
                    if (contextualSignature) {

                        var funcHasRestParameters = hasRestParameters(func);
                        var len = func.parameters.length - (funcHasRestParameters ? 1 : 0);
                        var indexOfParameter = indexOf(func.parameters, parameter);
                        if (indexOfParameter < len) {
                            return getTypeAtPosition(contextualSignature, indexOfParameter);
                        }

                        // If last parameter is contextually rest parameter get its type
                        if (indexOfParameter === (func.parameters.length - 1) && 
                            funcHasRestParameters && contextualSignature.hasRestParameter && func.parameters.length >= contextualSignature.parameters.length) {
                            return getTypeOfSymbol(contextualSignature.parameters[contextualSignature.parameters.length - 1]);
                        }
                    }
                }
            }
            return undefined;
        }

        // In a variable, parameter or property declaration with a type annotation, the contextual type of an initializer
        // expression is the type of the variable, parameter or property. In a parameter declaration of a contextually
        // typed function expression, the contextual type of an initializer expression is the contextual type of the
        // parameter.
        function getContextualTypeForInitializerExpression(node: Expression): Type {
            var declaration = <VariableDeclaration>node.parent;
            if (node === declaration.initializer) {
                if (declaration.type) {
                    return getTypeFromTypeNode(declaration.type);
                }
                if (declaration.kind === SyntaxKind.Parameter) {
                    return getContextuallyTypedParameterType(declaration);
                }
            }
            return undefined;
        }

        function getContextualTypeForReturnExpression(node: Expression): Type {
            var func = getContainingFunction(node);
            if (func) {
                // If the containing function has a return type annotation, is a constructor, or is a get accessor whose
                // corresponding set accessor has a type annotation, return statements in the function are contextually typed
                if (func.type || func.kind === SyntaxKind.Constructor || func.kind === SyntaxKind.GetAccessor && getSetAccessorTypeAnnotationNode(<AccessorDeclaration>getDeclarationOfKind(func.symbol, SyntaxKind.SetAccessor))) {
                    return getReturnTypeOfSignature(getSignatureFromDeclaration(func));
                }
                // Otherwise, if the containing function is contextually typed by a function type with exactly one call signature
                // and that call signature is non-generic, return statements are contextually typed by the return type of the signature
                var signature = getContextualSignature(func);
                if (signature) {
                    return getReturnTypeOfSignature(signature);
                }
            }
            return undefined;
        }

        // In a typed function call, an argument expression is contextually typed by the type of the corresponding parameter.
        function getContextualTypeForArgument(node: Expression): Type {
            var callExpression = <CallExpression>node.parent;
            var argIndex = indexOf(callExpression.arguments, node);
            if (argIndex >= 0) {
                var signature = getResolvedSignature(callExpression);
                return getTypeAtPosition(signature, argIndex);
            }
            return undefined;
        }

        function getContextualTypeForBinaryOperand(node: Expression): Type {
            var binaryExpression = <BinaryExpression>node.parent;
            var operator = binaryExpression.operator;
            if (operator >= SyntaxKind.FirstAssignment && operator <= SyntaxKind.LastAssignment) {
                // In an assignment expression, the right operand is contextually typed by the type of the left operand.
                if (node === binaryExpression.right) {
                    return checkExpression(binaryExpression.left);
                }
            }
            else if (operator === SyntaxKind.BarBarToken) {
                // When an || expression has a contextual type, the operands are contextually typed by that type. When an ||
                // expression has no contextual type, the right operand is contextually typed by the type of the left operand.
                var type = getContextualType(binaryExpression);
                if (!type && node === binaryExpression.right) {
                    type = checkExpression(binaryExpression.left);
                }
                return type;
            }
            return undefined;
        }

        // Apply a mapping function to a contextual type and return the resulting type. If the contextual type
        // is a union type, the mapping function is applied to each constituent type and a union of the resulting
        // types is returned.
        function applyToContextualType(type: Type, mapper: (t: Type) => Type): Type {
            if (!(type.flags & TypeFlags.Union)) {
                return mapper(type);
            }
            var types = (<UnionType>type).types;
            var mappedType: Type;
            var mappedTypes: Type[];
            for (var i = 0; i < types.length; i++) {
                var t = mapper(types[i]);
                if (t) {
                    if (!mappedType) {
                        mappedType = t;
                    }
                    else if (!mappedTypes) {
                        mappedTypes = [mappedType, t];
                    }
                    else {
                        mappedTypes.push(t);
                    }
                }
            }
            return mappedTypes ? getUnionType(mappedTypes) : mappedType;
        }

        function getTypeOfPropertyOfContextualType(type: Type, name: string) {
            return applyToContextualType(type, t => {
                var prop = getPropertyOfObjectType(t, name);
                return prop ? getTypeOfSymbol(prop) : undefined;
            });
        }

        function getIndexTypeOfContextualType(type: Type, kind: IndexKind) {
            return applyToContextualType(type, t => getIndexTypeOfObjectOrUnionType(t, kind));
        }

        // Return true if the given contextual type is a tuple-like type
        function contextualTypeIsTupleType(type: Type): boolean {
            return !!(type.flags & TypeFlags.Union ? forEach((<UnionType>type).types, t => getPropertyOfObjectType(t, "0")) : getPropertyOfObjectType(type, "0"));
        }

        // Return true if the given contextual type provides an index signature of the given kind
        function contextualTypeHasIndexSignature(type: Type, kind: IndexKind): boolean {
            return !!(type.flags & TypeFlags.Union ? forEach((<UnionType>type).types, t => getIndexTypeOfObjectOrUnionType(t, kind)) : getIndexTypeOfObjectOrUnionType(type, kind));
        }

        // In an object literal contextually typed by a type T, the contextual type of a property assignment is the type of
        // the matching property in T, if one exists. Otherwise, it is the type of the numeric index signature in T, if one
        // exists. Otherwise, it is the type of the string index signature in T, if one exists.
        function getContextualTypeForPropertyExpression(node: Expression): Type {
            var declaration = <PropertyDeclaration>node.parent;
            var objectLiteral = <ObjectLiteral>declaration.parent;
            var type = getContextualType(objectLiteral);
            var name = declaration.name.text;
            if (type && name) {
                return getTypeOfPropertyOfContextualType(type, name) ||
                    isNumericName(name) && getIndexTypeOfContextualType(type, IndexKind.Number) ||
                    getIndexTypeOfContextualType(type, IndexKind.String);
            }
            return undefined;
        }

        // In an array literal contextually typed by a type T, the contextual type of an element expression at index N is
        // the type of the property with the numeric name N in T, if one exists. Otherwise, it is the type of the numeric
        // index signature in T, if one exists.
        function getContextualTypeForElementExpression(node: Expression): Type {
            var arrayLiteral = <ArrayLiteral>node.parent;
            var type = getContextualType(arrayLiteral);
            if (type) {
                var index = indexOf(arrayLiteral.elements, node);
                return getTypeOfPropertyOfContextualType(type, "" + index) || getIndexTypeOfContextualType(type, IndexKind.Number);
            }
            return undefined;
        }

        // In a contextually typed conditional expression, the true/false expressions are contextually typed by the same type.
        function getContextualTypeForConditionalOperand(node: Expression): Type {
            var conditional = <ConditionalExpression>node.parent;
            return node === conditional.whenTrue || node === conditional.whenFalse ? getContextualType(conditional) : undefined; 
        }

        // Return the contextual type for a given expression node. During overload resolution, a contextual type may temporarily
        // be "pushed" onto a node using the contextualType property.
        function getContextualType(node: Expression): Type {
            if (isInsideWithStatementBody(node)) {
                // We cannot answer semantic questions within a with block, do not proceed any further
                return undefined;
            }
            if (node.contextualType) {
                return node.contextualType;
            }
            var parent = node.parent;
            switch (parent.kind) {
                case SyntaxKind.VariableDeclaration:
                case SyntaxKind.Parameter:
                case SyntaxKind.Property:
                    return getContextualTypeForInitializerExpression(node);
                case SyntaxKind.ArrowFunction:
                case SyntaxKind.ReturnStatement:
                    return getContextualTypeForReturnExpression(node);
                case SyntaxKind.CallExpression:
                case SyntaxKind.NewExpression:
                    return getContextualTypeForArgument(node);
                case SyntaxKind.TypeAssertion:
                    return getTypeFromTypeNode((<TypeAssertion>parent).type);
                case SyntaxKind.BinaryExpression:
                    return getContextualTypeForBinaryOperand(node);
                case SyntaxKind.PropertyAssignment:
                    return getContextualTypeForPropertyExpression(node);
                case SyntaxKind.ArrayLiteral:
                    return getContextualTypeForElementExpression(node);
                case SyntaxKind.ConditionalExpression:
                    return getContextualTypeForConditionalOperand(node);
            }
            return undefined;
        }

        // If the given type is an object or union type, if that type has a single signature, and if
        // that signature is non-generic, return the signature. Otherwise return undefined.
        function getNonGenericSignature(type: Type): Signature {
            var signatures = getSignaturesOfObjectOrUnionType(type, SignatureKind.Call);
            if (signatures.length === 1) {
                var signature = signatures[0];
                if (!signature.typeParameters) {
                    return signature;
                }
            }
        }

        // Return the contextual signature for a given expression node. A contextual type provides a
        // contextual signature if it has a single call signature and if that call signature is non-generic.
        // If the contextual type is a union type and each constituent type that has a contextual signature
        // provides the same contextual signature, then the union type provides that contextual signature.
        function getContextualSignature(node: Expression): Signature {
            var type = getContextualType(node);
            if (!type) {
                return undefined;
            }
            if (!(type.flags & TypeFlags.Union)) {
                return getNonGenericSignature(type);
            }
            var result: Signature;
            var types = (<UnionType>type).types;
            for (var i = 0; i < types.length; i++) {
                var signature = getNonGenericSignature(types[i]);
                if (signature) {
                    if (!result) {
                        result = signature;
                    }
                    else if (!compareSignatures(result, signature, /*compareReturnTypes*/ true, isTypeIdenticalTo)) {
                        return undefined;
                    }
                }
            }
            return result;
        }

        // Presence of a contextual type mapper indicates inferential typing, except the identityMapper object is
        // used as a special marker for other purposes.
        function isInferentialContext(mapper: TypeMapper) {
            return mapper && mapper !== identityMapper;
        }

        function checkArrayLiteral(node: ArrayLiteral, contextualMapper?: TypeMapper): Type {
            var elements = node.elements;
            if (!elements.length) {
                return createArrayType(undefinedType);
            }
            var elementTypes = map(elements, e => checkExpression(e, contextualMapper));
            var contextualType = getContextualType(node);
            if (contextualType && contextualTypeIsTupleType(contextualType)) {
                return createTupleType(elementTypes);
            }
            return createArrayType(getUnionType(elementTypes));
        }

        function isNumericName(name: string) {
            // The intent of numeric names is that
            //     - they are names with text in a numeric form, and that
            //     - setting properties/indexing with them is always equivalent to doing so with the numeric literal 'numLit',
            //         acquired by applying the abstract 'ToNumber' operation on the name's text.
            //
            // The subtlety is in the latter portion, as we cannot reliably say that anything that looks like a numeric literal is a numeric name.
            // In fact, it is the case that the text of the name must be equal to 'ToString(numLit)' for this to hold.
            //
            // Consider the property name '"0xF00D"'. When one indexes with '0xF00D', they are actually indexing with the value of 'ToString(0xF00D)'
            // according to the ECMAScript specification, so it is actually as if the user indexed with the string '"61453"'.
            // Thus, the text of all numeric literals equivalent to '61543' such as '0xF00D', '0xf00D', '0170015', etc. are not valid numeric names
            // because their 'ToString' representation is not equal to their original text.
            // This is motivated by ECMA-262 sections 9.3.1, 9.8.1, 11.1.5, and 11.2.1.
            //
            // Here, we test whether 'ToString(ToNumber(name))' is exactly equal to 'name'.
            // The '+' prefix operator is equivalent here to applying the abstract ToNumber operation.
            // Applying the 'toString()' method on a number gives us the abstract ToString operation on a number.
            //
            // Note that this accepts the values 'Infinity', '-Infinity', and 'NaN', and that this is intentional.
            // This is desired behavior, because when indexing with them as numeric entities, you are indexing
            // with the strings '"Infinity"', '"-Infinity"', and '"NaN"' respectively.
            return (+name).toString() === name;
        }

        function checkObjectLiteral(node: ObjectLiteral, contextualMapper?: TypeMapper): Type {
            var members = node.symbol.members;
            var properties: SymbolTable = {};
            var contextualType = getContextualType(node);
            for (var id in members) {
                if (hasProperty(members, id)) {
                    var member = members[id];
                    if (member.flags & SymbolFlags.Property) {
                        var type = checkExpression((<PropertyDeclaration>member.declarations[0]).initializer, contextualMapper);
                        var prop = <TransientSymbol>createSymbol(SymbolFlags.Property | SymbolFlags.Transient | member.flags, member.name);
                        prop.declarations = member.declarations;
                        prop.parent = member.parent;
                        if (member.valueDeclaration) prop.valueDeclaration = member.valueDeclaration;
                        prop.type = type;
                        prop.target = member;
                        member = prop;
                    }
                    else {
                        // TypeScript 1.0 spec (April 2014)
                        // A get accessor declaration is processed in the same manner as 
                        // an ordinary function declaration(section 6.1) with no parameters.
                        // A set accessor declaration is processed in the same manner 
                        // as an ordinary function declaration with a single parameter and a Void return type.
                        var getAccessor = <AccessorDeclaration>getDeclarationOfKind(member, SyntaxKind.GetAccessor);
                        if (getAccessor) {
                            checkAccessorDeclaration(getAccessor);
                        }

                        var setAccessor = <AccessorDeclaration>getDeclarationOfKind(member, SyntaxKind.SetAccessor);
                        if (setAccessor) {
                            checkAccessorDeclaration(setAccessor);
                        }
                    }
                    properties[member.name] = member;
                }
            }
            var stringIndexType = getIndexType(IndexKind.String);
            var numberIndexType = getIndexType(IndexKind.Number);
            return createAnonymousType(node.symbol, properties, emptyArray, emptyArray, stringIndexType, numberIndexType);

            function getIndexType(kind: IndexKind) {
                if (contextualType && contextualTypeHasIndexSignature(contextualType, kind)) {
                    var propTypes: Type[] = [];
                    for (var id in properties) {
                        if (hasProperty(properties, id)) {
                            if (kind === IndexKind.String || isNumericName(id)) {
                                var type = getTypeOfSymbol(properties[id]);
                                if (!contains(propTypes, type)) {
                                    propTypes.push(type);
                                }
                            }
                        }
                    }
                    return propTypes.length ? getUnionType(propTypes) : undefinedType;
                }
                return undefined;
            }
        }

        // If a symbol is a synthesized symbol with no value declaration, we assume it is a property. Example of this are the synthesized
        // '.prototype' property as well as synthesized tuple index properties.
        function getDeclarationKindFromSymbol(s: Symbol) {
            return s.valueDeclaration ? s.valueDeclaration.kind : SyntaxKind.Property;
        }

        function getDeclarationFlagsFromSymbol(s: Symbol) {
            return s.valueDeclaration ? s.valueDeclaration.flags : s.flags & SymbolFlags.Prototype ? NodeFlags.Public | NodeFlags.Static : 0;
        }

        function checkClassPropertyAccess(node: PropertyAccess, type: Type, prop: Symbol) {
            var flags = getDeclarationFlagsFromSymbol(prop);
            // Public properties are always accessible
            if (!(flags & (NodeFlags.Private | NodeFlags.Protected))) {
                return;
            }
            // Property is known to be private or protected at this point
            // Get the declaring and enclosing class instance types
            var enclosingClassDeclaration = getAncestor(node, SyntaxKind.ClassDeclaration);
            var enclosingClass = enclosingClassDeclaration ? <InterfaceType>getDeclaredTypeOfSymbol(getSymbolOfNode(enclosingClassDeclaration)) : undefined;
            var declaringClass = <InterfaceType>getDeclaredTypeOfSymbol(prop.parent);
            // Private property is accessible if declaring and enclosing class are the same
            if (flags & NodeFlags.Private) {
                if (declaringClass !== enclosingClass) {
                    error(node, Diagnostics.Property_0_is_private_and_only_accessible_within_class_1, symbolToString(prop), typeToString(declaringClass));
                }
                return;
            }
            // Property is known to be protected at this point
            // All protected properties of a supertype are accessible in a super access
            if (node.left.kind === SyntaxKind.SuperKeyword) {
                return;
            }
            // A protected property is accessible in the declaring class and classes derived from it
            if (!enclosingClass || !hasBaseType(enclosingClass, declaringClass)) {
                error(node, Diagnostics.Property_0_is_protected_and_only_accessible_within_class_1_and_its_subclasses, symbolToString(prop), typeToString(declaringClass));
                return;
            }
            // No further restrictions for static properties
            if (flags & NodeFlags.Static) {
                return;
            }
            // An instance property must be accessed through an instance of the enclosing class
            if (!(getTargetType(type).flags & (TypeFlags.Class | TypeFlags.Interface) && hasBaseType(<InterfaceType>type, enclosingClass))) {
                error(node, Diagnostics.Property_0_is_protected_and_only_accessible_through_an_instance_of_class_1, symbolToString(prop), typeToString(enclosingClass));
            }
        }

        function checkPropertyAccess(node: PropertyAccess) {
            var type = checkExpression(node.left);
            if (type === unknownType) return type;
            if (type !== anyType) {
                var apparentType = getApparentType(getWidenedType(type));
                if (apparentType === unknownType) {
                    // handle cases when type is Type parameter with invalid constraint
                    return unknownType;
                }
                var prop = getPropertyOfType(apparentType, node.right.text);
                if (!prop) {
                    if (node.right.text) {
                        error(node.right, Diagnostics.Property_0_does_not_exist_on_type_1, identifierToString(node.right), typeToString(type));
                    }
                    return unknownType;
                }
                getNodeLinks(node).resolvedSymbol = prop;
                if (prop.parent && prop.parent.flags & SymbolFlags.Class) {
                    // TS 1.0 spec (April 2014): 4.8.2
                    // - In a constructor, instance member function, instance member accessor, or 
                    //   instance member variable initializer where this references a derived class instance, 
                    //   a super property access is permitted and must specify a public instance member function of the base class.
                    // - In a static member function or static member accessor 
                    //   where this references the constructor function object of a derived class, 
                    //   a super property access is permitted and must specify a public static member function of the base class.
                    if (node.left.kind === SyntaxKind.SuperKeyword && getDeclarationKindFromSymbol(prop) !== SyntaxKind.Method) {
                        error(node.right, Diagnostics.Only_public_and_protected_methods_of_the_base_class_are_accessible_via_the_super_keyword);
                    }
                    else {
                        checkClassPropertyAccess(node, type, prop);
                    }
                }
                return getTypeOfSymbol(prop);
            }
            return anyType;
        }

        function isValidPropertyAccess(node: PropertyAccess, propertyName: string): boolean {
            var type = checkExpression(node.left);
            if (type !== unknownType && type !== anyType) {
                var prop = getPropertyOfType(getWidenedType(type), propertyName);
                if (prop && prop.parent && prop.parent.flags & SymbolFlags.Class) {
                    if (node.left.kind === SyntaxKind.SuperKeyword && getDeclarationKindFromSymbol(prop) !== SyntaxKind.Method) {
                        return false;
                    }
                    else {
                        var diagnosticsCount = diagnostics.length;
                        checkClassPropertyAccess(node, type, prop);
                        return diagnostics.length === diagnosticsCount
                    }
                }
            }
            return true;
        }

        function checkIndexedAccess(node: IndexedAccess): Type {
            // Obtain base constraint such that we can bail out if the constraint is an unknown type
            var objectType = getApparentType(checkExpression(node.object));
            var indexType = checkExpression(node.index);

            if (objectType === unknownType) return unknownType;

            // TypeScript 1.0 spec (April 2014): 4.10 Property Access
            // - If IndexExpr is a string literal or a numeric literal and ObjExpr's apparent type has a property with the name 
            //    given by that literal(converted to its string representation in the case of a numeric literal), the property access is of the type of that property.
            // - Otherwise, if ObjExpr's apparent type has a numeric index signature and IndexExpr is of type Any, the Number primitive type, or an enum type, 
            //    the property access is of the type of that index signature.
            // - Otherwise, if ObjExpr's apparent type has a string index signature and IndexExpr is of type Any, the String or Number primitive type, or an enum type, 
            //    the property access is of the type of that index signature.
            // - Otherwise, if IndexExpr is of type Any, the String or Number primitive type, or an enum type, the property access is of type Any.

            // See if we can index as a property.
            if (node.index.kind === SyntaxKind.StringLiteral || node.index.kind === SyntaxKind.NumericLiteral) {
                var name = (<LiteralExpression>node.index).text;
                var prop = getPropertyOfType(objectType, name);
                if (prop) {
                    return getTypeOfSymbol(prop);
                }
            }

            // Check for compatible indexer types.
            if (indexType.flags & (TypeFlags.Any | TypeFlags.StringLike | TypeFlags.NumberLike)) { 

                // Try to use a number indexer.
                if (indexType.flags & (TypeFlags.Any | TypeFlags.NumberLike)) {
                    var numberIndexType = getIndexTypeOfType(objectType, IndexKind.Number);
                    if (numberIndexType) {
                        return numberIndexType;
                    }
                }

                // Try to use string indexing.
                var stringIndexType = getIndexTypeOfType(objectType, IndexKind.String);
                if (stringIndexType) {
                    return stringIndexType;
                }

                // Fall back to any.
                if (compilerOptions.noImplicitAny && objectType !== anyType) {
                    error(node, Diagnostics.Index_signature_of_object_type_implicitly_has_an_any_type);
                }

                return anyType;
            }

            // REVIEW: Users should know the type that was actually used.
            error(node, Diagnostics.An_index_expression_argument_must_be_of_type_string_number_or_any);

            return unknownType;
        }

        function resolveUntypedCall(node: CallExpression): Signature {
            forEach(node.arguments, argument => {
                checkExpression(argument);
            });
            return anySignature;
        }

        function resolveErrorCall(node: CallExpression): Signature {
            resolveUntypedCall(node);
            return unknownSignature;
        }

        function signatureHasCorrectArity(node: CallExpression, signature: Signature): boolean {
            if (!node.arguments) {
                // This only happens when we have something of the form:
                //     new C
                //
                return signature.minArgumentCount === 0;
            }

            // For IDE scenarios, since we may have an incomplete call, we make two modifications
            // to arity checking.
            //    1. A trailing comma is tantamount to adding another argument
            //    2. If the call is incomplete (no closing paren) allow fewer arguments than expected
            var args = node.arguments;
            var numberOfArgs = args.hasTrailingComma ? args.length + 1 : args.length;
            var hasTooManyArguments = !signature.hasRestParameter && numberOfArgs > signature.parameters.length;
            var hasRightNumberOfTypeArguments = !node.typeArguments ||
                (signature.typeParameters && node.typeArguments.length === signature.typeParameters.length);

            if (hasTooManyArguments || !hasRightNumberOfTypeArguments) {
                return false;
            }

            // If we are missing the close paren, the call is incomplete, and we should skip
            // the lower bound check.
            var callIsIncomplete = args.end === node.end;
            var hasEnoughArguments = numberOfArgs >= signature.minArgumentCount;
            return callIsIncomplete || hasEnoughArguments;
        }

        // If type has a single call signature and no other members, return that signature. Otherwise, return undefined.
        function getSingleCallSignature(type: Type): Signature {
            if (type.flags & TypeFlags.ObjectType) {
                var resolved = resolveObjectOrUnionTypeMembers(<ObjectType>type);
                if (resolved.callSignatures.length === 1 && resolved.constructSignatures.length === 0 &&
                    resolved.properties.length === 0 && !resolved.stringIndexType && !resolved.numberIndexType) {
                    return resolved.callSignatures[0];
                }
            }
            return undefined;
        }

        // Instantiate a generic signature in the context of a non-generic signature (section 3.8.5 in TypeScript spec)
        function instantiateSignatureInContextOf(signature: Signature, contextualSignature: Signature, contextualMapper: TypeMapper): Signature {
            var context = createInferenceContext(signature.typeParameters, /*inferUnionTypes*/ true);
            forEachMatchingParameterType(contextualSignature, signature, (source, target) => {
                // Type parameters from outer context referenced by source type are fixed by instantiation of the source type
                inferTypes(context, instantiateType(source, contextualMapper), target);
            });
            return getSignatureInstantiation(signature, getInferredTypes(context));
        }

        function inferTypeArguments(signature: Signature, args: Expression[], excludeArgument?: boolean[]): InferenceContext {
            var typeParameters = signature.typeParameters;
            var context = createInferenceContext(typeParameters, /*inferUnionTypes*/ false);
            var mapper = createInferenceMapper(context);
            // First infer from arguments that are not context sensitive
            for (var i = 0; i < args.length; i++) {
                if (args[i].kind === SyntaxKind.OmittedExpression) {
                    continue;
                }
                if (!excludeArgument || excludeArgument[i] === undefined) {
                    var parameterType = getTypeAtPosition(signature, i);
                    inferTypes(context, checkExpressionWithContextualType(args[i], parameterType, mapper), parameterType);
                }
            }
            // Next, infer from those context sensitive arguments that are no longer excluded
            if (excludeArgument) {
                for (var i = 0; i < args.length; i++) {
                    if (args[i].kind === SyntaxKind.OmittedExpression) {
                        continue;
                    }
                    if (excludeArgument[i] === false) {
                        var parameterType = getTypeAtPosition(signature, i);
                        inferTypes(context, checkExpressionWithContextualType(args[i], parameterType, mapper), parameterType);
                    }
                }
            }
            var inferredTypes = getInferredTypes(context);
            // Inference has failed if the inferenceFailureType type is in list of inferences
            context.failedTypeParameterIndex = indexOf(inferredTypes, inferenceFailureType);

            // Wipe out the inferenceFailureType from the array so that error recovery can work properly
            for (var i = 0; i < inferredTypes.length; i++) {
                if (inferredTypes[i] === inferenceFailureType) {
                    inferredTypes[i] = unknownType;
                }
            }

            return context;
        }

        function checkTypeArguments(signature: Signature, typeArguments: TypeNode[], typeArgumentResultTypes: Type[], reportErrors: boolean): boolean {
            var typeParameters = signature.typeParameters;
            var typeArgumentsAreAssignable = true;
            for (var i = 0; i < typeParameters.length; i++) {
                var typeArgNode = typeArguments[i];
                var typeArgument = getTypeFromTypeNode(typeArgNode);
                // Do not push on this array! It has a preallocated length
                typeArgumentResultTypes[i] = typeArgument;
                if (typeArgumentsAreAssignable /* so far */) {
                    var constraint = getConstraintOfTypeParameter(typeParameters[i]);
                    if (constraint) {
                        typeArgumentsAreAssignable = checkTypeAssignableTo(typeArgument, constraint, reportErrors ? typeArgNode : undefined,
                                Diagnostics.Type_0_does_not_satisfy_the_constraint_1);
                    }
                }
            }
            return typeArgumentsAreAssignable;
        }

        function checkApplicableSignature(node: CallExpression, signature: Signature, relation: Map<boolean>, excludeArgument: boolean[], reportErrors: boolean) {
            if (node.arguments) {
                for (var i = 0; i < node.arguments.length; i++) {
                    var arg = node.arguments[i];
                    if (arg.kind === SyntaxKind.OmittedExpression) {
                        continue;
                    }
                    var paramType = getTypeAtPosition(signature, i);
                    // String literals get string literal types unless we're reporting errors
                    var argType = arg.kind === SyntaxKind.StringLiteral && !reportErrors ?
                        getStringLiteralType(<LiteralExpression>arg) :
                        checkExpressionWithContextualType(arg, paramType, excludeArgument && excludeArgument[i] ? identityMapper : undefined);
                    // Use argument expression as error location when reporting errors
                    var isValidArgument = checkTypeRelatedTo(argType, paramType, relation, reportErrors ? arg : undefined,
                        Diagnostics.Argument_of_type_0_is_not_assignable_to_parameter_of_type_1);
                    if (!isValidArgument) {
                        return false;
                    }
                }
            }
            return true;
        }

        function resolveCall(node: CallExpression, signatures: Signature[], candidatesOutArray: Signature[]): Signature {
            forEach(node.typeArguments, checkSourceElement);
            var candidates = candidatesOutArray || [];
            // collectCandidates fills up the candidates array directly
            collectCandidates();
            if (!candidates.length) {
                error(node, Diagnostics.Supplied_parameters_do_not_match_any_signature_of_call_target);
                return resolveErrorCall(node);
            }
            var args = node.arguments || emptyArray;
            var excludeArgument: boolean[];
            for (var i = 0; i < args.length; i++) {
                if (isContextSensitiveExpression(args[i])) {
                    if (!excludeArgument) excludeArgument = new Array(args.length);
                    excludeArgument[i] = true;
                }
            }

            // The following variables are captured and modified by calls to chooseOverload.
            // If overload resolution or type argument inference fails, we want to report the
            // best error possible. The best error is one which says that an argument was not
            // assignable to a parameter. This implies that everything else about the overload
            // was fine. So if there is any overload that is only incorrect because of an
            // argument, we will report an error on that one.
            //
            //     function foo(s: string) {}
            //     function foo(n: number) {} // Report argument error on this overload
            //     function foo() {}
            //     foo(true);
            //
            // If none of the overloads even made it that far, there are two possibilities.
            // There was a problem with type arguments for some overload, in which case
            // report an error on that. Or none of the overloads even had correct arity,
            // in which case give an arity error.
            //
            //     function foo<T>(x: T, y: T) {} // Report type argument inference error
            //     function foo() {}
            //     foo(0, true);
            //
            var candidateForArgumentError: Signature;
            var candidateForTypeArgumentError: Signature;
            var resultOfFailedInference: InferenceContext;
            var result: Signature;

            // Section 4.12.1:
            // if the candidate list contains one or more signatures for which the type of each argument
            // expression is a subtype of each corresponding parameter type, the return type of the first
            // of those signatures becomes the return type of the function call.
            // Otherwise, the return type of the first signature in the candidate list becomes the return
            // type of the function call.
            //
            // Whether the call is an error is determined by assignability of the arguments. The subtype pass
            // is just important for choosing the best signature. So in the case where there is only one
            // signature, the subtype pass is useless. So skipping it is an optimization.
            if (candidates.length > 1) {
                result = chooseOverload(candidates, subtypeRelation, excludeArgument);
            }
            if (!result) {
                // Reinitialize these pointers for round two
                candidateForArgumentError = undefined;
                candidateForTypeArgumentError = undefined;
                resultOfFailedInference = undefined;
                result = chooseOverload(candidates, assignableRelation, excludeArgument);
            }
            if (result) {
                return result;
            }

            // No signatures were applicable. Now report errors based on the last applicable signature with
            // no arguments excluded from assignability checks.
            // If candidate is undefined, it means that no candidates had a suitable arity. In that case,
            // skip the checkApplicableSignature check.
            if (candidateForArgumentError) {
                // excludeArgument is undefined, in this case also equivalent to [undefined, undefined, ...]
                // The importance of excludeArgument is to prevent us from typing function expression parameters
                // in arguments too early. If possible, we'd like to only type them once we know the correct
                // overload. However, this matters for the case where the call is correct. When the call is
                // an error, we don't need to exclude any arguments, although it would cause no harm to do so.
                checkApplicableSignature(node, candidateForArgumentError, assignableRelation, /*excludeArgument*/ undefined, /*reportErrors*/ true);
            }
            else if (candidateForTypeArgumentError) {
                if (node.typeArguments) {
                    checkTypeArguments(candidateForTypeArgumentError, node.typeArguments, [], /*reportErrors*/ true)
                }
                else {
                    Debug.assert(resultOfFailedInference.failedTypeParameterIndex >= 0);
                    var failedTypeParameter = candidateForTypeArgumentError.typeParameters[resultOfFailedInference.failedTypeParameterIndex];
                    var inferenceCandidates = resultOfFailedInference.inferences[resultOfFailedInference.failedTypeParameterIndex];

                    var diagnosticChainHead = chainDiagnosticMessages(/*details*/ undefined, // details will be provided by call to reportNoCommonSupertypeError
                        Diagnostics.The_type_argument_for_type_parameter_0_cannot_be_inferred_from_the_usage_Consider_specifying_the_type_arguments_explicitly,
                        typeToString(failedTypeParameter));

                    reportNoCommonSupertypeError(inferenceCandidates, node.func, diagnosticChainHead);
                }
            }
            else {
                error(node, Diagnostics.Supplied_parameters_do_not_match_any_signature_of_call_target);
            }

            // No signature was applicable. We have already reported the errors for the invalid signature.
            // If this is a type resolution session, e.g. Language Service, try to get better information that anySignature.
            // Pick the first candidate that matches the arity. This way we can get a contextual type for cases like:
            //  declare function f(a: { xa: number; xb: number; });
            //  f({ |
            if (!fullTypeCheck) {
                for (var i = 0, n = candidates.length; i < n; i++) {
                    if (signatureHasCorrectArity(node, candidates[i])) {
                        return candidates[i];
                    }
                }
            }

            return resolveErrorCall(node);

            function chooseOverload(candidates: Signature[], relation: Map<boolean>, excludeArgument: boolean[]) {
                for (var i = 0; i < candidates.length; i++) {
                    if (!signatureHasCorrectArity(node, candidates[i])) {
                        continue;
                    }

                    var originalCandidate = candidates[i];
                    var inferenceResult: InferenceContext;

                    while (true) {
                        var candidate = originalCandidate;
                        if (candidate.typeParameters) {
                            var typeArgumentTypes: Type[];
                            var typeArgumentsAreValid: boolean;
                            if (node.typeArguments) {
                                typeArgumentTypes = new Array<Type>(candidate.typeParameters.length);
                                typeArgumentsAreValid = checkTypeArguments(candidate, node.typeArguments, typeArgumentTypes, /*reportErrors*/ false)
                            }
                            else {
                                inferenceResult = inferTypeArguments(candidate, args, excludeArgument);
                                typeArgumentsAreValid = inferenceResult.failedTypeParameterIndex < 0;
                                typeArgumentTypes = inferenceResult.inferredTypes;
                            }
                            if (!typeArgumentsAreValid) {
                                break;
                            }
                            candidate = getSignatureInstantiation(candidate, typeArgumentTypes);
                        }
                        if (!checkApplicableSignature(node, candidate, relation, excludeArgument, /*reportErrors*/ false)) {
                            break;
                        }
                        var index = excludeArgument ? indexOf(excludeArgument, true) : -1;
                        if (index < 0) {
                            return candidate;
                        }
                        excludeArgument[index] = false;
                    }

                    // A post-mortem of this iteration of the loop. The signature was not applicable,
                    // so we want to track it as a candidate for reporting an error. If the candidate
                    // had no type parameters, or had no issues related to type arguments, we can
                    // report an error based on the arguments. If there was an issue with type
                    // arguments, then we can only report an error based on the type arguments.
                    if (originalCandidate.typeParameters) {
                        var instantiatedCandidate = candidate;
                        if (typeArgumentsAreValid) {
                            candidateForArgumentError = instantiatedCandidate;
                        }
                        else {
                            candidateForTypeArgumentError = originalCandidate;
                            if (!node.typeArguments) {
                                resultOfFailedInference = inferenceResult;
                            }
                        }
                    }
                    else {
                        Debug.assert(originalCandidate === candidate);
                        candidateForArgumentError = originalCandidate;
                    }
                }

                return undefined;
            }

            // The candidate list orders groups in reverse, but within a group signatures are kept in declaration order
            // A nit here is that we reorder only signatures that belong to the same symbol,
            // so order how inherited signatures are processed is still preserved.
            // interface A { (x: string): void }
            // interface B extends A { (x: 'foo'): string }
            // var b: B;
            // b('foo') // <- here overloads should be processed as [(x:'foo'): string, (x: string): void]
            function collectCandidates(): void {
                var result = candidates;
                var lastParent: Node;
                var lastSymbol: Symbol;
                var cutoffPos: number = 0;
                var pos: number;
                Debug.assert(!result.length);
                for (var i = 0; i < signatures.length; i++) {
                    var signature = signatures[i];
                    if (true) {
                        var symbol = signature.declaration && getSymbolOfNode(signature.declaration);
                        var parent = signature.declaration && signature.declaration.parent;
                        if (!lastSymbol || symbol === lastSymbol) {
                            if (lastParent && parent === lastParent) {
                                pos++;
                            }
                            else {
                                lastParent = parent;
                                pos = cutoffPos;
                            }
                        }
                        else {
                            // current declaration belongs to a different symbol
                            // set cutoffPos so re-orderings in the future won't change result set from 0 to cutoffPos
                            pos = cutoffPos = result.length;
                            lastParent = parent;
                        }
                        lastSymbol = symbol;

                        for (var j = result.length; j > pos; j--) {
                            result[j] = result[j - 1];
                        }
                        result[pos] = signature;
                    }
                }
            }
        }

        function resolveCallExpression(node: CallExpression, candidatesOutArray: Signature[]): Signature {
            if (node.func.kind === SyntaxKind.SuperKeyword) {
                var superType = checkSuperExpression(node.func);
                if (superType !== unknownType) {
                    return resolveCall(node, getSignaturesOfType(superType, SignatureKind.Construct), candidatesOutArray);
                }
                return resolveUntypedCall(node);
            }

            var funcType = checkExpression(node.func);
            var apparentType = getApparentType(funcType);

            if (apparentType === unknownType) {
                // Another error has already been reported
                return resolveErrorCall(node);
            }
            
            // Technically, this signatures list may be incomplete. We are taking the apparent type,
            // but we are not including call signatures that may have been added to the Object or
            // Function interface, since they have none by default. This is a bit of a leap of faith
            // that the user will not add any.
            var callSignatures = getSignaturesOfType(apparentType, SignatureKind.Call);

            var constructSignatures = getSignaturesOfType(apparentType, SignatureKind.Construct);
            // TS 1.0 spec: 4.12
            // If FuncExpr is of type Any, or of an object type that has no call or construct signatures
            // but is a subtype of the Function interface, the call is an untyped function call. In an
            // untyped function call no TypeArgs are permitted, Args can be any argument list, no contextual
            // types are provided for the argument expressions, and the result is always of type Any.
            // We exclude union types because we may have a union of function types that happen to have
            // no common signatures.
            if (funcType === anyType || (!callSignatures.length && !constructSignatures.length && !(funcType.flags & TypeFlags.Union) && isTypeAssignableTo(funcType, globalFunctionType))) {
                if (node.typeArguments) {
                    error(node, Diagnostics.Untyped_function_calls_may_not_accept_type_arguments);
                }
                return resolveUntypedCall(node);
            }
            // If FuncExpr's apparent type(section 3.8.1) is a function type, the call is a typed function call.
            // TypeScript employs overload resolution in typed function calls in order to support functions
            // with multiple call signatures.
            if (!callSignatures.length) {
                if (constructSignatures.length) {
                    error(node, Diagnostics.Value_of_type_0_is_not_callable_Did_you_mean_to_include_new, typeToString(funcType));
                }
                else {
                    error(node, Diagnostics.Cannot_invoke_an_expression_whose_type_lacks_a_call_signature);
                }
                return resolveErrorCall(node);
            }
            return resolveCall(node, callSignatures, candidatesOutArray);
        }

        function resolveNewExpression(node: NewExpression, candidatesOutArray: Signature[]): Signature {
            var expressionType = checkExpression(node.func);

            // TS 1.0 spec: 4.11
            // If ConstructExpr is of type Any, Args can be any argument
            // list and the result of the operation is of type Any.
            if (expressionType === anyType) {
                if (node.typeArguments) {
                    error(node, Diagnostics.Untyped_function_calls_may_not_accept_type_arguments);
                }
                return resolveUntypedCall(node);
            }

            // If ConstructExpr's apparent type(section 3.8.1) is an object type with one or
            // more construct signatures, the expression is processed in the same manner as a
            // function call, but using the construct signatures as the initial set of candidate
            // signatures for overload resolution.The result type of the function call becomes
            // the result type of the operation.
            expressionType = getApparentType(expressionType);
            if (expressionType === unknownType) {
                // Another error has already been reported
                return resolveErrorCall(node);
            }

            // Technically, this signatures list may be incomplete. We are taking the apparent type,
            // but we are not including construct signatures that may have been added to the Object or
            // Function interface, since they have none by default. This is a bit of a leap of faith
            // that the user will not add any.
            var constructSignatures = getSignaturesOfType(expressionType, SignatureKind.Construct);
            if (constructSignatures.length) {
                return resolveCall(node, constructSignatures, candidatesOutArray);
            }

            // If ConstructExpr's apparent type is an object type with no construct signatures but
            // one or more call signatures, the expression is processed as a function call. A compile-time
            // error occurs if the result of the function call is not Void. The type of the result of the
            // operation is Any.
            var callSignatures = getSignaturesOfType(expressionType, SignatureKind.Call);
            if (callSignatures.length) {
                var signature = resolveCall(node, callSignatures, candidatesOutArray);
                if (getReturnTypeOfSignature(signature) !== voidType) {
                    error(node, Diagnostics.Only_a_void_function_can_be_called_with_the_new_keyword);
                }
                return signature;
            }

            error(node, Diagnostics.Cannot_use_new_with_an_expression_whose_type_lacks_a_call_or_construct_signature);
            return resolveErrorCall(node);
        }

        // candidatesOutArray is passed by signature help in the language service, and collectCandidates
        // must fill it up with the appropriate candidate signatures
        function getResolvedSignature(node: CallExpression, candidatesOutArray?: Signature[]): Signature {
            var links = getNodeLinks(node);
            // If getResolvedSignature has already been called, we will have cached the resolvedSignature.
            // However, it is possible that either candidatesOutArray was not passed in the first time,
            // or that a different candidatesOutArray was passed in. Therefore, we need to redo the work
            // to correctly fill the candidatesOutArray.
            if (!links.resolvedSignature || candidatesOutArray) {
                links.resolvedSignature = anySignature;
                links.resolvedSignature = node.kind === SyntaxKind.CallExpression
                    ? resolveCallExpression(node, candidatesOutArray)
                    : resolveNewExpression(node, candidatesOutArray);
            }
            return links.resolvedSignature;
        }

        function checkCallExpression(node: CallExpression): Type {
            var signature = getResolvedSignature(node);
            if (node.func.kind === SyntaxKind.SuperKeyword) {
                return voidType;
            }
            if (node.kind === SyntaxKind.NewExpression) {
                var declaration = signature.declaration;
                if (declaration && (declaration.kind !== SyntaxKind.Constructor && declaration.kind !== SyntaxKind.ConstructSignature)) {
                    // When resolved signature is a call signature (and not a construct signature) the result type is any
                    if (compilerOptions.noImplicitAny) {
                        error(node, Diagnostics.new_expression_whose_target_lacks_a_construct_signature_implicitly_has_an_any_type);
                    }
                    return anyType;
                }
            }
            return getReturnTypeOfSignature(signature);
        }

        function checkTypeAssertion(node: TypeAssertion): Type {
            var exprType = checkExpression(node.operand);
            var targetType = getTypeFromTypeNode(node.type);
            if (fullTypeCheck && targetType !== unknownType) {
                var widenedType = getWidenedType(exprType, /*supressNoImplicitAnyErrors*/ true);
                if (!(isTypeAssignableTo(targetType, widenedType))) {
                    checkTypeAssignableTo(exprType, targetType, node, Diagnostics.Neither_type_0_nor_type_1_is_assignable_to_the_other);
                }
            }
            return targetType;
        }

        function getTypeAtPosition(signature: Signature, pos: number): Type {
            return signature.hasRestParameter ?
                pos < signature.parameters.length - 1 ? getTypeOfSymbol(signature.parameters[pos]) : getRestTypeOfSignature(signature) :
                pos < signature.parameters.length ? getTypeOfSymbol(signature.parameters[pos]) : anyType;
        }

        function assignContextualParameterTypes(signature: Signature, context: Signature, mapper: TypeMapper) {
            var len = signature.parameters.length - (signature.hasRestParameter ? 1 : 0);
            for (var i = 0; i < len; i++) {
                var parameter = signature.parameters[i];
                var links = getSymbolLinks(parameter);
                links.type = instantiateType(getTypeAtPosition(context, i), mapper);
            }
            if (signature.hasRestParameter && context.hasRestParameter && signature.parameters.length >= context.parameters.length) {
                var parameter = signature.parameters[signature.parameters.length - 1];
                var links = getSymbolLinks(parameter);
                links.type = instantiateType(getTypeOfSymbol(context.parameters[context.parameters.length - 1]), mapper);
            }
        }

        function getReturnTypeFromBody(func: FunctionDeclaration, contextualMapper?: TypeMapper): Type {
            var contextualSignature = getContextualSignature(func);
            if (func.body.kind !== SyntaxKind.FunctionBlock) {
                var unwidenedType = checkAndMarkExpression(func.body, contextualMapper);
                var widenedType = getWidenedType(unwidenedType);

                if (fullTypeCheck && compilerOptions.noImplicitAny && !contextualSignature && widenedType !== unwidenedType && getInnermostTypeOfNestedArrayTypes(widenedType) === anyType) {
                    error(func, Diagnostics.Function_expression_which_lacks_return_type_annotation_implicitly_has_an_0_return_type, typeToString(widenedType));
                }

                return widenedType;
            }

            // Aggregate the types of expressions within all the return statements.
            var types = checkAndAggregateReturnExpressionTypes(<Block>func.body, contextualMapper);

            // Try to return the best common type if we have any return expressions.
            if (types.length > 0) {
                // When return statements are contextually typed we allow the return type to be a union type. Otherwise we require the
                // return expressions to have a best common supertype.
                var commonType = contextualSignature ? getUnionType(types) : getCommonSupertype(types);
                if (!commonType) {
                    error(func, Diagnostics.No_best_common_type_exists_among_return_expressions);
                    
                    return unknownType;
                }

                var widenedType = getWidenedType(commonType);

                // Check and report for noImplicitAny if the best common type implicitly gets widened to an 'any'/arrays-of-'any' type.
                if (fullTypeCheck && compilerOptions.noImplicitAny && !contextualSignature && widenedType !== commonType && getInnermostTypeOfNestedArrayTypes(widenedType) === anyType) {
                    var typeName = typeToString(widenedType);

                    if (func.name) {
                        error(func, Diagnostics._0_which_lacks_return_type_annotation_implicitly_has_an_1_return_type, identifierToString(func.name), typeName);
                    }
                    else {
                        error(func, Diagnostics.Function_expression_which_lacks_return_type_annotation_implicitly_has_an_0_return_type, typeName);
                    }
                }

                return widenedType;
            }

            return voidType;
        }

        /// Returns a set of types relating to every return expression relating to a function block.
        function checkAndAggregateReturnExpressionTypes(body: Block, contextualMapper?: TypeMapper): Type[] {
            var aggregatedTypes: Type[] = [];

            forEachReturnStatement(body, returnStatement => {
                var expr = returnStatement.expression;
                if (expr) {
                    var type = checkAndMarkExpression(expr, contextualMapper);
                    if (!contains(aggregatedTypes, type)) {
                        aggregatedTypes.push(type);
                    }
                }
            });

            return aggregatedTypes;
        }

        function bodyContainsAReturnStatement(funcBody: Block) {
            return forEachReturnStatement(funcBody, returnStatement => {
                return true;
            });
        }

        function bodyContainsSingleThrowStatement(body: Block) {
            return (body.statements.length === 1) && (body.statements[0].kind === SyntaxKind.ThrowStatement);
        }

        // TypeScript Specification 1.0 (6.3) - July 2014
        // An explicitly typed function whose return type isn't the Void or the Any type
        // must have at least one return statement somewhere in its body.
        // An exception to this rule is if the function implementation consists of a single 'throw' statement.
        function checkIfNonVoidFunctionHasReturnExpressionsOrSingleThrowStatment(func: FunctionDeclaration, returnType: Type): void {
            if (!fullTypeCheck) {
                return;
            }

            // Functions that return 'void' or 'any' don't need any return expressions.
            if (returnType === voidType || returnType === anyType) {
                return;
            }

            // If all we have is a function signature, or an arrow function with an expression body, then there is nothing to check.
            if (!func.body || func.body.kind !== SyntaxKind.FunctionBlock) {
                return;
            }

            var bodyBlock = <Block>func.body;

            // Ensure the body has at least one return expression.
            if (bodyContainsAReturnStatement(bodyBlock)) {
                return;
            }

            // If there are no return expressions, then we need to check if
            // the function body consists solely of a throw statement;
            // this is to make an exception for unimplemented functions.
            if (bodyContainsSingleThrowStatement(bodyBlock)) {
                return;
            }

            // This function does not conform to the specification.
            error(func.type, Diagnostics.A_function_whose_declared_type_is_neither_void_nor_any_must_return_a_value_or_consist_of_a_single_throw_statement);
        }

        function checkFunctionExpression(node: FunctionExpression, contextualMapper?: TypeMapper): Type {
            // The identityMapper object is used to indicate that function expressions are wildcards
            if (contextualMapper === identityMapper) {
                return anyFunctionType;
            }
            var links = getNodeLinks(node);
            var type = getTypeOfSymbol(node.symbol);
            // Check if function expression is contextually typed and assign parameter types if so
            if (!(links.flags & NodeCheckFlags.ContextChecked)) {
                var contextualSignature = getContextualSignature(node);
                // If a type check is started at a function expression that is an argument of a function call, obtaining the
                // contextual type may recursively get back to here during overload resolution of the call. If so, we will have
                // already assigned contextual types.
                if (!(links.flags & NodeCheckFlags.ContextChecked)) {
                    links.flags |= NodeCheckFlags.ContextChecked;
                    if (contextualSignature) {
                        var signature = getSignaturesOfType(type, SignatureKind.Call)[0];
                        if (isContextSensitiveExpression(node)) {
                            assignContextualParameterTypes(signature, contextualSignature, contextualMapper || identityMapper);
                        }
                        if (!node.type) {
                            signature.resolvedReturnType = resolvingType;
                            var returnType = getReturnTypeFromBody(node, contextualMapper);
                            if (signature.resolvedReturnType === resolvingType) {
                                signature.resolvedReturnType = returnType;
                            }
                        }
                    }
                    checkSignatureDeclaration(node);
                }
            }
            return type;
        }

        function checkFunctionExpressionBody(node: FunctionExpression) {
            if (node.type) {
                checkIfNonVoidFunctionHasReturnExpressionsOrSingleThrowStatment(node, getTypeFromTypeNode(node.type));
            }
            if (node.body.kind === SyntaxKind.FunctionBlock) {
                checkSourceElement(node.body);
            }
            else {
                var exprType = checkExpression(node.body);
                if (node.type) {
                    checkTypeAssignableTo(exprType, getTypeFromTypeNode(node.type), node.body, /*headMessage*/ undefined);
                }
                checkFunctionExpressionBodies(node.body);
            }
        }

        function checkArithmeticOperandType(operand: Node, type: Type, diagnostic: DiagnosticMessage): boolean {
            if (!(type.flags & (TypeFlags.Any | TypeFlags.NumberLike))) {
                error(operand, diagnostic);
                return false;
            }
            return true;
        }

        function checkReferenceExpression(n: Node, invalidReferenceMessage: DiagnosticMessage, constantVarianleMessage: DiagnosticMessage): boolean {
            function findSymbol(n: Node): Symbol {
                var symbol = getNodeLinks(n).resolvedSymbol;
                // Because we got the symbol from the resolvedSymbol property, it might be of kind
                // SymbolFlags.ExportValue. In this case it is necessary to get the actual export
                // symbol, which will have the correct flags set on it.
                return symbol && getExportSymbolOfValueSymbolIfExported(symbol);
            }

            function isReferenceOrErrorExpression(n: Node): boolean {
                // TypeScript 1.0 spec (April 2014):
                // Expressions are classified as values or references. 
                // References are the subset of expressions that are permitted as the target of an assignment.
                // Specifically, references are combinations of identifiers(section 4.3), parentheses(section 4.7), 
                // and property accesses(section 4.10).
                // All other expression constructs described in this chapter are classified as values.
                switch (n.kind) {
                    case SyntaxKind.Identifier:
                        var symbol = findSymbol(n);
                        // TypeScript 1.0 spec (April 2014): 4.3
                        // An identifier expression that references a variable or parameter is classified as a reference. 
                        // An identifier expression that references any other kind of entity is classified as a value(and therefore cannot be the target of an assignment).
                        return !symbol || symbol === unknownSymbol || symbol === argumentsSymbol || (symbol.flags & SymbolFlags.Variable) !== 0;
                    case SyntaxKind.PropertyAccess:
                        var symbol = findSymbol(n);
                        // TypeScript 1.0 spec (April 2014): 4.10
                        // A property access expression is always classified as a reference.
                        // NOTE (not in spec): assignment to enum members should not be allowed
                        return !symbol || symbol === unknownSymbol || (symbol.flags & ~SymbolFlags.EnumMember) !== 0;
                    case SyntaxKind.IndexedAccess:
                        //  old compiler doesn't check indexed assess
                        return true;
                    case SyntaxKind.ParenExpression:
                        return isReferenceOrErrorExpression((<ParenExpression>n).expression);
                    default:
                        return false;
                }
            }

            function isConstVariableReference(n: Node): boolean {
                switch (n.kind) {
                    case SyntaxKind.Identifier:
                    case SyntaxKind.PropertyAccess:
                        var symbol = findSymbol(n);
                        return symbol && (symbol.flags & SymbolFlags.Variable) !== 0 && (getDeclarationFlagsFromSymbol(symbol) & NodeFlags.Const) !== 0;
                    case SyntaxKind.IndexedAccess:
                        var index = (<IndexedAccess>n).index;
                        var symbol = findSymbol((<IndexedAccess>n).object);
                        if (symbol && index.kind === SyntaxKind.StringLiteral) {
                            var name = (<LiteralExpression>index).text;
                            var prop = getPropertyOfType(getTypeOfSymbol(symbol), name);
                            return prop && (prop.flags & SymbolFlags.Variable) !== 0 && (getDeclarationFlagsFromSymbol(prop) & NodeFlags.Const) !== 0;
                        }
                        return false;
                    case SyntaxKind.ParenExpression:
                        return isConstVariableReference((<ParenExpression>n).expression);
                    default:
                        return false;
                }
            }

            if (!isReferenceOrErrorExpression(n)) {
                error(n, invalidReferenceMessage);
                return false;
            }
            if (isConstVariableReference(n)) {
                error(n, constantVarianleMessage);
                return false;
            }
            return true;
        }

        function checkPrefixExpression(node: UnaryExpression): Type {
            var operandType = checkExpression(node.operand);
            switch (node.operator) {
                case SyntaxKind.PlusToken:
                case SyntaxKind.MinusToken:
                case SyntaxKind.TildeToken:
                    return numberType;
                case SyntaxKind.ExclamationToken:
                case SyntaxKind.DeleteKeyword:
                    return booleanType;
                case SyntaxKind.TypeOfKeyword:
                    return stringType;
                case SyntaxKind.VoidKeyword:
                    return undefinedType;
                case SyntaxKind.PlusPlusToken:
                case SyntaxKind.MinusMinusToken:
                    var ok = checkArithmeticOperandType(node.operand, operandType, Diagnostics.An_arithmetic_operand_must_be_of_type_any_number_or_an_enum_type);
                    if (ok) {
                        // run check only if former checks succeeded to avoid reporting cascading errors
                        checkReferenceExpression(node.operand,
                            Diagnostics.The_operand_of_an_increment_or_decrement_operator_must_be_a_variable_property_or_indexer,
                            Diagnostics.The_operand_of_an_increment_or_decrement_operator_cannot_be_a_constant);
                    }
                    return numberType;
            }
            return unknownType;
        }

        function checkPostfixExpression(node: UnaryExpression): Type {
            var operandType = checkExpression(node.operand);
            var ok = checkArithmeticOperandType(node.operand, operandType, Diagnostics.An_arithmetic_operand_must_be_of_type_any_number_or_an_enum_type);
            if (ok) {
                // run check only if former checks succeeded to avoid reporting cascading errors
                checkReferenceExpression(node.operand,
                    Diagnostics.The_operand_of_an_increment_or_decrement_operator_must_be_a_variable_property_or_indexer,
                    Diagnostics.The_operand_of_an_increment_or_decrement_operator_cannot_be_a_constant);
            }
            return numberType;
        }

        // Return true if type is any, an object type, a type parameter, or a union type composed of only those kinds of types
        function isStructuredType(type: Type): boolean {
            if (type.flags & TypeFlags.Union) {
                return !forEach((<UnionType>type).types, t => !isStructuredType(t));
            }
            return (type.flags & TypeFlags.Structured) !== 0;
        }

        function checkInstanceOfExpression(node: BinaryExpression, leftType: Type, rightType: Type): Type {
            // TypeScript 1.0 spec (April 2014): 4.15.4
            // The instanceof operator requires the left operand to be of type Any, an object type, or a type parameter type,
            // and the right operand to be of type Any or a subtype of the 'Function' interface type. 
            // The result is always of the Boolean primitive type.
            // NOTE: do not raise error if leftType is unknown as related error was already reported
            if (leftType !== unknownType && !isStructuredType(leftType)) {
                error(node.left, Diagnostics.The_left_hand_side_of_an_instanceof_expression_must_be_of_type_any_an_object_type_or_a_type_parameter);
            }
            // NOTE: do not raise error if right is unknown as related error was already reported
            if (rightType !== unknownType && rightType !== anyType && !isTypeSubtypeOf(rightType, globalFunctionType)) {
                error(node.right, Diagnostics.The_right_hand_side_of_an_instanceof_expression_must_be_of_type_any_or_of_a_type_assignable_to_the_Function_interface_type);
            }
            return booleanType;
        }

        function checkInExpression(node: BinaryExpression, leftType: Type, rightType: Type): Type {
            // TypeScript 1.0 spec (April 2014): 4.15.5
            // The in operator requires the left operand to be of type Any, the String primitive type, or the Number primitive type,
            // and the right operand to be of type Any, an object type, or a type parameter type.
            // The result is always of the Boolean primitive type.
            if (leftType !== anyType && leftType !== stringType && leftType !== numberType) {
                error(node.left, Diagnostics.The_left_hand_side_of_an_in_expression_must_be_of_types_any_string_or_number);
            }
            if (!isStructuredType(rightType)) {
                error(node.right, Diagnostics.The_right_hand_side_of_an_in_expression_must_be_of_type_any_an_object_type_or_a_type_parameter);
            }
            return booleanType;
        }

        function checkBinaryExpression(node: BinaryExpression, contextualMapper?: TypeMapper) {
            var operator = node.operator;
            var leftType = checkExpression(node.left, contextualMapper);
            var rightType = checkExpression(node.right, contextualMapper);
            switch (operator) {
                case SyntaxKind.AsteriskToken:
                case SyntaxKind.AsteriskEqualsToken:
                case SyntaxKind.SlashToken:
                case SyntaxKind.SlashEqualsToken:
                case SyntaxKind.PercentToken:
                case SyntaxKind.PercentEqualsToken:
                case SyntaxKind.MinusToken:
                case SyntaxKind.MinusEqualsToken:
                case SyntaxKind.LessThanLessThanToken:
                case SyntaxKind.LessThanLessThanEqualsToken:
                case SyntaxKind.GreaterThanGreaterThanToken:
                case SyntaxKind.GreaterThanGreaterThanEqualsToken:
                case SyntaxKind.GreaterThanGreaterThanGreaterThanToken:
                case SyntaxKind.GreaterThanGreaterThanGreaterThanEqualsToken:
                case SyntaxKind.BarToken:
                case SyntaxKind.BarEqualsToken:
                case SyntaxKind.CaretToken:
                case SyntaxKind.CaretEqualsToken:
                case SyntaxKind.AmpersandToken:
                case SyntaxKind.AmpersandEqualsToken:
                    // TypeScript 1.0 spec (April 2014): 4.15.1
                    // These operators require their operands to be of type Any, the Number primitive type,
                    // or an enum type. Operands of an enum type are treated 
                    // as having the primitive type Number. If one operand is the null or undefined value,
                    // it is treated as having the type of the other operand.
                    // The result is always of the Number primitive type.
                    if (leftType.flags & (TypeFlags.Undefined | TypeFlags.Null)) leftType = rightType;
                    if (rightType.flags & (TypeFlags.Undefined | TypeFlags.Null)) rightType = leftType;

                    var suggestedOperator: SyntaxKind;
                    // if a user tries to apply a bitwise operator to 2 boolean operands 
                    // try and return them a helpful suggestion
                    if ((leftType.flags & TypeFlags.Boolean) &&
                        (rightType.flags & TypeFlags.Boolean) && 
                        (suggestedOperator = getSuggestedBooleanOperator(node.operator)) !== undefined) {   
                        error(node, Diagnostics.The_0_operator_is_not_allowed_for_boolean_types_Consider_using_1_instead, tokenToString(node.operator), tokenToString(suggestedOperator));
                    }
                    else {
                        // otherwise just check each operand separately and report errors as normal 
                        var leftOk = checkArithmeticOperandType(node.left, leftType, Diagnostics.The_left_hand_side_of_an_arithmetic_operation_must_be_of_type_any_number_or_an_enum_type);
                        var rightOk = checkArithmeticOperandType(node.right, rightType, Diagnostics.The_right_hand_side_of_an_arithmetic_operation_must_be_of_type_any_number_or_an_enum_type);
                        if (leftOk && rightOk) {
                            checkAssignmentOperator(numberType);
                        }    
                    }

                    return numberType;
                case SyntaxKind.PlusToken:
                case SyntaxKind.PlusEqualsToken:
                    // TypeScript 1.0 spec (April 2014): 4.15.2
                    // The binary + operator requires both operands to be of the Number primitive type or an enum type,
                    // or at least one of the operands to be of type Any or the String primitive type.

                    // If one operand is the null or undefined value, it is treated as having the type of the other operand.
                    if (leftType.flags & (TypeFlags.Undefined | TypeFlags.Null)) leftType = rightType;
                    if (rightType.flags & (TypeFlags.Undefined | TypeFlags.Null)) rightType = leftType;

                    var resultType: Type;
                    if (leftType.flags & TypeFlags.NumberLike && rightType.flags & TypeFlags.NumberLike) {
                        // Operands of an enum type are treated as having the primitive type Number.
                        // If both operands are of the Number primitive type, the result is of the Number primitive type.
                        resultType = numberType;
                    }
                    else if (leftType.flags & TypeFlags.StringLike || rightType.flags & TypeFlags.StringLike) {
                        // If one or both operands are of the String primitive type, the result is of the String primitive type.
                        resultType = stringType;
                    }
                    else if (leftType.flags & TypeFlags.Any || leftType === unknownType || rightType.flags & TypeFlags.Any || rightType === unknownType) {
                        // Otherwise, the result is of type Any.
                        // NOTE: unknown type here denotes error type. Old compiler treated this case as any type so do we.
                        resultType = anyType;
                    }

                    if (!resultType) {
                        reportOperatorError();
                        return anyType;
                    }

                    if (operator === SyntaxKind.PlusEqualsToken) {
                        checkAssignmentOperator(resultType);
                    }
                    return resultType;
                case SyntaxKind.EqualsEqualsToken:
                case SyntaxKind.ExclamationEqualsToken:
                case SyntaxKind.EqualsEqualsEqualsToken:
                case SyntaxKind.ExclamationEqualsEqualsToken:
                case SyntaxKind.LessThanToken:
                case SyntaxKind.GreaterThanToken:
                case SyntaxKind.LessThanEqualsToken:
                case SyntaxKind.GreaterThanEqualsToken:
                    if (!isTypeAssignableTo(leftType, rightType) && !isTypeAssignableTo(rightType, leftType)) {
                        reportOperatorError();
                    }
                    return booleanType;
                case SyntaxKind.InstanceOfKeyword:
                    return checkInstanceOfExpression(node, leftType, rightType);
                case SyntaxKind.InKeyword:
                    return checkInExpression(node, leftType, rightType);
                case SyntaxKind.AmpersandAmpersandToken:
                    return rightType;
                case SyntaxKind.BarBarToken:
                    return getUnionType([leftType, rightType]);
                case SyntaxKind.EqualsToken:
                    checkAssignmentOperator(rightType);
                    return rightType;
                case SyntaxKind.CommaToken:
                    return rightType;
            }
            
            function getSuggestedBooleanOperator(operator: SyntaxKind): SyntaxKind { 
                switch (operator) {
                    case SyntaxKind.BarToken:
                    case SyntaxKind.BarEqualsToken:
                        return SyntaxKind.BarBarToken;
                    case SyntaxKind.CaretToken:
                    case SyntaxKind.CaretEqualsToken:
                        return SyntaxKind.ExclamationEqualsEqualsToken;
                    case SyntaxKind.AmpersandToken:
                    case SyntaxKind.AmpersandEqualsToken:
                        return SyntaxKind.AmpersandAmpersandToken;
                    default:
                        return undefined;
                }
            }

            function checkAssignmentOperator(valueType: Type): void {
                if (fullTypeCheck && operator >= SyntaxKind.FirstAssignment && operator <= SyntaxKind.LastAssignment) {
                    // TypeScript 1.0 spec (April 2014): 4.17
                    // An assignment of the form
                    //    VarExpr = ValueExpr
                    // requires VarExpr to be classified as a reference
                    // A compound assignment furthermore requires VarExpr to be classified as a reference (section 4.1) 
                    // and the type of the non - compound operation to be assignable to the type of VarExpr.
                    var ok = checkReferenceExpression(node.left, Diagnostics.Invalid_left_hand_side_of_assignment_expression, Diagnostics.Left_hand_side_of_assignment_expression_cannot_be_a_constant);
                    // Use default messages
                    if (ok) {
                        // to avoid cascading errors check assignability only if 'isReference' check succeeded and no errors were reported
                        checkTypeAssignableTo(valueType, leftType, node.left, /*headMessage*/ undefined);
                    }
                }
            }

            function reportOperatorError() {
                error(node, Diagnostics.Operator_0_cannot_be_applied_to_types_1_and_2, tokenToString(node.operator), typeToString(leftType), typeToString(rightType));
            }
        }

        function checkConditionalExpression(node: ConditionalExpression, contextualMapper?: TypeMapper): Type {
            checkExpression(node.condition);
            var type1 = checkExpression(node.whenTrue, contextualMapper);
            var type2 = checkExpression(node.whenFalse, contextualMapper);
            return getUnionType([type1, type2]);
        }

        function checkExpressionWithContextualType(node: Expression, contextualType: Type, contextualMapper?: TypeMapper): Type {
            var saveContextualType = node.contextualType;
            node.contextualType = contextualType;
            var result = checkExpression(node, contextualMapper);
            node.contextualType = saveContextualType;
            return result;
        }

        function checkAndMarkExpression(node: Expression, contextualMapper?: TypeMapper): Type {
            var result = checkExpression(node, contextualMapper);
            getNodeLinks(node).flags |= NodeCheckFlags.TypeChecked;
            return result;
        }

        // Checks an expression and returns its type. The contextualMapper parameter serves two purposes: When
        // contextualMapper is not undefined and not equal to the identityMapper function object it indicates that the
        // expression is being inferentially typed (section 4.12.2 in spec) and provides the type mapper to use in
        // conjunction with the generic contextual type. When contextualMapper is equal to the identityMapper function
        // object, it serves as an indicator that all contained function and arrow expressions should be considered to
        // have the wildcard function type; this form of type check is used during overload resolution to exclude
        // contextually typed function and arrow expressions in the initial phase.
        function checkExpression(node: Expression, contextualMapper?: TypeMapper): Type {
            var type = checkExpressionNode(node, contextualMapper);
            if (contextualMapper && contextualMapper !== identityMapper) {
                var signature = getSingleCallSignature(type);
                if (signature && signature.typeParameters) {
                    var contextualType = getContextualType(node);
                    if (contextualType) {
                        var contextualSignature = getSingleCallSignature(contextualType);
                        if (contextualSignature && !contextualSignature.typeParameters) {
                            type = getOrCreateTypeFromSignature(instantiateSignatureInContextOf(signature, contextualSignature, contextualMapper));
                        }
                    }
                }
            }

            if (type.flags & (TypeFlags.ObjectType | TypeFlags.Anonymous) &&
                type.symbol &&
                (type.symbol.flags & SymbolFlags.Enum) &&
                isConstEnumDeclaration(<EnumDeclaration>type.symbol.valueDeclaration)) {
                // enum object type for const enums are only permitted in as 'left' in property access and 'object' in indexed access
                var ok =
                    (node.parent.kind === SyntaxKind.PropertyAccess && (<PropertyAccess>node.parent).left === node) ||
                    (node.parent.kind === SyntaxKind.IndexedAccess && (<IndexedAccess>node.parent).object === node);
                if (!ok) {
                    error(node, Diagnostics.const_enums_can_only_be_used_in_property_access_expressions);
                }
            }
            return type;
        }

        function checkExpressionNode(node: Expression, contextualMapper: TypeMapper): Type {
            switch (node.kind) {
                case SyntaxKind.Identifier:
                    return checkIdentifier(<Identifier>node);
                case SyntaxKind.ThisKeyword:
                    return checkThisExpression(node);
                case SyntaxKind.SuperKeyword:
                    return checkSuperExpression(node);
                case SyntaxKind.NullKeyword:
                    return nullType;
                case SyntaxKind.TrueKeyword:
                case SyntaxKind.FalseKeyword:
                    return booleanType;
                case SyntaxKind.NumericLiteral:
                    return numberType;
                case SyntaxKind.StringLiteral:
                    return stringType;
                case SyntaxKind.RegularExpressionLiteral:
                    return globalRegExpType;
                case SyntaxKind.QualifiedName:
                    return checkPropertyAccess(<QualifiedName>node);
                case SyntaxKind.ArrayLiteral:
                    return checkArrayLiteral(<ArrayLiteral>node, contextualMapper);
                case SyntaxKind.ObjectLiteral:
                    return checkObjectLiteral(<ObjectLiteral>node, contextualMapper);
                case SyntaxKind.PropertyAccess:
                    return checkPropertyAccess(<PropertyAccess>node);
                case SyntaxKind.IndexedAccess:
                    return checkIndexedAccess(<IndexedAccess>node);
                case SyntaxKind.CallExpression:
                case SyntaxKind.NewExpression:
                    return checkCallExpression(<CallExpression>node);
                case SyntaxKind.TypeAssertion:
                    return checkTypeAssertion(<TypeAssertion>node);
                case SyntaxKind.ParenExpression:
                    return checkExpression((<ParenExpression>node).expression);
                case SyntaxKind.FunctionExpression:
                case SyntaxKind.ArrowFunction:
                    return checkFunctionExpression(<FunctionExpression>node, contextualMapper);
                case SyntaxKind.PrefixOperator:
                    return checkPrefixExpression(<UnaryExpression>node);
                case SyntaxKind.PostfixOperator:
                    return checkPostfixExpression(<UnaryExpression>node);
                case SyntaxKind.BinaryExpression:
                    return checkBinaryExpression(<BinaryExpression>node, contextualMapper);
                case SyntaxKind.ConditionalExpression:
                    return checkConditionalExpression(<ConditionalExpression>node, contextualMapper);
                case SyntaxKind.OmittedExpression:
                    return undefinedType;
            }
            return unknownType;
        }

        // DECLARATION AND STATEMENT TYPE CHECKING

        function checkTypeParameter(node: TypeParameterDeclaration) {
            checkSourceElement(node.constraint);
            if (fullTypeCheck) {
                checkTypeParameterHasIllegalReferencesInConstraint(node);
                checkTypeNameIsReserved(node.name, Diagnostics.Type_parameter_name_cannot_be_0);
            }
            // TODO: Check multiple declarations are identical
        }

        function checkParameter(parameterDeclaration: ParameterDeclaration) {
            checkVariableDeclaration(parameterDeclaration);

            if (fullTypeCheck) {
                checkCollisionWithIndexVariableInGeneratedCode(parameterDeclaration, parameterDeclaration.name);

                if (parameterDeclaration.flags & (NodeFlags.Public | NodeFlags.Private | NodeFlags.Protected) &&
                    !(parameterDeclaration.parent.kind === SyntaxKind.Constructor && (<ConstructorDeclaration>parameterDeclaration.parent).body)) {
                    error(parameterDeclaration, Diagnostics.A_parameter_property_is_only_allowed_in_a_constructor_implementation);
                }
                if (parameterDeclaration.flags & NodeFlags.Rest) {
                    if (!isArrayType(getTypeOfSymbol(parameterDeclaration.symbol))) {
                        error(parameterDeclaration, Diagnostics.A_rest_parameter_must_be_of_an_array_type);
                    }
                }
                else {
                    if (parameterDeclaration.initializer && !(<FunctionDeclaration>parameterDeclaration.parent).body) {
                        error(parameterDeclaration, Diagnostics.A_parameter_initializer_is_only_allowed_in_a_function_or_constructor_implementation);
                    }
                }
            }

            function checkReferencesInInitializer(n: Node): void {
                if (n.kind === SyntaxKind.Identifier) {
                    var referencedSymbol = getNodeLinks(n).resolvedSymbol;
                    // check FunctionDeclaration.locals (stores parameters\function local variable) 
                    // if it contains entry with a specified name and if this entry matches the resolved symbol
                    if (referencedSymbol && referencedSymbol !== unknownSymbol && getSymbol(parameterDeclaration.parent.locals, referencedSymbol.name, SymbolFlags.Value) === referencedSymbol) {
                        if (referencedSymbol.valueDeclaration.kind === SyntaxKind.Parameter) {
                            if (referencedSymbol.valueDeclaration === parameterDeclaration) {
                                error(n, Diagnostics.Parameter_0_cannot_be_referenced_in_its_initializer, identifierToString(parameterDeclaration.name));
                                return;
                            }
                            var enclosingOrReferencedParameter =
                                forEach((<FunctionDeclaration>parameterDeclaration.parent).parameters, p => p === parameterDeclaration || p === referencedSymbol.valueDeclaration ? p : undefined);

                            if (enclosingOrReferencedParameter === referencedSymbol.valueDeclaration) {
                                // legal case - parameter initializer references some parameter strictly on left of current parameter declaration
                                return;
                            }
                            // fall through to error reporting
                        }

                        error(n, Diagnostics.Initializer_of_parameter_0_cannot_reference_identifier_1_declared_after_it, identifierToString(parameterDeclaration.name), identifierToString(<Identifier>n));
                    }
                }
                else {
                    forEachChild(n, checkReferencesInInitializer);
                }
            }

            if (parameterDeclaration.initializer) {
                checkReferencesInInitializer(parameterDeclaration.initializer);
            }
        }

        function checkSignatureDeclaration(node: SignatureDeclaration) {
            checkTypeParameters(node.typeParameters);
            forEach(node.parameters, checkParameter);
            if (node.type) {
                checkSourceElement(node.type);
            }
            if (fullTypeCheck) {
                checkCollisionWithCapturedSuperVariable(node, node.name);
                checkCollisionWithCapturedThisVariable(node, node.name);
                checkCollisionWithRequireExportsInGeneratedCode(node, node.name);
                checkCollisionWithArgumentsInGeneratedCode(node);
                if (compilerOptions.noImplicitAny && !node.type) {
                    switch (node.kind) {
                        case SyntaxKind.ConstructSignature:
                            error(node, Diagnostics.Construct_signature_which_lacks_return_type_annotation_implicitly_has_an_any_return_type);
                            break;
                        case SyntaxKind.CallSignature:
                            error(node, Diagnostics.Call_signature_which_lacks_return_type_annotation_implicitly_has_an_any_return_type);
                            break;
                    }
                }
            }

            checkSpecializedSignatureDeclaration(node);
        }

        function checkTypeForDuplicateIndexSignatures(node: Node) {
            if (node.kind === SyntaxKind.InterfaceDeclaration) {
                var nodeSymbol = getSymbolOfNode(node);
                // in case of merging interface declaration it is possible that we'll enter this check procedure several times for every declaration
                // to prevent this run check only for the first declaration of a given kind
                if (nodeSymbol.declarations.length > 0 && nodeSymbol.declarations[0] !== node) {
                    return;
                }
            }

            // TypeScript 1.0 spec (April 2014)
            // 3.7.4: An object type can contain at most one string index signature and one numeric index signature.
            // 8.5: A class declaration can have at most one string index member declaration and one numeric index member declaration
            var indexSymbol = getIndexSymbol(getSymbolOfNode(node));
            if (indexSymbol) {
                var seenNumericIndexer = false;
                var seenStringIndexer = false;
                for (var i = 0, len = indexSymbol.declarations.length; i < len; ++i) {
                    var declaration = <SignatureDeclaration>indexSymbol.declarations[i];
                    if (declaration.parameters.length  == 1 && declaration.parameters[0].type) {
                        switch (declaration.parameters[0].type.kind) {
                            case SyntaxKind.StringKeyword:
                                if (!seenStringIndexer) {
                                    seenStringIndexer = true;
                                }
                                else {
                                    error(declaration, Diagnostics.Duplicate_string_index_signature);
                                }
                                break;
                            case SyntaxKind.NumberKeyword:
                                if (!seenNumericIndexer) {
                                    seenNumericIndexer = true;
                                }
                                else {
                                    error(declaration, Diagnostics.Duplicate_number_index_signature);
                                }
                                break;
                        }
                    }
                }
            }
        }

        function checkPropertyDeclaration(node: PropertyDeclaration) {
            // TODO
            checkVariableDeclaration(node);
        }

        function checkMethodDeclaration(node: MethodDeclaration) {
            // TODO
            checkFunctionDeclaration(node);
        }

        function checkConstructorDeclaration(node: ConstructorDeclaration) {
            // TODO
            checkSignatureDeclaration(node);
            checkSourceElement(node.body);

            var symbol = getSymbolOfNode(node);
            var firstDeclaration = getDeclarationOfKind(symbol, node.kind);
            // Only type check the symbol once
            if (node === firstDeclaration) {
                checkFunctionOrConstructorSymbol(symbol);
            }

            // exit early in the case of signature - super checks are not relevant to them
            if (!node.body) {
                return;
            }

            if (!fullTypeCheck) {
                return;
            }

            function isSuperCallExpression(n: Node): boolean {
                return n.kind === SyntaxKind.CallExpression && (<CallExpression>n).func.kind === SyntaxKind.SuperKeyword;
            }

            function containsSuperCall(n: Node): boolean {
                if (isSuperCallExpression(n)) {
                    return true;
                }
                switch (n.kind) {
                    case SyntaxKind.FunctionExpression:
                    case SyntaxKind.FunctionDeclaration:
                    case SyntaxKind.ArrowFunction:
                    case SyntaxKind.ObjectLiteral: return false;
                    default: return forEachChild(n, containsSuperCall);
                }
            }

            function markThisReferencesAsErrors(n: Node): void {
                if (n.kind === SyntaxKind.ThisKeyword) {
                    error(n, Diagnostics.this_cannot_be_referenced_in_current_location);
                }
                else if (n.kind !== SyntaxKind.FunctionExpression && n.kind !== SyntaxKind.FunctionDeclaration) {
                    forEachChild(n, markThisReferencesAsErrors);
                }
            }

            function isInstancePropertyWithInitializer(n: Node): boolean {
                return n.kind === SyntaxKind.Property &&
                    !(n.flags & NodeFlags.Static) &&
                    !!(<PropertyDeclaration>n).initializer;
            }

            // TS 1.0 spec (April 2014): 8.3.2
            // Constructors of classes with no extends clause may not contain super calls, whereas 
            // constructors of derived classes must contain at least one super call somewhere in their function body.
            if ((<ClassDeclaration>node.parent).baseType) {
                
                if (containsSuperCall(node.body)) {
                    // The first statement in the body of a constructor must be a super call if both of the following are true:
                    // - The containing class is a derived class.
                    // - The constructor declares parameter properties 
                    //   or the containing class declares instance member variables with initializers.
                    var superCallShouldBeFirst =
                        forEach((<ClassDeclaration>node.parent).members, isInstancePropertyWithInitializer) ||
                        forEach(node.parameters, p => p.flags & (NodeFlags.Public | NodeFlags.Private | NodeFlags.Protected));

                    if (superCallShouldBeFirst) {
                        var statements = (<Block>node.body).statements;
                        if (!statements.length || statements[0].kind !== SyntaxKind.ExpressionStatement || !isSuperCallExpression((<ExpressionStatement>statements[0]).expression)) {
                            error(node, Diagnostics.A_super_call_must_be_the_first_statement_in_the_constructor_when_a_class_contains_initialized_properties_or_has_parameter_properties);
                        }
                        else {
                            // In such a required super call, it is a compile-time error for argument expressions to reference this.
                            markThisReferencesAsErrors((<ExpressionStatement>statements[0]).expression);
                        }
                    }
                }
                else {
                    error(node, Diagnostics.Constructors_for_derived_classes_must_contain_a_super_call);
                }
            }
        }

        function checkAccessorDeclaration(node: AccessorDeclaration) {
            if (fullTypeCheck) {
                if (node.kind === SyntaxKind.GetAccessor) {
                    if (!isInAmbientContext(node) && node.body && !(bodyContainsAReturnStatement(<Block>node.body) || bodyContainsSingleThrowStatement(<Block>node.body))) {
                        error(node.name, Diagnostics.A_get_accessor_must_return_a_value_or_consist_of_a_single_throw_statement);
                    }
                }

                // TypeScript 1.0 spec (April 2014): 8.4.3
                // Accessors for the same member name must specify the same accessibility.
                var otherKind = node.kind === SyntaxKind.GetAccessor ? SyntaxKind.SetAccessor : SyntaxKind.GetAccessor;
                var otherAccessor = <AccessorDeclaration>getDeclarationOfKind(node.symbol, otherKind);
                if (otherAccessor) {
                    if (((node.flags & NodeFlags.AccessibilityModifier) !== (otherAccessor.flags & NodeFlags.AccessibilityModifier))) {
                        error(node.name, Diagnostics.Getter_and_setter_accessors_do_not_agree_in_visibility);
                    }

                    var thisType = getAnnotatedAccessorType(node);
                    var otherType = getAnnotatedAccessorType(otherAccessor);
                    // TypeScript 1.0 spec (April 2014): 4.5
                    // If both accessors include type annotations, the specified types must be identical.
                    if (thisType && otherType) {
                        if (!isTypeIdenticalTo(thisType, otherType)) {
                            error(node, Diagnostics.get_and_set_accessor_must_have_the_same_type);
                        }
                    }
                }
            }

            checkFunctionDeclaration(node);
            checkAndStoreTypeOfAccessors(getSymbolOfNode(node));
        }

        function checkTypeReference(node: TypeReferenceNode) {
            var type = getTypeFromTypeReferenceNode(node);
            if (type !== unknownType && node.typeArguments) {
                // Do type argument local checks only if referenced type is successfully resolved
                var len = node.typeArguments.length;
                for (var i = 0; i < len; i++) {
                    checkSourceElement(node.typeArguments[i]);
                    var constraint = getConstraintOfTypeParameter((<TypeReference>type).target.typeParameters[i]);
                    if (fullTypeCheck && constraint) {
                        var typeArgument = (<TypeReference>type).typeArguments[i];
                        checkTypeAssignableTo(typeArgument, constraint, node, Diagnostics.Type_0_does_not_satisfy_the_constraint_1);
                    }
                }
            }
        }

        function checkTypeQuery(node: TypeQueryNode) {
            getTypeFromTypeQueryNode(node);
        }

        function checkTypeLiteral(node: TypeLiteralNode) {
            forEach(node.members, checkSourceElement);
            if (fullTypeCheck) {
                var type = getTypeFromTypeLiteralNode(node);
                checkIndexConstraints(type);
                checkTypeForDuplicateIndexSignatures(node);
            }
        }

        function checkArrayType(node: ArrayTypeNode) {
            checkSourceElement(node.elementType);
        }

        function checkTupleType(node: TupleTypeNode) {
            forEach(node.elementTypes, checkSourceElement);
        }

        function checkUnionType(node: UnionTypeNode) {
            forEach(node.types, checkSourceElement);
        }

        function isPrivateWithinAmbient(node: Node): boolean {
            return (node.flags & NodeFlags.Private) && isInAmbientContext(node);
        }

        function checkSpecializedSignatureDeclaration(signatureDeclarationNode: SignatureDeclaration): void {
            if (!fullTypeCheck) {
                return;
            }
            var signature = getSignatureFromDeclaration(signatureDeclarationNode);
            if (!signature.hasStringLiterals) {
                return;
            }

            // TypeScript 1.0 spec (April 2014): 3.7.2.2
            // Specialized signatures are not permitted in conjunction with a function body
            if ((<FunctionDeclaration>signatureDeclarationNode).body) {
                error(signatureDeclarationNode, Diagnostics.A_signature_with_an_implementation_cannot_use_a_string_literal_type);
                return;
            }

            var symbol = getSymbolOfNode(signatureDeclarationNode);
            // TypeScript 1.0 spec (April 2014): 3.7.2.4
            // Every specialized call or construct signature in an object type must be assignable
            // to at least one non-specialized call or construct signature in the same object type
            var signaturesToCheck: Signature[];
            // Unnamed (call\construct) signatures in interfaces are inherited and not shadowed so examining just node symbol won't give complete answer.
            // Use declaring type to obtain full list of signatures.
            if (!signatureDeclarationNode.name && signatureDeclarationNode.parent && signatureDeclarationNode.parent.kind === SyntaxKind.InterfaceDeclaration) {
                Debug.assert(signatureDeclarationNode.kind === SyntaxKind.CallSignature || signatureDeclarationNode.kind === SyntaxKind.ConstructSignature);
                var signatureKind = signatureDeclarationNode.kind === SyntaxKind.CallSignature ? SignatureKind.Call : SignatureKind.Construct;
                var containingSymbol = getSymbolOfNode(signatureDeclarationNode.parent);
                var containingType = getDeclaredTypeOfSymbol(containingSymbol);
                signaturesToCheck = getSignaturesOfType(containingType, signatureKind);
            }
            else {
                signaturesToCheck = getSignaturesOfSymbol(getSymbolOfNode(signatureDeclarationNode));
            }

            for (var i = 0; i < signaturesToCheck.length; i++) {
                var otherSignature = signaturesToCheck[i];
                if (!otherSignature.hasStringLiterals && isSignatureAssignableTo(signature, otherSignature)) {
                    return;
                }
            }

            error(signatureDeclarationNode, Diagnostics.Specialized_overload_signature_is_not_assignable_to_any_non_specialized_signature);
        }

        function getEffectiveDeclarationFlags(n: Node, flagsToCheck: NodeFlags) {
            var flags = n.flags;
            if (n.parent.kind !== SyntaxKind.InterfaceDeclaration && isInAmbientContext(n)) {
                if (!(flags & NodeFlags.Ambient)) {
                    // It is nested in an ambient context, which means it is automatically exported
                    flags |= NodeFlags.Export;
                }
                flags |= NodeFlags.Ambient;
            }

            return flags & flagsToCheck;
        }

        function checkFunctionOrConstructorSymbol(symbol: Symbol): void {
            if (!fullTypeCheck) {
                return;
            }

            function checkFlagAgreementBetweenOverloads(overloads: Declaration[], implementation: FunctionDeclaration, flagsToCheck: NodeFlags, someOverloadFlags: NodeFlags, allOverloadFlags: NodeFlags): void {
                // Error if some overloads have a flag that is not shared by all overloads. To find the
                // deviations, we XOR someOverloadFlags with allOverloadFlags
                var someButNotAllOverloadFlags = someOverloadFlags ^ allOverloadFlags;
                if (someButNotAllOverloadFlags !== 0) {
                    // Consider the canonical set of flags to be the flags of the bodyDeclaration or the first declaration
                    // Error on all deviations from this canonical set of flags
                    // The caveat is that if some overloads are defined in lib.d.ts, we don't want to
                    // report the errors on those. To achieve this, we will say that the implementation is
                    // the canonical signature only if it is in the same container as the first overload
                    var implementationSharesContainerWithFirstOverload = implementation !== undefined && implementation.parent === overloads[0].parent;
                    var canonicalFlags = implementationSharesContainerWithFirstOverload
                        ? getEffectiveDeclarationFlags(implementation, flagsToCheck)
                        : getEffectiveDeclarationFlags(overloads[0], flagsToCheck);
                    forEach(overloads, o => {
                        var deviation = getEffectiveDeclarationFlags(o, flagsToCheck) ^ canonicalFlags;
                        if (deviation & NodeFlags.Export) {
                            error(o.name, Diagnostics.Overload_signatures_must_all_be_exported_or_not_exported);
                        }
                        else if (deviation & NodeFlags.Ambient) {
                            error(o.name, Diagnostics.Overload_signatures_must_all_be_ambient_or_non_ambient);
                        }
                        else if (deviation & (NodeFlags.Private | NodeFlags.Protected)) {
                            error(o.name, Diagnostics.Overload_signatures_must_all_be_public_private_or_protected);
                        }
                        else if (deviation & NodeFlags.QuestionMark) {
                            error(o.name, Diagnostics.Overload_signatures_must_all_be_optional_or_required);
                        }
                    });
                }
            }

            var flagsToCheck: NodeFlags = NodeFlags.Export | NodeFlags.Ambient | NodeFlags.Private | NodeFlags.Protected | NodeFlags.QuestionMark;
            var someNodeFlags: NodeFlags = 0;
            var allNodeFlags = flagsToCheck;
            var hasOverloads = false;
            var bodyDeclaration: FunctionDeclaration;
            var lastSeenNonAmbientDeclaration: FunctionDeclaration;
            var previousDeclaration: FunctionDeclaration;

            var declarations = symbol.declarations;
            var isConstructor = (symbol.flags & SymbolFlags.Constructor) !== 0;

            function reportImplementationExpectedError(node: FunctionDeclaration): void {
                if (node.name && node.name.kind === SyntaxKind.Missing) {
                    return;
                }

                var seen = false;
                var subsequentNode = forEachChild(node.parent, c => {
                    if (seen) {
                        return c;
                    }
                    else {
                        seen = c === node;
                    }
                });
                if (subsequentNode) {
                    if (subsequentNode.kind === node.kind) {
                        var errorNode: Node = (<FunctionDeclaration>subsequentNode).name || subsequentNode;
                        if (node.name && (<FunctionDeclaration>subsequentNode).name && node.name.text === (<FunctionDeclaration>subsequentNode).name.text) {
                            // the only situation when this is possible (same kind\same name but different symbol) - mixed static and instance class members
                            Debug.assert(node.kind === SyntaxKind.Method);
                            Debug.assert((node.flags & NodeFlags.Static) !== (subsequentNode.flags & NodeFlags.Static));
                            var diagnostic = node.flags & NodeFlags.Static ? Diagnostics.Function_overload_must_be_static : Diagnostics.Function_overload_must_not_be_static;
                            error(errorNode, diagnostic);
                            return;
                        }
                        else if ((<FunctionDeclaration>subsequentNode).body) {
                            error(errorNode, Diagnostics.Function_implementation_name_must_be_0, identifierToString(node.name));
                            return;
                        }
                    }
                }
                var errorNode: Node = node.name || node;
                if (isConstructor) {
                    error(errorNode, Diagnostics.Constructor_implementation_is_missing);
                }
                else {
                    error(errorNode, Diagnostics.Function_implementation_is_missing_or_not_immediately_following_the_declaration);
                }
            }

            // when checking exported function declarations across modules check only duplicate implementations
            // names and consistency of modifiers are verified when we check local symbol
            var isExportSymbolInsideModule = symbol.parent && symbol.parent.flags & SymbolFlags.Module;
            var duplicateFunctionDeclaration = false;
            var multipleConstructorImplementation = false;
            for (var i = 0; i < declarations.length; i++) {
                var node = <FunctionDeclaration>declarations[i];
                var inAmbientContext = isInAmbientContext(node);
                var inAmbientContextOrInterface = node.parent.kind === SyntaxKind.InterfaceDeclaration || node.parent.kind === SyntaxKind.TypeLiteral || inAmbientContext;
                if (inAmbientContextOrInterface) {
                    // check if declarations are consecutive only if they are non-ambient
                    // 1. ambient declarations can be interleaved
                    // i.e. this is legal
                    //     declare function foo();
                    //     declare function bar();
                    //     declare function foo();
                    // 2. mixing ambient and non-ambient declarations is a separate error that will be reported - do not want to report an extra one
                    previousDeclaration = undefined;
                }

                if (node.kind === SyntaxKind.FunctionDeclaration || node.kind === SyntaxKind.Method || node.kind === SyntaxKind.Constructor) {
                    var currentNodeFlags = getEffectiveDeclarationFlags(node, flagsToCheck);
                    someNodeFlags |= currentNodeFlags;
                    allNodeFlags &= currentNodeFlags;

                    if (node.body && bodyDeclaration) {
                        if (isConstructor) {
                            multipleConstructorImplementation = true;
                        }
                        else {
                            duplicateFunctionDeclaration = true;
                        }
                    }
                    else if (!isExportSymbolInsideModule && previousDeclaration && previousDeclaration.parent === node.parent && previousDeclaration.end !== node.pos) {
                        reportImplementationExpectedError(previousDeclaration);
                    }

                    if (node.body) {
                        if (!bodyDeclaration) {
                            bodyDeclaration = node;
                        }
                    }
                    else {
                        hasOverloads = true;
                    }

                    previousDeclaration = node;

                    if (!inAmbientContextOrInterface) {
                        lastSeenNonAmbientDeclaration = node;
                    }
                }
            }

            if (multipleConstructorImplementation) {
                forEach(declarations, declaration => {
                    error(declaration, Diagnostics.Multiple_constructor_implementations_are_not_allowed);
                });
            }

            if (duplicateFunctionDeclaration) {
                forEach( declarations, declaration => {
                    error(declaration.name, Diagnostics.Duplicate_function_implementation);
                });
            }

            if (!isExportSymbolInsideModule && lastSeenNonAmbientDeclaration && !lastSeenNonAmbientDeclaration.body) {
                reportImplementationExpectedError(lastSeenNonAmbientDeclaration);
            }

            if (hasOverloads) {
                checkFlagAgreementBetweenOverloads(declarations, bodyDeclaration, flagsToCheck, someNodeFlags, allNodeFlags);
                if (bodyDeclaration) {
                    var signatures = getSignaturesOfSymbol(symbol);
                    var bodySignature = getSignatureFromDeclaration(bodyDeclaration);
                    // If the implementation signature has string literals, we will have reported an error in
                    // checkSpecializedSignatureDeclaration
                    if (!bodySignature.hasStringLiterals) {
                        // TypeScript 1.0 spec (April 2014): 6.1
                        // If a function declaration includes overloads, the overloads determine the call 
                        // signatures of the type given to the function object 
                        // and the function implementation signature must be assignable to that type
                        //
                        // TypeScript 1.0 spec (April 2014): 3.8.4
                        // Note that specialized call and construct signatures (section 3.7.2.4) are not significant when determining assignment compatibility
                        // Consider checking against specialized signatures too. Not doing so creates a type hole:
                        //
                        // function g(x: "hi", y: boolean);
                        // function g(x: string, y: {});
                        // function g(x: string, y: string) { }
                        //
                        // The implementation is completely unrelated to the specialized signature, yet we do not check this.
                        for (var i = 0, len = signatures.length; i < len; ++i) {
                            if (!signatures[i].hasStringLiterals && !isSignatureAssignableTo(bodySignature, signatures[i])) {
                                error(signatures[i].declaration, Diagnostics.Overload_signature_is_not_compatible_with_function_implementation);
                                break;
                            }
                        }
                    }
                }
            }
        }

        function checkExportsOnMergedDeclarations(node: Node): void {
            if (!fullTypeCheck) {
                return;
            }

            var symbol: Symbol;

            // Exports should be checked only if enclosing module contains both exported and non exported declarations.
            // In case if all declarations are non-exported check is unnecessary.

            // if localSymbol is defined on node then node itself is exported - check is required
            var symbol = node.localSymbol;
            if (!symbol) {
                // local symbol is undefined => this declaration is non-exported.
                // however symbol might contain other declarations that are exported
                symbol = getSymbolOfNode(node);
                if (!(symbol.flags & SymbolFlags.Export)) {
                    // this is a pure local symbol (all declarations are non-exported) - no need to check anything
                    return;
                }
            }

            // run the check only for the first declaration in the list
            if (getDeclarationOfKind(symbol, node.kind) !== node) {
                return;
            }

            // we use SymbolFlags.ExportValue, SymbolFlags.ExportType and SymbolFlags.ExportNamespace 
            // to denote disjoint declarationSpaces (without making new enum type).
            var exportedDeclarationSpaces: SymbolFlags = 0;
            var nonExportedDeclarationSpaces: SymbolFlags = 0;
            forEach(symbol.declarations, d => {
                var declarationSpaces = getDeclarationSpaces(d);
                if (getEffectiveDeclarationFlags(d, NodeFlags.Export)) {
                    exportedDeclarationSpaces |= declarationSpaces;
                }
                else {
                    nonExportedDeclarationSpaces |= declarationSpaces;
                }
            });

            var commonDeclarationSpace = exportedDeclarationSpaces & nonExportedDeclarationSpaces;

            if (commonDeclarationSpace) {
                // declaration spaces for exported and non-exported declarations intersect
                forEach(symbol.declarations, d => {
                    if (getDeclarationSpaces(d) & commonDeclarationSpace) {
                        error(d.name, Diagnostics.Individual_declarations_in_merged_declaration_0_must_be_all_exported_or_all_local, identifierToString(d.name));
                    }
                });
            }

            function getDeclarationSpaces(d: Declaration): SymbolFlags {
                switch (d.kind) {
                    case SyntaxKind.InterfaceDeclaration:
                        return SymbolFlags.ExportType;
                    case SyntaxKind.ModuleDeclaration:
                        return (<ModuleDeclaration>d).name.kind === SyntaxKind.StringLiteral || isInstantiated(d)
                            ? SymbolFlags.ExportNamespace | SymbolFlags.ExportValue
                            : SymbolFlags.ExportNamespace;
                    case SyntaxKind.ClassDeclaration:
                    case SyntaxKind.EnumDeclaration:
                        return SymbolFlags.ExportType | SymbolFlags.ExportValue;
                    case SyntaxKind.ImportDeclaration:
                        var result: SymbolFlags = 0;
                        var target = resolveImport(getSymbolOfNode(d));
                        forEach(target.declarations, d => { result |= getDeclarationSpaces(d); } );
                        return result;
                    default:
                        return SymbolFlags.ExportValue;
                }
            }
        }

        function checkFunctionDeclaration(node: FunctionDeclaration): void {
            checkSignatureDeclaration(node);

            var symbol = getSymbolOfNode(node);
            // first we want to check the local symbol that contain this declaration
            // - if node.localSymbol !== undefined - this is current declaration is exported and localSymbol points to the local symbol
            // - if node.localSymbol === undefined - this node is non-exported so we can just pick the result of getSymbolOfNode
            var localSymbol = node.localSymbol || symbol;

            var firstDeclaration = getDeclarationOfKind(localSymbol, node.kind);
            // Only type check the symbol once
            if (node === firstDeclaration) {
                checkFunctionOrConstructorSymbol(localSymbol);
            }

            if (symbol.parent) {
                // run check once for the first declaration
                if (getDeclarationOfKind(symbol, node.kind) === node) {
                    // run check on export symbol to check that modifiers agree across all exported declarations
                    checkFunctionOrConstructorSymbol(symbol);
                }
            }

            checkSourceElement(node.body);
            if (node.type && !isAccessor(node.kind)) {
                checkIfNonVoidFunctionHasReturnExpressionsOrSingleThrowStatment(node, getTypeFromTypeNode(node.type));
            }

            // If there is no body and no explicit return type, then report an error.
            if (fullTypeCheck && compilerOptions.noImplicitAny && !node.body && !node.type) {
                // Ignore privates within ambient contexts; they exist purely for documentative purposes to avoid name clashing.
                // (e.g. privates within .d.ts files do not expose type information)
                if (!isPrivateWithinAmbient(node)) {
                    var typeName = typeToString(anyType);

                    if (node.name) {
                        error(node, Diagnostics._0_which_lacks_return_type_annotation_implicitly_has_an_1_return_type, identifierToString(node.name), typeName);
                    }
                    else {
                        error(node, Diagnostics.Function_expression_which_lacks_return_type_annotation_implicitly_has_an_0_return_type, typeName);
                    }
                }
            }
        }

        function checkBlock(node: Block) {
            forEach(node.statements, checkSourceElement);
        }

        function checkCollisionWithArgumentsInGeneratedCode(node: SignatureDeclaration) {
            // no rest parameters \ declaration context \ overload - no codegen impact
            if (!hasRestParameters(node) || isInAmbientContext(node) || !(<FunctionDeclaration>node).body) {
                return;
            }

            forEach(node.parameters, p => {
                if (p.name && p.name.text === argumentsSymbol.name) {
                    error(p, Diagnostics.Duplicate_identifier_arguments_Compiler_uses_arguments_to_initialize_rest_parameters);
                }
            });
        }

        function checkCollisionWithIndexVariableInGeneratedCode(node: Node, name: Identifier) {
            if (!(name && name.text === "_i")) {
                return;
            }

            if (node.kind === SyntaxKind.Parameter) {
                // report error if parameter has name '_i' when:
                // - function has implementation (not a signature)
                // - function has rest parameters
                // - context is not ambient (otherwise no codegen impact)
                if ((<FunctionDeclaration>node.parent).body && hasRestParameters(<FunctionDeclaration>node.parent) && !isInAmbientContext(node)) {
                    error(node, Diagnostics.Duplicate_identifier_i_Compiler_uses_i_to_initialize_rest_parameter);                    
                }
                return;
            }

            var symbol = getNodeLinks(node).resolvedSymbol;
            if (symbol === unknownSymbol) {
                return;
            }

            // we would like to discover cases like one below:
            //
            // var _i = "!";
            // function foo(...a) {
            //    function bar() {
            //        var x = { get baz() { return _i; } }
            //    }
            // }
            // 
            // at runtime '_i' referenced in getter will be resolved to the generated index variable '_i' used to initialize rest parameters.
            // legitimate case: when '_i' is defined inside the function declaration with rest parameters.
            // 
            // function foo(...a) {
            //    var _i = "!";
            //    function bar() {
            //        var x = { get baz() { return _i; } }
            //    }
            // }

            ////  if resolved symbol for node has more than one declaration - this is definitely an error
            ////  (there is nothing value-like in the language that can be nested in function and consists of multiple declarations)
            //if (symbol.declarations.length > 1) {
            //    error(node, Diagnostics.Expression_resolves_to_variable_declaration_i_that_compiler_uses_to_initialize_rest_parameter);
            //    return;
            //}

            // short gist of the check:
            // - otherwise
            // - walk to the top of the tree starting from the 'node'
            // - at every step check if 'current' node contains any declaration of original node
            //   yes - return
            //   no - check if current declaration is function with rest parameters
            //        yes - report error since '_i' from this function will shadow '_i' defined in the outer scope
            //        no - go up to the next level
            var current = node;
            while (current) {
                var definedOnCurrentLevel = forEach(symbol.declarations, d => d.parent === current ? d : undefined);
                if (definedOnCurrentLevel) {
                    return;
                }
                switch (current.kind) {
                    // all kinds that might have rest parameters
                    case SyntaxKind.FunctionDeclaration:
                    case SyntaxKind.FunctionExpression:
                    case SyntaxKind.Method:
                    case SyntaxKind.ArrowFunction:
                    case SyntaxKind.Constructor:
                        if (hasRestParameters(<FunctionDeclaration>current)) {
                            error(node, Diagnostics.Expression_resolves_to_variable_declaration_i_that_compiler_uses_to_initialize_rest_parameter);
                            return;
                        }
                        break;
                }
                current = current.parent;
            }
        }

        function needCollisionCheckForIdentifier(node: Node, identifier: Identifier, name: string): boolean {
            if (!(identifier && identifier.text === name)) {
                return false;
            }

            if (node.kind === SyntaxKind.Property ||
                node.kind === SyntaxKind.Method ||
                node.kind === SyntaxKind.GetAccessor ||
                node.kind === SyntaxKind.SetAccessor) {
                // it is ok to have member named '_super' or '_this' - member access is always qualified
                return false;
            }

            if (isInAmbientContext(node)) {
                // ambient context - no codegen impact
                return false;
            }

            if (node.kind === SyntaxKind.Parameter && !(<FunctionDeclaration>node.parent).body) {
                // just an overload - no codegen impact
                return false;
            }

            return true;
        }

        function checkCollisionWithCapturedThisVariable(node: Node, name: Identifier): void {
            if (!needCollisionCheckForIdentifier(node, name, "_this")) {
                return;
            }
            potentialThisCollisions.push(node);
        }

        // this function will run after checking the source file so 'CaptureThis' is correct for all nodes
        function checkIfThisIsCapturedInEnclosingScope(node: Node): void {
            var current = node;
            while (current) {                
                if (getNodeCheckFlags(current) & NodeCheckFlags.CaptureThis) {
                    var isDeclaration = node.kind !== SyntaxKind.Identifier;
                    if (isDeclaration) {
                        error((<Declaration>node).name, Diagnostics.Duplicate_identifier_this_Compiler_uses_variable_declaration_this_to_capture_this_reference);
                    }
                    else {
                        error(node, Diagnostics.Expression_resolves_to_variable_declaration_this_that_compiler_uses_to_capture_this_reference);
                    }
                    return;
                }
                current = current.parent;
            }
        }

        function checkCollisionWithCapturedSuperVariable(node: Node, name: Identifier) {
            if (!needCollisionCheckForIdentifier(node, name, "_super")) {
                return;
            }

            // bubble up and find containing type
            var enclosingClass = <ClassDeclaration>getAncestor(node, SyntaxKind.ClassDeclaration);
            // if containing type was not found or it is ambient - exit (no codegen)
            if (!enclosingClass || isInAmbientContext(enclosingClass)) {
                return;
            }

            if (enclosingClass.baseType) {
                var isDeclaration = node.kind !== SyntaxKind.Identifier;
                if (isDeclaration) {
                    error(node, Diagnostics.Duplicate_identifier_super_Compiler_uses_super_to_capture_base_class_reference);
                }
                else {
                    error(node, Diagnostics.Expression_resolves_to_super_that_compiler_uses_to_capture_base_class_reference);
                }
            }
        }

        function checkCollisionWithRequireExportsInGeneratedCode(node: Node, name: Identifier) {
            if (!needCollisionCheckForIdentifier(node, name, "require") && !needCollisionCheckForIdentifier(node, name, "exports")) {
                return;
            }

            // Uninstantiated modules shouldnt do this check
            if (node.kind === SyntaxKind.ModuleDeclaration && !isInstantiated(node)) {
                return;
            }

            // In case of variable declaration, node.parent is variable statement so look at the variable statement's parent
            var parent = node.kind === SyntaxKind.VariableDeclaration ? node.parent.parent : node.parent;
            if (parent.kind === SyntaxKind.SourceFile && isExternalModule(<SourceFile>parent)) {
                // If the declaration happens to be in external module, report error that require and exports are reserved keywords
                error(name, Diagnostics.Duplicate_identifier_0_Compiler_reserves_name_1_in_top_level_scope_of_an_external_module, name.text, name.text);
            }
        }

        function checkCollisionWithConstDeclarations(node: VariableDeclaration) {
            // Variable declarations are hoisted to the top of their function scope. They can shadow
            // block scoped declarations, which bind tighter. this will not be flagged as duplicate definition
            // by the binder as the declaration scope is different.
            // A non-initialized declaration is a no-op as the block declaration will resolve before the var
            // declaration. the problem is if the declaration has an initializer. this will act as a write to the
            // block declared value. this is fine for let, but not const.
            //
            // Only consider declarations with initializers, uninitialized var declarations will not 
            // step on a const variable.
            // Do not consider let and const declarations, as duplicate block-scoped declarations 
            // are handled by the binder.
            // We are only looking for var declarations that step on const declarations from a 
            // different scope. e.g.:
            //      var x = 0;
            //      {
            //          const x = 0;
            //          var x = 0;
            //      }
            if (node.initializer && (node.flags & NodeFlags.BlockScoped) === 0) {
                var symbol = getSymbolOfNode(node);
                if (symbol.flags & SymbolFlags.FunctionScopedVariable) {
                    var localDeclarationSymbol = resolveName(node, node.name.text, SymbolFlags.Variable, /*nodeNotFoundErrorMessage*/ undefined, /*nameArg*/ undefined);
                    if (localDeclarationSymbol && localDeclarationSymbol !== symbol && localDeclarationSymbol.flags & SymbolFlags.BlockScopedVariable) {
                        if (getDeclarationFlagsFromSymbol(localDeclarationSymbol) & NodeFlags.Const) {
                            error(node, Diagnostics.Cannot_redeclare_block_scoped_variable_0, symbolToString(localDeclarationSymbol));
                        }
                    }
                }
            }
        }

        function checkVariableDeclaration(node: VariableDeclaration) {
            checkSourceElement(node.type);
            checkExportsOnMergedDeclarations(node);

            if (fullTypeCheck) {
                var symbol = getSymbolOfNode(node);

                var typeOfValueDeclaration = getTypeOfVariableOrParameterOrProperty(symbol);
                var type: Type;
                var useTypeFromValueDeclaration = node === symbol.valueDeclaration;
                if (useTypeFromValueDeclaration) {
                    type = typeOfValueDeclaration;
                }
                else {
                    type = getTypeOfVariableDeclaration(node);
                }


                if (node.initializer) {
                    if (!(getNodeLinks(node.initializer).flags & NodeCheckFlags.TypeChecked)) {
                        // Use default messages
                        checkTypeAssignableTo(checkAndMarkExpression(node.initializer), type, node, /*headMessage*/ undefined);
                    }
                    checkCollisionWithConstDeclarations(node);
                }

                checkCollisionWithCapturedSuperVariable(node, node.name);
                checkCollisionWithCapturedThisVariable(node, node.name);
                checkCollisionWithRequireExportsInGeneratedCode(node, node.name);
                if (!useTypeFromValueDeclaration) {
                    // TypeScript 1.0 spec (April 2014): 5.1
                    // Multiple declarations for the same variable name in the same declaration space are permitted,
                    // provided that each declaration associates the same type with the variable.
                    if (typeOfValueDeclaration !== unknownType && type !== unknownType && !isTypeIdenticalTo(typeOfValueDeclaration, type)) {
                        error(node.name, Diagnostics.Subsequent_variable_declarations_must_have_the_same_type_Variable_0_must_be_of_type_1_but_here_has_type_2, identifierToString(node.name), typeToString(typeOfValueDeclaration), typeToString(type));
                    }
                }
            }
        }

        function checkVariableStatement(node: VariableStatement) {
            forEach(node.declarations, checkVariableDeclaration);
        }

        function checkExpressionStatement(node: ExpressionStatement) {
            checkExpression(node.expression);
        }

        function checkIfStatement(node: IfStatement) {
            checkExpression(node.expression);
            checkSourceElement(node.thenStatement);
            checkSourceElement(node.elseStatement);
        }

        function checkDoStatement(node: DoStatement) {
            checkSourceElement(node.statement);
            checkExpression(node.expression);
        }

        function checkWhileStatement(node: WhileStatement) {
            checkExpression(node.expression);
            checkSourceElement(node.statement);
        }

        function checkForStatement(node: ForStatement) {
            if (node.declarations) forEach(node.declarations, checkVariableDeclaration);
            if (node.initializer) checkExpression(node.initializer);
            if (node.condition) checkExpression(node.condition);
            if (node.iterator) checkExpression(node.iterator);
            checkSourceElement(node.statement);
        }

        function checkForInStatement(node: ForInStatement) {

            // TypeScript 1.0 spec  (April 2014): 5.4
            // In a 'for-in' statement of the form
            // for (var VarDecl in Expr) Statement
            //   VarDecl must be a variable declaration without a type annotation that declares a variable of type Any,
            //   and Expr must be an expression of type Any, an object type, or a type parameter type.                        
            if (node.declaration) {
                checkVariableDeclaration(node.declaration);
                if (node.declaration.type) {
                    error(node.declaration, Diagnostics.The_left_hand_side_of_a_for_in_statement_cannot_use_a_type_annotation);
                }
            }

            // In a 'for-in' statement of the form
            // for (Var in Expr) Statement
            //   Var must be an expression classified as a reference of type Any or the String primitive type,
            //   and Expr must be an expression of type Any, an object type, or a type parameter type.
            if (node.variable) {
                var exprType = checkExpression(node.variable);
                if (exprType !== anyType && exprType !== stringType) {
                    error(node.variable, Diagnostics.The_left_hand_side_of_a_for_in_statement_must_be_of_type_string_or_any);
                }
                else {
                    // run check only former check succeeded to avoid cascading errors
                    checkReferenceExpression(node.variable, Diagnostics.Invalid_left_hand_side_in_for_in_statement, Diagnostics.Left_hand_side_of_assignment_expression_cannot_be_a_constant); 
                }
            }

            var exprType = checkExpression(node.expression);
            // unknownType is returned i.e. if node.expression is identifier whose name cannot be resolved
            // in this case error about missing name is already reported - do not report extra one
            if (!isStructuredType(exprType) && exprType !== unknownType) {
                error(node.expression, Diagnostics.The_right_hand_side_of_a_for_in_statement_must_be_of_type_any_an_object_type_or_a_type_parameter);
            }

            checkSourceElement(node.statement);
        }

        function checkBreakOrContinueStatement(node: BreakOrContinueStatement) {
            // TODO: Check that target label is valid
        }

        function checkReturnStatement(node: ReturnStatement) {
            if (node.expression && !(getNodeLinks(node.expression).flags & NodeCheckFlags.TypeChecked)) {
                var func = getContainingFunction(node);
                if (func) {
                    if (func.kind === SyntaxKind.SetAccessor) {
                        if (node.expression) {
                            error(node.expression, Diagnostics.Setters_cannot_return_a_value);
                        }
                    }
                    else {
                        var returnType = getReturnTypeOfSignature(getSignatureFromDeclaration(func));
                        // do assignability check only if we short circuited in determining return type
                        // - function has explicit type annotation
                        // - function is getter with no type annotation and setter parameter type is used
                        // - function is a constructor (will be special cased below)
                        var checkAssignability =
                            func.type ||
                            (func.kind === SyntaxKind.GetAccessor && getSetAccessorTypeAnnotationNode(<AccessorDeclaration>getDeclarationOfKind(func.symbol, SyntaxKind.SetAccessor)));
                        if (checkAssignability) {
                            checkTypeAssignableTo(checkExpression(node.expression), returnType, node.expression, /*headMessage*/ undefined);
                        }
                        else if (func.kind == SyntaxKind.Constructor) {
                            // constructor doesn't have explicit return type annotation and yet its return type is known - declaring type
                            // handle constructors and issue specialized error message for them.
                            if (!isTypeAssignableTo(checkExpression(node.expression), returnType)) {
                                error(node.expression, Diagnostics.Return_type_of_constructor_signature_must_be_assignable_to_the_instance_type_of_the_class);
                            }
                        }
                    }
                }
            }
        }

        function checkWithStatement(node: WithStatement) {
            checkExpression(node.expression);
            error(node.expression, Diagnostics.All_symbols_within_a_with_block_will_be_resolved_to_any);
        }

        function checkSwitchStatement(node: SwitchStatement) {
            var expressionType = checkExpression(node.expression);
            forEach(node.clauses, clause => {
                if (fullTypeCheck && clause.expression) {
                    // TypeScript 1.0 spec (April 2014):5.9
                    // In a 'switch' statement, each 'case' expression must be of a type that is assignable to or from the type of the 'switch' expression.
                    var caseType = checkExpression(clause.expression);
                    if (!isTypeAssignableTo(expressionType, caseType)) {
                        // check 'expressionType isAssignableTo caseType' failed, try the reversed check and report errors if it fails
                        checkTypeAssignableTo(caseType, expressionType, clause.expression, /*headMessage*/ undefined);
                    }
                }
                checkBlock(clause);
            });
        }

        function checkLabeledStatement(node: LabeledStatement) {
            checkSourceElement(node.statement);
        }

        function checkThrowStatement(node: ThrowStatement) {
            checkExpression(node.expression);
        }

        function checkTryStatement(node: TryStatement) {
            checkBlock(node.tryBlock);
            if (node.catchBlock) checkBlock(node.catchBlock);
            if (node.finallyBlock) checkBlock(node.finallyBlock);
        }

        function checkIndexConstraints(type: Type) { 

            function checkIndexConstraintForProperty(prop: Symbol, propertyType: Type, indexDeclaration: Declaration, indexType: Type, indexKind: IndexKind): void {
                if (!indexType) {
                    return;
                }

                // index is numeric and property name is not valid numeric literal
                if (indexKind === IndexKind.Number && !isNumericName(prop.name)) {
                    return;
                }

                // perform property check if property or indexer is declared in 'type'
                // this allows to rule out cases when both property and indexer are inherited from the base class
                var errorNode: Node;
                if (prop.parent === type.symbol) {
                    errorNode = prop.valueDeclaration;
                }
                else if (indexDeclaration) {
                    errorNode = indexDeclaration;
                }

                else if (type.flags & TypeFlags.Interface) {
                    // for interfaces property and indexer might be inherited from different bases
                    // check if any base class already has both property and indexer.
                    // check should be performed only if 'type' is the first type that brings property\indexer together
                    var someBaseClassHasBothPropertyAndIndexer = forEach((<InterfaceType>type).baseTypes, base => getPropertyOfObjectType(base, prop.name) && getIndexTypeOfType(base, indexKind));
                    errorNode = someBaseClassHasBothPropertyAndIndexer ? undefined : type.symbol.declarations[0];
                }

                if (errorNode && !isTypeAssignableTo(propertyType, indexType)) {
                    var errorMessage =
                        indexKind === IndexKind.String
                        ? Diagnostics.Property_0_of_type_1_is_not_assignable_to_string_index_type_2
                        : Diagnostics.Property_0_of_type_1_is_not_assignable_to_numeric_index_type_2;
                    error(errorNode, errorMessage, symbolToString(prop), typeToString(propertyType), typeToString(indexType));
                }
            }

            var declaredNumberIndexer = getIndexDeclarationOfSymbol(type.symbol, IndexKind.Number);
            var declaredStringIndexer = getIndexDeclarationOfSymbol(type.symbol, IndexKind.String);

            var stringIndexType = getIndexTypeOfType(type, IndexKind.String);
            var numberIndexType = getIndexTypeOfType(type, IndexKind.Number);

            if (stringIndexType || numberIndexType) {
                forEach(getPropertiesOfObjectType(type), prop => {
                    var propType = getTypeOfSymbol(prop);
                    checkIndexConstraintForProperty(prop, propType, declaredStringIndexer, stringIndexType, IndexKind.String);
                    checkIndexConstraintForProperty(prop, propType, declaredNumberIndexer, numberIndexType, IndexKind.Number);
                });
            }

            var errorNode: Node;
            if (stringIndexType && numberIndexType) {
                errorNode = declaredNumberIndexer || declaredStringIndexer;
                // condition 'errorNode === undefined' may appear if types does not declare nor string neither number indexer
                if (!errorNode && (type.flags & TypeFlags.Interface)) {
                    var someBaseTypeHasBothIndexers = forEach((<InterfaceType>type).baseTypes, base => getIndexTypeOfType(base, IndexKind.String) && getIndexTypeOfType(base, IndexKind.Number));
                    errorNode = someBaseTypeHasBothIndexers ? undefined : type.symbol.declarations[0];
                }
            }

            if (errorNode && !isTypeAssignableTo(numberIndexType, stringIndexType)) {                
                error(errorNode, Diagnostics.Numeric_index_type_0_is_not_assignable_to_string_index_type_1,
                    typeToString(numberIndexType), typeToString(stringIndexType));
            }
        }

        function checkTypeNameIsReserved(name: Identifier, message: DiagnosticMessage): void {
            // TS 1.0 spec (April 2014): 3.6.1
            // The predefined type keywords are reserved and cannot be used as names of user defined types.
            switch (name.text) {
                case "any":
                case "number":
                case "boolean":
                case "string":
                case "void":
                    error(name, message, name.text);
            }
        }

        // Check each type parameter and check that list has no duplicate type parameter declarations
        function checkTypeParameters(typeParameterDeclarations: TypeParameterDeclaration[]) {
            if (typeParameterDeclarations) {
                for (var i = 0; i < typeParameterDeclarations.length; i++) {
                    var node = typeParameterDeclarations[i];
                    checkTypeParameter(node);

                    if (fullTypeCheck) {
                        for (var j = 0; j < i; j++) {
                            if (typeParameterDeclarations[j].symbol === node.symbol) {
                                error(node.name, Diagnostics.Duplicate_identifier_0, identifierToString(node.name));
                            }
                        }
                    }
                }
            }
        }

        function checkClassDeclaration(node: ClassDeclaration) {
            checkTypeNameIsReserved(node.name, Diagnostics.Class_name_cannot_be_0);
            checkTypeParameters(node.typeParameters);
            checkCollisionWithCapturedThisVariable(node, node.name);
            checkCollisionWithRequireExportsInGeneratedCode(node, node.name);
            checkExportsOnMergedDeclarations(node);
            var symbol = getSymbolOfNode(node);
            var type = <InterfaceType>getDeclaredTypeOfSymbol(symbol);
            var staticType = <ObjectType>getTypeOfSymbol(symbol);
            if (node.baseType) {
                emitExtends = emitExtends || !isInAmbientContext(node);
                checkTypeReference(node.baseType);
            }
            if (type.baseTypes.length) {
                if (fullTypeCheck) {
                    var baseType = type.baseTypes[0];
                    checkTypeAssignableTo(type, baseType, node.name, Diagnostics.Class_0_incorrectly_extends_base_class_1);
                    var staticBaseType = getTypeOfSymbol(baseType.symbol);
                    checkTypeAssignableTo(staticType, getTypeWithoutConstructors(staticBaseType), node.name,
                        Diagnostics.Class_static_side_0_incorrectly_extends_base_class_static_side_1);
                    if (baseType.symbol !== resolveEntityName(node, node.baseType.typeName, SymbolFlags.Value)) {
                        error(node.baseType, Diagnostics.Type_name_0_in_extends_clause_does_not_reference_constructor_function_for_0, typeToString(baseType));
                    }

                    checkKindsOfPropertyMemberOverrides(type, baseType);
                }
                
                // Check that base type can be evaluated as expression
                checkExpression(node.baseType.typeName);
            }
            if (node.implementedTypes) {
                forEach(node.implementedTypes, typeRefNode => {
                    checkTypeReference(typeRefNode);
                    if (fullTypeCheck) {
                        var t = getTypeFromTypeReferenceNode(typeRefNode);
                        if (t !== unknownType) {
                            var declaredType = (t.flags & TypeFlags.Reference) ? (<TypeReference>t).target : t;
                            if (declaredType.flags & (TypeFlags.Class | TypeFlags.Interface)) {
                                checkTypeAssignableTo(type, t, node.name, Diagnostics.Class_0_incorrectly_implements_interface_1);
                            }
                            else {
                                error(typeRefNode, Diagnostics.A_class_may_only_implement_another_class_or_interface);
                            }
                        }
                    }
                });
            }

            forEach(node.members, checkSourceElement);
            if (fullTypeCheck) {
                checkIndexConstraints(type);
                checkTypeForDuplicateIndexSignatures(node);
            }
        }

        function getTargetSymbol(s: Symbol) {
            // if symbol is instantiated its flags are not copied from the 'target'
            // so we'll need to get back original 'target' symbol to work with correct set of flags
            return s.flags & SymbolFlags.Instantiated ? getSymbolLinks(s).target : s;
        }

        function checkKindsOfPropertyMemberOverrides(type: InterfaceType, baseType: ObjectType): void {

            // TypeScript 1.0 spec (April 2014): 8.2.3
            // A derived class inherits all members from its base class it doesn't override.
            // Inheritance means that a derived class implicitly contains all non - overridden members of the base class.
            // Both public and private property members are inherited, but only public property members can be overridden.
            // A property member in a derived class is said to override a property member in a base class
            // when the derived class property member has the same name and kind(instance or static) 
            // as the base class property member.
            // The type of an overriding property member must be assignable(section 3.8.4)
            // to the type of the overridden property member, or otherwise a compile - time error occurs.
            // Base class instance member functions can be overridden by derived class instance member functions,
            // but not by other kinds of members.
            // Base class instance member variables and accessors can be overridden by 
            // derived class instance member variables and accessors, but not by other kinds of members.

            // NOTE: assignability is checked in checkClassDeclaration
            var baseProperties = getPropertiesOfObjectType(baseType);
            for (var i = 0, len = baseProperties.length; i < len; ++i) {
                var base = getTargetSymbol(baseProperties[i]);

                if (base.flags & SymbolFlags.Prototype) {
                    continue;
                }

                var derived = getTargetSymbol(getPropertyOfObjectType(type, base.name));
                if (derived) {
                    var baseDeclarationFlags = getDeclarationFlagsFromSymbol(base);
                    var derivedDeclarationFlags = getDeclarationFlagsFromSymbol(derived);
                    if ((baseDeclarationFlags & NodeFlags.Private)  || (derivedDeclarationFlags & NodeFlags.Private)) {
                        // either base or derived property is private - not override, skip it
                        continue;
                    }

                    if ((baseDeclarationFlags & NodeFlags.Static) !== (derivedDeclarationFlags & NodeFlags.Static)) {
                        // value of 'static' is not the same for properties - not override, skip it
                        continue;
                    }

                    if ((base.flags & derived.flags & SymbolFlags.Method) || ((base.flags & SymbolFlags.PropertyOrAccessor) && (derived.flags & SymbolFlags.PropertyOrAccessor))) {
                        // method is overridden with method or property/accessor is overridden with property/accessor - correct case
                        continue;
                    }

                    var errorMessage: DiagnosticMessage;
                    if (base.flags & SymbolFlags.Method) {
                        if (derived.flags & SymbolFlags.Accessor) {
                            errorMessage = Diagnostics.Class_0_defines_instance_member_function_1_but_extended_class_2_defines_it_as_instance_member_accessor;
                        }
                        else {
                            Debug.assert(derived.flags & SymbolFlags.Property);
                            errorMessage = Diagnostics.Class_0_defines_instance_member_function_1_but_extended_class_2_defines_it_as_instance_member_property;
                        }
                    }
                    else if (base.flags & SymbolFlags.Property) {
                        Debug.assert(derived.flags & SymbolFlags.Method);
                        errorMessage = Diagnostics.Class_0_defines_instance_member_property_1_but_extended_class_2_defines_it_as_instance_member_function;
                    }
                    else {
                        Debug.assert(base.flags & SymbolFlags.Accessor);
                        Debug.assert(derived.flags & SymbolFlags.Method);
                        errorMessage = Diagnostics.Class_0_defines_instance_member_accessor_1_but_extended_class_2_defines_it_as_instance_member_function;
                    }

                    error(derived.valueDeclaration.name, errorMessage, typeToString(baseType), symbolToString(base), typeToString(type));
                }
            }
        }

        function isAccessor(kind: SyntaxKind): boolean {
            return kind === SyntaxKind.GetAccessor || kind === SyntaxKind.SetAccessor;
        }

        function areTypeParametersIdentical(list1: TypeParameterDeclaration[], list2: TypeParameterDeclaration[]) {
            if (!list1 && !list2) {
                return true;
            }
            if (!list1 || !list2 || list1.length !== list2.length) {
                return false;
            }
            // TypeScript 1.0 spec (April 2014):
            // When a generic interface has multiple declarations,  all declarations must have identical type parameter
            // lists, i.e. identical type parameter names with identical constraints in identical order.
            for (var i = 0, len = list1.length; i < len; i++) {
                var tp1 = list1[i];
                var tp2 = list2[i];
                if (tp1.name.text !== tp2.name.text) {
                    return false;
                }
                if (!tp1.constraint && !tp2.constraint) {
                    continue;
                }
                if (!tp1.constraint || !tp2.constraint) {
                    return false;
                }
                if (!isTypeIdenticalTo(getTypeFromTypeNode(tp1.constraint), getTypeFromTypeNode(tp2.constraint))) {
                    return false;
                }
            }
            return true;
        }

        function checkInterfaceDeclaration(node: InterfaceDeclaration) {
            checkTypeParameters(node.typeParameters);
            if (fullTypeCheck) {
                checkTypeNameIsReserved(node.name, Diagnostics.Interface_name_cannot_be_0);

                checkExportsOnMergedDeclarations(node);
                var symbol = getSymbolOfNode(node);
                var firstInterfaceDecl = <InterfaceDeclaration>getDeclarationOfKind(symbol, SyntaxKind.InterfaceDeclaration);
                if (symbol.declarations.length > 1) {
                    if (node !== firstInterfaceDecl && !areTypeParametersIdentical(firstInterfaceDecl.typeParameters, node.typeParameters)) {
                        error(node.name, Diagnostics.All_declarations_of_an_interface_must_have_identical_type_parameters);
                    }
                }

                // Only check this symbol once
                if (node === firstInterfaceDecl) {
                    var type = <InterfaceType>getDeclaredTypeOfSymbol(symbol);
                    // run subsequent checks only if first set succeeded
                    if (checkInheritedPropertiesAreIdentical(type, node.name)) {
                        forEach(type.baseTypes, baseType => {
                            checkTypeAssignableTo(type, baseType, node.name , Diagnostics.Interface_0_incorrectly_extends_interface_1);
                        });
                        checkIndexConstraints(type);
                    }
                }
            }
            forEach(node.baseTypes, checkTypeReference);
            forEach(node.members, checkSourceElement);

            if (fullTypeCheck) {
                checkTypeForDuplicateIndexSignatures(node);
            }
        }

<<<<<<< HEAD
=======
        function checkTypeAliasDeclaration(node: TypeAliasDeclaration) {
            checkSourceElement(node.type);
        }

        function getConstantValueForExpression(node: Expression): number {
            var isNegative = false;
            if (node.kind === SyntaxKind.PrefixOperator) {
                var unaryExpression = <UnaryExpression>node;
                if (unaryExpression.operator === SyntaxKind.MinusToken || unaryExpression.operator === SyntaxKind.PlusToken) {
                    node = unaryExpression.operand;
                    isNegative = unaryExpression.operator === SyntaxKind.MinusToken;
                }
            }
            if (node.kind === SyntaxKind.NumericLiteral) {
                var literalText = (<LiteralExpression>node).text;
                return isNegative ? -literalText : +literalText;
            }

            return undefined;
        }

>>>>>>> 8c7fd3c2
        function computeEnumMemberValues(node: EnumDeclaration) {
            var nodeLinks = getNodeLinks(node);

            if (!(nodeLinks.flags & NodeCheckFlags.EnumValuesComputed)) {
                var enumSymbol = getSymbolOfNode(node);
                var enumType = getDeclaredTypeOfSymbol(enumSymbol);
                var autoValue = 0;
                var ambient = isInAmbientContext(node);
                var enumIsConst = isConstEnumDeclaration(node);

                forEach(node.members, member => {
                    if(isNumericName(member.name.text)) {
                        error(member.name, Diagnostics.An_enum_member_cannot_have_a_numeric_name);
                    }
                    var initializer = member.initializer;
                    if (initializer) {
<<<<<<< HEAD
                        autoValue = getConstantValueForEnumMemberInitializer(initializer, enumIsConst);
                        if (autoValue === undefined) {
                            if (enumIsConst) {
                                error(initializer, Diagnostics.In_const_enum_declarations_member_initializer_must_be_constant_expression);
                            }
                            else if (!ambient) {
                                // Only here do we need to check that the initializer is assignable to the enum type.
                                // If it is a constant value (not undefined), it is syntactically constrained to be a number. 
                                // Also, we do not need to check this for ambients because there is already
                                // a syntax error if it is not a constant.
                                checkTypeAssignableTo(checkExpression(initializer), enumType, initializer, /*chainedMessage*/ undefined, /*terminalMessage*/ undefined);
                            }
=======
                        autoValue = getConstantValueForExpression(initializer);
                        if (autoValue === undefined && !ambient) {
                            // Only here do we need to check that the initializer is assignable to the enum type.
                            // If it is a constant value (not undefined), it is syntactically constrained to be a number. 
                            // Also, we do not need to check this for ambients because there is already
                            // a syntax error if it is not a constant.
                            checkTypeAssignableTo(checkExpression(initializer), enumType, initializer, /*headMessage*/ undefined);
>>>>>>> 8c7fd3c2
                        }
                    }
                    else if (ambient && !enumIsConst) {
                        autoValue = undefined;
                    }

                    if (autoValue !== undefined) {
                        getNodeLinks(member).enumMemberValue = autoValue++;
                    }
                });

                nodeLinks.flags |= NodeCheckFlags.EnumValuesComputed;
            }

            function getConstantValueForEnumMemberInitializer(initializer: Expression, enumIsConst: boolean): number {
                return evalConstant(initializer);

                function evalConstant(e: Node): number {
                    switch (e.kind) {
                        case SyntaxKind.PrefixOperator:
                            var value = evalConstant((<UnaryExpression>e).operand);
                            if (value === undefined) {
                                return undefined;
                            }
                            switch ((<UnaryExpression>e).operator) {
                                case SyntaxKind.PlusToken: return value;
                                case SyntaxKind.MinusToken: return -value;
                                case SyntaxKind.TildeToken: return enumIsConst ? ~value : undefined;
                            }
                            return undefined;
                        case SyntaxKind.BinaryExpression:
                            if (!enumIsConst) {
                                return undefined;
                            }

                            var left = evalConstant((<BinaryExpression>e).left);
                            if (left === undefined) {
                                return undefined;
                            }
                            var right = evalConstant((<BinaryExpression>e).right);
                            if (right === undefined) {
                                return undefined;
                            }
                            switch ((<BinaryExpression>e).operator) {
                                case SyntaxKind.BarToken: return left | right;
                                case SyntaxKind.AmpersandToken: return left & right;
                                case SyntaxKind.PlusToken: return left + right;
                                case SyntaxKind.MinusToken: return left - right;
                                case SyntaxKind.GreaterThanGreaterThanToken: return left >> right;
                                case SyntaxKind.GreaterThanGreaterThanGreaterThanToken: return left >>> right;
                                case SyntaxKind.LessThanLessThanToken: return left << right;
                                case SyntaxKind.AsteriskToken: return left * right;
                                case SyntaxKind.SlashToken: return left / right;
                                case SyntaxKind.PercentToken: return left % right;
                                case SyntaxKind.CaretToken: return left ^ right;
                            }
                            return undefined;
                        case SyntaxKind.NumericLiteral:
                            return +(<LiteralExpression>e).text;
                        case SyntaxKind.ParenExpression:
                            return enumIsConst ? evalConstant((<ParenExpression>e).expression) : undefined;
                        case SyntaxKind.Identifier:
                        case SyntaxKind.IndexedAccess:
                        case SyntaxKind.PropertyAccess:
                            if (!enumIsConst) {
                                return undefined;
                            }

                            var member = initializer.parent;
                            var currentType = getTypeOfSymbol(getSymbolOfNode(member.parent));
                            var enumType: Type;
                            var propertyName: string;

                            if (e.kind === SyntaxKind.Identifier) {
                                // unqualified names can refer to member that reside in different declaration of the enum so just doing name resolution won't work.
                                // instead pick current enum type and later try to fetch member from the type
                                enumType = currentType;
                                propertyName = (<Identifier>e).text;
                            }
                            else {
                                if (e.kind === SyntaxKind.IndexedAccess) {
                                    if ((<IndexedAccess>e).index.kind !== SyntaxKind.StringLiteral) {
                                        return undefined;
                                    }
                                    var enumType = getTypeOfNode((<IndexedAccess>e).object);
                                    propertyName = (<LiteralExpression>(<IndexedAccess>e).index).text;
                                }
                                else {
                                    var enumType = getTypeOfNode((<PropertyAccess>e).left);
                                    propertyName = (<PropertyAccess>e).right.text;
                                }
                                if (enumType !== currentType) {
                                    return undefined;
                                }
                            }

                            if (propertyName === undefined) {
                                return undefined;
                            }
                            var property = getPropertyOfObjectType(enumType, propertyName);
                            if (!property || !(property.flags & SymbolFlags.EnumMember)) {
                                return undefined;
                            }
                            var propertyDecl = property.valueDeclaration;
                            // self references are illegal
                            if (member === propertyDecl) {
                                return undefined;
                            }

                            // illegal case: forward reference
                            if (!isDefinedBefore(propertyDecl, member)) {
                                return undefined;
                            }
                            return <number>getNodeLinks(propertyDecl).enumMemberValue;
                    }
                }
            }
        }

        function checkEnumDeclaration(node: EnumDeclaration) {
            if (!fullTypeCheck) {
                return;
            }

            checkTypeNameIsReserved(node.name, Diagnostics.Enum_name_cannot_be_0);
            checkCollisionWithCapturedThisVariable(node, node.name);
            checkCollisionWithRequireExportsInGeneratedCode(node, node.name);
            checkExportsOnMergedDeclarations(node);

            computeEnumMemberValues(node);

            // Spec 2014 - Section 9.3:
            // It isn't possible for one enum declaration to continue the automatic numbering sequence of another,
            // and when an enum type has multiple declarations, only one declaration is permitted to omit a value
            // for the first member.
            //
            // Only perform this check once per symbol
            var enumSymbol = getSymbolOfNode(node);
            var firstDeclaration = getDeclarationOfKind(enumSymbol, node.kind);
            if (node === firstDeclaration) {
                if (enumSymbol.declarations.length > 1) {
                    var enumIsConst = isConstEnumDeclaration(node);
                    // check that const is places\omitted on all enum declarations
                    forEach(enumSymbol.declarations, decl => {
                        if (decl.kind !== SyntaxKind.EnumDeclaration) {
                            // TODO(vladima): do we want to allow merging for const enum declarations
                            return;
                        }

                        if (isConstEnumDeclaration(<EnumDeclaration>decl) !== enumIsConst) {
                            error(decl.name, Diagnostics.Enum_declarations_must_all_be_const_or_non_const);
                        }
                    });
                }

                var seenEnumMissingInitialInitializer = false;
                forEach(enumSymbol.declarations, declaration => {
                    // return true if we hit a violation of the rule, false otherwise
                    if (declaration.kind !== SyntaxKind.EnumDeclaration) {
                        return false;
                    }

                    var enumDeclaration = <EnumDeclaration>declaration;
                    if (!enumDeclaration.members.length) {
                        return false;
                    }

                    var firstEnumMember = enumDeclaration.members[0];
                    if (!firstEnumMember.initializer) {
                        if (seenEnumMissingInitialInitializer) {
                            error(firstEnumMember.name, Diagnostics.In_an_enum_with_multiple_declarations_only_one_declaration_can_omit_an_initializer_for_its_first_enum_element);
                        }
                        else {
                            seenEnumMissingInitialInitializer = true;
                        }
                    }
                });
            }
        }

        function getFirstNonAmbientClassOrFunctionDeclaration(symbol: Symbol): Declaration {
            var declarations = symbol.declarations;
            for (var i = 0; i < declarations.length; i++) {
                var declaration = declarations[i];
                if ((declaration.kind === SyntaxKind.ClassDeclaration || (declaration.kind === SyntaxKind.FunctionDeclaration && (<FunctionDeclaration>declaration).body)) && !isInAmbientContext(declaration)) {
                    return declaration;
                }
            }
            return undefined;
        }

        function checkModuleDeclaration(node: ModuleDeclaration) {
            if (fullTypeCheck) {
                checkCollisionWithCapturedThisVariable(node, node.name);
                checkCollisionWithRequireExportsInGeneratedCode(node, node.name);
                checkExportsOnMergedDeclarations(node);
                var symbol = getSymbolOfNode(node);
                if (symbol.flags & SymbolFlags.ValueModule && symbol.declarations.length > 1 && !isInAmbientContext(node)) {
                    var classOrFunc = getFirstNonAmbientClassOrFunctionDeclaration(symbol);
                    if (classOrFunc) {
                        if (getSourceFileOfNode(node) !== getSourceFileOfNode(classOrFunc)) {
                            error(node.name, Diagnostics.A_module_declaration_cannot_be_in_a_different_file_from_a_class_or_function_with_which_it_is_merged);
                        }
                        else if (node.pos < classOrFunc.pos) {
                            error(node.name, Diagnostics.A_module_declaration_cannot_be_located_prior_to_a_class_or_function_with_which_it_is_merged);
                        }
                    }
                }
                if (node.name.kind === SyntaxKind.StringLiteral) {
                    if (!isGlobalSourceFile(node.parent)) {
                        error(node.name, Diagnostics.Ambient_external_modules_cannot_be_nested_in_other_modules);
                    }
                    if (isExternalModuleNameRelative(node.name.text)) {
                        error(node.name, Diagnostics.Ambient_external_module_declaration_cannot_specify_relative_module_name);
                    }
                }
            }
            checkSourceElement(node.body);
        }

        function getFirstIdentifier(node: EntityName): Identifier {
            while (node.kind === SyntaxKind.QualifiedName) {
                node = (<QualifiedName>node).left;
            }
            return <Identifier>node;
        }

        function checkImportDeclaration(node: ImportDeclaration) {
            checkCollisionWithCapturedThisVariable(node, node.name);
            checkCollisionWithRequireExportsInGeneratedCode(node, node.name);
            var symbol = getSymbolOfNode(node);
            var target: Symbol;
            
            if (node.entityName) {
                target = resolveImport(symbol);
                // Import declaration for an internal module
                if (target !== unknownSymbol) {
                    if (target.flags & SymbolFlags.Value) {
                        // Target is a value symbol, check that it is not hidden by a local declaration with the same name and
                        // ensure it can be evaluated as an expression
                        var moduleName = getFirstIdentifier(node.entityName);
                        if (resolveEntityName(node, moduleName, SymbolFlags.Value | SymbolFlags.Namespace).flags & SymbolFlags.Namespace) {
                            checkExpression(node.entityName);
                        }
                        else {
                            error(moduleName, Diagnostics.Module_0_is_hidden_by_a_local_declaration_with_the_same_name, identifierToString(moduleName));
                        }
                    }
                    if (target.flags & SymbolFlags.Type) {
                        checkTypeNameIsReserved(node.name, Diagnostics.Import_name_cannot_be_0);
                    }
                }
            }
            else {
                // Import declaration for an external module
                if (node.parent.kind === SyntaxKind.SourceFile) {
                    target = resolveImport(symbol);
                }
                else if (node.parent.kind === SyntaxKind.ModuleBlock && (<ModuleDeclaration>node.parent.parent).name.kind === SyntaxKind.StringLiteral) {
                    // TypeScript 1.0 spec (April 2013): 12.1.6
                    // An ExternalImportDeclaration in an AmbientExternalModuleDeclaration may reference 
                    // other external modules only through top - level external module names.
                    // Relative external module names are not permitted.
                    if (isExternalModuleNameRelative(node.externalModuleName.text)) {
                        error(node, Diagnostics.Import_declaration_in_an_ambient_external_module_declaration_cannot_reference_external_module_through_relative_external_module_name);
                        target = unknownSymbol;
                    }
                    else {
                        target = resolveImport(symbol);
                    }
                }
                else {
                    // Parent is an internal module (syntax error is already reported)
                    target = unknownSymbol;
                }
            }
            if (target !== unknownSymbol) {
                var excludedMeanings =
                    (symbol.flags & SymbolFlags.Value ? SymbolFlags.Value : 0) |
                    (symbol.flags & SymbolFlags.Type ? SymbolFlags.Type : 0) |
                    (symbol.flags & SymbolFlags.Namespace ? SymbolFlags.Namespace : 0);
                if (target.flags & excludedMeanings) {
                    error(node, Diagnostics.Import_declaration_conflicts_with_local_declaration_of_0, symbolToString(symbol));
                }
            }
        }

        function checkExportAssignment(node: ExportAssignment) {
            var container = node.parent;
            if (container.kind !== SyntaxKind.SourceFile) {
                // In a module, the immediate parent will be a block, so climb up one more parent
                container = container.parent;
            }
            checkTypeOfExportAssignmentSymbol(getSymbolOfNode(container));
        }

        function checkSourceElement(node: Node): void {
            if (!node) return;
            switch (node.kind) {
                case SyntaxKind.TypeParameter:
                    return checkTypeParameter(<TypeParameterDeclaration>node);
                case SyntaxKind.Parameter:
                    return checkParameter(<ParameterDeclaration>node);
                case SyntaxKind.Property:
                    return checkPropertyDeclaration(<PropertyDeclaration>node);
                case SyntaxKind.CallSignature:
                case SyntaxKind.ConstructSignature:
                case SyntaxKind.IndexSignature:
                    return checkSignatureDeclaration(<SignatureDeclaration>node);
                case SyntaxKind.Method:
                    return checkMethodDeclaration(<MethodDeclaration>node);
                case SyntaxKind.Constructor:
                    return checkConstructorDeclaration(<ConstructorDeclaration>node);
                case SyntaxKind.GetAccessor:
                case SyntaxKind.SetAccessor:
                    return checkAccessorDeclaration(<AccessorDeclaration>node);
                case SyntaxKind.TypeReference:
                    return checkTypeReference(<TypeReferenceNode>node);
                case SyntaxKind.TypeQuery:
                    return checkTypeQuery(<TypeQueryNode>node);
                case SyntaxKind.TypeLiteral:
                    return checkTypeLiteral(<TypeLiteralNode>node);
                case SyntaxKind.ArrayType:
                    return checkArrayType(<ArrayTypeNode>node);
                case SyntaxKind.TupleType:
                    return checkTupleType(<TupleTypeNode>node);
                case SyntaxKind.UnionType:
                    return checkUnionType(<UnionTypeNode>node);
                case SyntaxKind.ParenType:
                    return checkSourceElement((<ParenTypeNode>node).type);
                case SyntaxKind.FunctionDeclaration:
                    return checkFunctionDeclaration(<FunctionDeclaration>node);
                case SyntaxKind.Block:
                    return checkBlock(<Block>node);
                case SyntaxKind.FunctionBlock:
                case SyntaxKind.ModuleBlock:
                    return checkBody(<Block>node);
                case SyntaxKind.VariableStatement:
                    return checkVariableStatement(<VariableStatement>node);
                case SyntaxKind.ExpressionStatement:
                    return checkExpressionStatement(<ExpressionStatement>node);
                case SyntaxKind.IfStatement:
                    return checkIfStatement(<IfStatement>node);
                case SyntaxKind.DoStatement:
                    return checkDoStatement(<DoStatement>node);
                case SyntaxKind.WhileStatement:
                    return checkWhileStatement(<WhileStatement>node);
                case SyntaxKind.ForStatement:
                    return checkForStatement(<ForStatement>node);
                case SyntaxKind.ForInStatement:
                    return checkForInStatement(<ForInStatement>node);
                case SyntaxKind.ContinueStatement:
                case SyntaxKind.BreakStatement:
                    return checkBreakOrContinueStatement(<BreakOrContinueStatement>node);
                case SyntaxKind.ReturnStatement:
                    return checkReturnStatement(<ReturnStatement>node);
                case SyntaxKind.WithStatement:
                    return checkWithStatement(<WithStatement>node);
                case SyntaxKind.SwitchStatement:
                    return checkSwitchStatement(<SwitchStatement>node);
                case SyntaxKind.LabeledStatement:
                    return checkLabeledStatement(<LabeledStatement>node);
                case SyntaxKind.ThrowStatement:
                    return checkThrowStatement(<ThrowStatement>node);
                case SyntaxKind.TryStatement:
                    return checkTryStatement(<TryStatement>node);
                case SyntaxKind.VariableDeclaration:
                    return Debug.fail("Checker encountered variable declaration");
                case SyntaxKind.ClassDeclaration:
                    return checkClassDeclaration(<ClassDeclaration>node);
                case SyntaxKind.InterfaceDeclaration:
                    return checkInterfaceDeclaration(<InterfaceDeclaration>node);
                case SyntaxKind.TypeAliasDeclaration:
                    return checkTypeAliasDeclaration(<TypeAliasDeclaration>node);
                case SyntaxKind.EnumDeclaration:
                    return checkEnumDeclaration(<EnumDeclaration>node);
                case SyntaxKind.ModuleDeclaration:
                    return checkModuleDeclaration(<ModuleDeclaration>node);
                case SyntaxKind.ImportDeclaration:
                    return checkImportDeclaration(<ImportDeclaration>node);
                case SyntaxKind.ExportAssignment:
                    return checkExportAssignment(<ExportAssignment>node);
            }
        }

        // Function expression bodies are checked after all statements in the enclosing body. This is to ensure
        // constructs like the following are permitted:
        //     var foo = function () {
        //        var s = foo();
        //        return "hello";
        //     }
        // Here, performing a full type check of the body of the function expression whilst in the process of
        // determining the type of foo would cause foo to be given type any because of the recursive reference.
        // Delaying the type check of the body ensures foo has been assigned a type.
        function checkFunctionExpressionBodies(node: Node): void {
            switch (node.kind) {
                case SyntaxKind.FunctionExpression:
                case SyntaxKind.ArrowFunction:
                    forEach((<FunctionDeclaration>node).parameters, checkFunctionExpressionBodies);
                    checkFunctionExpressionBody(<FunctionExpression>node);
                    break;
                case SyntaxKind.Method:
                case SyntaxKind.Constructor:
                case SyntaxKind.GetAccessor:
                case SyntaxKind.SetAccessor:
                case SyntaxKind.FunctionDeclaration:
                    forEach((<FunctionDeclaration>node).parameters, checkFunctionExpressionBodies);
                    break;
                case SyntaxKind.WithStatement:
                    checkFunctionExpressionBodies((<WithStatement>node).expression);
                    break;
                case SyntaxKind.Parameter:
                case SyntaxKind.Property:
                case SyntaxKind.ArrayLiteral:
                case SyntaxKind.ObjectLiteral:
                case SyntaxKind.PropertyAssignment:
                case SyntaxKind.PropertyAccess:
                case SyntaxKind.IndexedAccess:
                case SyntaxKind.CallExpression:
                case SyntaxKind.NewExpression:
                case SyntaxKind.TypeAssertion:
                case SyntaxKind.ParenExpression:
                case SyntaxKind.PrefixOperator:
                case SyntaxKind.PostfixOperator:
                case SyntaxKind.BinaryExpression:
                case SyntaxKind.ConditionalExpression:
                case SyntaxKind.Block:
                case SyntaxKind.FunctionBlock:
                case SyntaxKind.ModuleBlock:
                case SyntaxKind.VariableStatement:
                case SyntaxKind.ExpressionStatement:
                case SyntaxKind.IfStatement:
                case SyntaxKind.DoStatement:
                case SyntaxKind.WhileStatement:
                case SyntaxKind.ForStatement:
                case SyntaxKind.ForInStatement:
                case SyntaxKind.ContinueStatement:
                case SyntaxKind.BreakStatement:
                case SyntaxKind.ReturnStatement:
                case SyntaxKind.SwitchStatement:
                case SyntaxKind.CaseClause:
                case SyntaxKind.DefaultClause:
                case SyntaxKind.LabeledStatement:
                case SyntaxKind.ThrowStatement:
                case SyntaxKind.TryStatement:
                case SyntaxKind.TryBlock:
                case SyntaxKind.CatchBlock:
                case SyntaxKind.FinallyBlock:
                case SyntaxKind.VariableDeclaration:
                case SyntaxKind.ClassDeclaration:
                case SyntaxKind.EnumDeclaration:
                case SyntaxKind.EnumMember:
                case SyntaxKind.SourceFile:
                    forEachChild(node, checkFunctionExpressionBodies);
                    break;
            }
        }

        function checkBody(node: Block) {
            checkBlock(node);
            checkFunctionExpressionBodies(node);
        }

        // Fully type check a source file and collect the relevant diagnostics.
        function checkSourceFile(node: SourceFile) {
            var links = getNodeLinks(node);
            if (!(links.flags & NodeCheckFlags.TypeChecked)) {
                emitExtends = false;
                potentialThisCollisions.length = 0;
                checkBody(node);
                if (isExternalModule(node)) {
                    var symbol = getExportAssignmentSymbol(node.symbol);
                    if (symbol && symbol.flags & SymbolFlags.Import) {
                        // Mark the import as referenced so that we emit it in the final .js file.
                        getSymbolLinks(symbol).referenced = true;
                    }
                }
                if (potentialThisCollisions.length) {
                    forEach(potentialThisCollisions, checkIfThisIsCapturedInEnclosingScope);
                    potentialThisCollisions.length = 0;
                }
                if (emitExtends) links.flags |= NodeCheckFlags.EmitExtends;
                links.flags |= NodeCheckFlags.TypeChecked;
            }
        }

        function checkProgram() {
            forEach(program.getSourceFiles(), checkSourceFile);
        }

        function getSortedDiagnostics(): Diagnostic[]{
            Debug.assert(fullTypeCheck, "diagnostics are available only in the full typecheck mode");

            if (diagnosticsModified) {
                diagnostics.sort(compareDiagnostics);
                diagnostics = deduplicateSortedDiagnostics(diagnostics);
                diagnosticsModified = false;
            }
            return diagnostics;
        }

        function getDiagnostics(sourceFile?: SourceFile): Diagnostic[]{

            if (sourceFile) {
                checkSourceFile(sourceFile);
                return filter(getSortedDiagnostics(), d => d.file === sourceFile);
            }
            checkProgram();
            return getSortedDiagnostics();
        }

        function getGlobalDiagnostics(): Diagnostic[] {
            return filter(getSortedDiagnostics(), d => !d.file);
        }

        // Language service support

        function getNodeAtPosition(sourceFile: SourceFile, position: number): Node {
            function findChildAtPosition(parent: Node): Node {
                var child = forEachChild(parent, node => {
                    if (position >= node.pos && position <= node.end && position >= getTokenPosOfNode(node)) {
                        return findChildAtPosition(node);
                    }
                });
                return child || parent;
            }
            if (position < sourceFile.pos) position = sourceFile.pos;
            if (position > sourceFile.end) position = sourceFile.end;
            return findChildAtPosition(sourceFile);
        }

        function isInsideWithStatementBody(node: Node): boolean {
            if (node) {
                while (node.parent) {
                    if (node.parent.kind === SyntaxKind.WithStatement && (<WithStatement>node.parent).statement === node) {
                        return true;
                    }
                    node = node.parent;
                }
            }

            return false;
        }

        function getSymbolsInScope(location: Node, meaning: SymbolFlags): Symbol[]{
            var symbols: SymbolTable = {};
            var memberFlags: NodeFlags = 0;
            function copySymbol(symbol: Symbol, meaning: SymbolFlags) {
                if (symbol.flags & meaning) {
                    var id = symbol.name;
                    if (!isReservedMemberName(id) && !hasProperty(symbols, id)) {
                        symbols[id] = symbol;
                    }
                }
            }
            function copySymbols(source: SymbolTable, meaning: SymbolFlags) {
                if (meaning) {
                    for (var id in source) {
                        if (hasProperty(source, id)) {
                            copySymbol(source[id], meaning);
                        }
                    }
                }
            }

            if (isInsideWithStatementBody(location)) {
                // We cannot answer semantic questions within a with block, do not proceed any further
                return [];
            }

            while (location) {
                if (location.locals && !isGlobalSourceFile(location)) {
                    copySymbols(location.locals, meaning);
                }
                switch (location.kind) {
                    case SyntaxKind.SourceFile:
                        if (!isExternalModule(<SourceFile>location)) break;
                    case SyntaxKind.ModuleDeclaration:
                        copySymbols(getSymbolOfNode(location).exports, meaning & SymbolFlags.ModuleMember);
                        break;
                    case SyntaxKind.EnumDeclaration:
                        copySymbols(getSymbolOfNode(location).exports, meaning & SymbolFlags.EnumMember);
                        break;
                    case SyntaxKind.ClassDeclaration:
                    case SyntaxKind.InterfaceDeclaration:
                        if (!(memberFlags & NodeFlags.Static)) {
                            copySymbols(getSymbolOfNode(location).members, meaning & SymbolFlags.Type);
                        }
                        break;
                    case SyntaxKind.FunctionExpression:
                        if ((<FunctionExpression>location).name) {
                            copySymbol(location.symbol, meaning);
                        }
                        break;
                    case SyntaxKind.CatchBlock:
                        if ((<CatchBlock>location).variable.text) {
                            copySymbol(location.symbol, meaning);
                        }
                        break;
                }
                memberFlags = location.flags;
                location = location.parent;
            }
            copySymbols(globals, meaning);
            return mapToArray(symbols);
        }

        function isTypeDeclarationName(name: Node): boolean {
            return name.kind == SyntaxKind.Identifier &&
                isTypeDeclaration(name.parent) &&
                (<Declaration>name.parent).name === name;
        }

        function isTypeDeclaration(node: Node): boolean {
            switch (node.kind) {
                case SyntaxKind.TypeParameter:
                case SyntaxKind.ClassDeclaration:
                case SyntaxKind.InterfaceDeclaration:
                case SyntaxKind.TypeAliasDeclaration:
                case SyntaxKind.EnumDeclaration:
                    return true;
            }
        }

        // True if the given identifier is part of a type reference
        function isTypeReferenceIdentifier(entityName: EntityName): boolean {
            var node: Node = entityName;
            while (node.parent && node.parent.kind === SyntaxKind.QualifiedName) node = node.parent;
            return node.parent && node.parent.kind === SyntaxKind.TypeReference;
        }

        function isTypeNode(node: Node): boolean {
            if (SyntaxKind.FirstTypeNode <= node.kind && node.kind <= SyntaxKind.LastTypeNode) {
                return true;
            }

            switch (node.kind) {
                case SyntaxKind.AnyKeyword:
                case SyntaxKind.NumberKeyword:
                case SyntaxKind.StringKeyword:
                case SyntaxKind.BooleanKeyword:
                    return true;
                case SyntaxKind.VoidKeyword:
                    return node.parent.kind !== SyntaxKind.PrefixOperator;
                case SyntaxKind.StringLiteral:
                    // Specialized signatures can have string literals as their parameters' type names
                    return node.parent.kind === SyntaxKind.Parameter;

                // Identifiers and qualified names may be type nodes, depending on their context. Climb
                // above them to find the lowest container
                case SyntaxKind.Identifier:
                    // If the identifier is the RHS of a qualified name, then it's a type iff its parent is.
                    if (node.parent.kind === SyntaxKind.QualifiedName) {
                        node = node.parent;
                    }
                    // fall through
                case SyntaxKind.QualifiedName:
                    // At this point, node is either a qualified name or an identifier
                    Debug.assert(node.kind === SyntaxKind.Identifier || node.kind === SyntaxKind.QualifiedName, "'node' was expected to be a qualified name or identifier in 'isTypeNode'.");

                    var parent = node.parent;
                    if (parent.kind === SyntaxKind.TypeQuery) {
                        return false;
                    }
                    // Do not recursively call isTypeNode on the parent. In the example:
                    //
                    //     var a: A.B.C;
                    //
                    // Calling isTypeNode would consider the qualified name A.B a type node. Only C or
                    // A.B.C is a type node.
                    if (SyntaxKind.FirstTypeNode <= parent.kind && parent.kind <= SyntaxKind.LastTypeNode) {
                        return true;
                    }
                    switch (parent.kind) {
                        case SyntaxKind.TypeParameter:
                            return node === (<TypeParameterDeclaration>parent).constraint;
                        case SyntaxKind.Property:
                        case SyntaxKind.Parameter:
                        case SyntaxKind.VariableDeclaration:
                            return node === (<VariableDeclaration>parent).type;
                        case SyntaxKind.FunctionDeclaration:
                        case SyntaxKind.FunctionExpression:
                        case SyntaxKind.ArrowFunction:
                        case SyntaxKind.Constructor:
                        case SyntaxKind.Method:
                        case SyntaxKind.GetAccessor:
                        case SyntaxKind.SetAccessor:
                            return node === (<FunctionDeclaration>parent).type;
                        case SyntaxKind.CallSignature:
                        case SyntaxKind.ConstructSignature:
                        case SyntaxKind.IndexSignature:
                            return node === (<SignatureDeclaration>parent).type;
                        case SyntaxKind.TypeAssertion:
                            return node === (<TypeAssertion>parent).type;
                        case SyntaxKind.CallExpression:
                        case SyntaxKind.NewExpression:
                            return (<CallExpression>parent).typeArguments && (<CallExpression>parent).typeArguments.indexOf(node) >= 0;
                    }
            }

            return false;
        }

        function isInRightSideOfImportOrExportAssignment(node: EntityName) {
            while (node.parent.kind === SyntaxKind.QualifiedName) {
                node = <QualifiedName>node.parent;
            }

            if (node.parent.kind === SyntaxKind.ImportDeclaration) {
                return (<ImportDeclaration>node.parent).entityName === node;
            }
            if (node.parent.kind === SyntaxKind.ExportAssignment) {
                return (<ExportAssignment>node.parent).exportName === node;
            }

            return false;
        }

        function isRightSideOfQualifiedNameOrPropertyAccess(node: Node) {
            return (node.parent.kind === SyntaxKind.QualifiedName || node.parent.kind === SyntaxKind.PropertyAccess) &&
                (<QualifiedName>node.parent).right === node;
        }

        function getSymbolOfEntityName(entityName: EntityName): Symbol {
            if (isDeclarationOrFunctionExpressionOrCatchVariableName(entityName)) {
                return getSymbolOfNode(entityName.parent);
            }

            if (entityName.parent.kind === SyntaxKind.ExportAssignment) {
                return resolveEntityName(/*location*/ entityName.parent.parent, entityName,
                    /*all meanings*/ SymbolFlags.Value | SymbolFlags.Type | SymbolFlags.Namespace | SymbolFlags.Import);
            }

            if (isInRightSideOfImportOrExportAssignment(entityName)) {
                // Since we already checked for ExportAssignment, this really could only be an Import
                return getSymbolOfPartOfRightHandSideOfImport(entityName);
            }

            if (isRightSideOfQualifiedNameOrPropertyAccess(entityName)) {
                entityName = <QualifiedName>entityName.parent;
            }

            if (isExpression(entityName)) {
                if (entityName.kind === SyntaxKind.Identifier) {
                    // Include Import in the meaning, this ensures that we do not follow aliases to where they point and instead
                    // return the alias symbol.
                    var meaning: SymbolFlags = SymbolFlags.Value | SymbolFlags.Import;
                    return resolveEntityName(entityName, entityName, meaning);
                }
                else if (entityName.kind === SyntaxKind.QualifiedName || entityName.kind === SyntaxKind.PropertyAccess) {
                    var symbol = getNodeLinks(entityName).resolvedSymbol;
                    if (!symbol) {
                        checkPropertyAccess(<QualifiedName>entityName);
                    }
                    return getNodeLinks(entityName).resolvedSymbol;
                }
                else {
                    // Missing identifier
                    return;
                }
            }
            else if (isTypeReferenceIdentifier(entityName)) {
                var meaning = entityName.parent.kind === SyntaxKind.TypeReference ? SymbolFlags.Type : SymbolFlags.Namespace;
                // Include Import in the meaning, this ensures that we do not follow aliases to where they point and instead
                // return the alias symbol.
                meaning |= SymbolFlags.Import;
                return resolveEntityName(entityName, entityName, meaning);
            }

            // Do we want to return undefined here?
            return undefined;
        }

        function getSymbolInfo(node: Node) {
            if (isInsideWithStatementBody(node)) {
                // We cannot answer semantic questions within a with block, do not proceed any further
                return undefined;
            }

            if (isDeclarationOrFunctionExpressionOrCatchVariableName(node)) {
                // This is a declaration, call getSymbolOfNode
                return getSymbolOfNode(node.parent);
            }

            if (node.kind === SyntaxKind.Identifier && isInRightSideOfImportOrExportAssignment(<Identifier>node)) {
                return node.parent.kind === SyntaxKind.ExportAssignment
                    ? getSymbolOfEntityName(<Identifier>node)
                    : getSymbolOfPartOfRightHandSideOfImport(<Identifier>node);
            }

            switch (node.kind) {
                case SyntaxKind.Identifier:
                case SyntaxKind.PropertyAccess:
                case SyntaxKind.QualifiedName:
                    return getSymbolOfEntityName(<Identifier>node);

                case SyntaxKind.ThisKeyword:
                case SyntaxKind.SuperKeyword:
                    var type = checkExpression(node);
                    return type.symbol;

                case SyntaxKind.ConstructorKeyword:
                    // constructor keyword for an overload, should take us to the definition if it exist
                    var constructorDeclaration = node.parent;
                    if (constructorDeclaration && constructorDeclaration.kind === SyntaxKind.Constructor) {
                        return (<ClassDeclaration>constructorDeclaration.parent).symbol;
                    }
                    return undefined;

                case SyntaxKind.StringLiteral:
                    // External module name in an import declaration
                    if (node.parent.kind === SyntaxKind.ImportDeclaration && (<ImportDeclaration>node.parent).externalModuleName === node) {
                        var importSymbol = getSymbolOfNode(node.parent);
                        var moduleType = getTypeOfSymbol(importSymbol);
                        return moduleType ? moduleType.symbol : undefined;
                    }

                // Intentional fall-through
                case SyntaxKind.NumericLiteral:
                    // index access
                    if (node.parent.kind == SyntaxKind.IndexedAccess && (<IndexedAccess>node.parent).index === node) {
                        var objectType = checkExpression((<IndexedAccess>node.parent).object);
                        if (objectType === unknownType) return undefined;
                        var apparentType = getApparentType(objectType);
                        if (apparentType === unknownType) return undefined;
                        return getPropertyOfType(apparentType, (<LiteralExpression>node).text);
                    }
                    break;
            }
            return undefined;
        }

        function getTypeOfNode(node: Node): Type {
            if (isInsideWithStatementBody(node)) {
                // We cannot answer semantic questions within a with block, do not proceed any further
                return unknownType;
            }

            if (isExpression(node)) {
                return getTypeOfExpression(<Expression>node);
            }

            if (isTypeNode(node)) {
                return getTypeFromTypeNode(<TypeNode>node);
            }

            if (isTypeDeclaration(node)) {
                // In this case, we call getSymbolOfNode instead of getSymbolInfo because it is a declaration
                var symbol = getSymbolOfNode(node);
                return getDeclaredTypeOfSymbol(symbol);
            }

            if (isTypeDeclarationName(node)) {
                var symbol = getSymbolInfo(node);
                return symbol && getDeclaredTypeOfSymbol(symbol);
            }

            if (isDeclaration(node)) {
                // In this case, we call getSymbolOfNode instead of getSymbolInfo because it is a declaration
                var symbol = getSymbolOfNode(node);
                return getTypeOfSymbol(symbol);
            }

            if (isDeclarationOrFunctionExpressionOrCatchVariableName(node)) {
                var symbol = getSymbolInfo(node);
                return symbol && getTypeOfSymbol(symbol);
            }

            if (isInRightSideOfImportOrExportAssignment(<Identifier>node)) {
                var symbol = getSymbolInfo(node);
                var declaredType = symbol && getDeclaredTypeOfSymbol(symbol);
                return declaredType !== unknownType ? declaredType : getTypeOfSymbol(symbol);
            }

            return unknownType;
        }

        function getTypeOfExpression(expr: Expression): Type {
            if (isRightSideOfQualifiedNameOrPropertyAccess(expr)) {
                expr = expr.parent;
            }
            return checkExpression(expr);
        }

        // Return the list of properties of the given type, augmented with properties from Function
        // if the type has call or construct signatures
        function getAugmentedPropertiesOfType(type: Type): Symbol[] {
            var type = getApparentType(type);
            var propsByName = createSymbolTable(getPropertiesOfType(type));
            if (getSignaturesOfType(type, SignatureKind.Call).length || getSignaturesOfType(type, SignatureKind.Construct).length) {
                forEach(getPropertiesOfType(globalFunctionType), p => {
                    if (!hasProperty(propsByName, p.name)) {
                        propsByName[p.name] = p;
                    }
                });
            }
            return getNamedMembers(propsByName);
        }

        function getRootSymbols(symbol: Symbol): Symbol[]{
            if (symbol.flags & SymbolFlags.UnionProperty) {
                var symbols: Symbol[] = [];
                var name = symbol.name;
                forEach(getSymbolLinks(symbol).unionType.types, t => {
                    symbols.push(getPropertyOfType(t, name));
                });
                return symbols;
            }
            else if (symbol.flags & SymbolFlags.Transient) {
                var target = getSymbolLinks(symbol).target;
                if (target) {
                    return [target];
                }
            }
            return [symbol];
        }

        // Emitter support

        function isExternalModuleSymbol(symbol: Symbol): boolean {
            return symbol.flags & SymbolFlags.ValueModule && symbol.declarations.length === 1 && symbol.declarations[0].kind === SyntaxKind.SourceFile;
        }

        function isNodeDescendentOf(node: Node, ancestor: Node): boolean {
            while (node) {
                if (node === ancestor) return true;
                node = node.parent;
            }
            return false;
        }

        function isUniqueLocalName(name: string, container: Node): boolean {
            for (var node = container; isNodeDescendentOf(node, container); node = node.nextContainer) {
                if (node.locals && hasProperty(node.locals, name) && node.locals[name].flags & (SymbolFlags.Value | SymbolFlags.ExportValue)) {
                    return false;
                }
            }
            return true;
        }

        function getLocalNameOfContainer(container: Declaration): string {
            var links = getNodeLinks(container);
            if (!links.localModuleName) {
                var prefix = "";
                var name = unescapeIdentifier(container.name.text);
                while (!isUniqueLocalName(escapeIdentifier(prefix + name), container)) {
                    prefix += "_";
                }
                links.localModuleName = prefix + getTextOfNode(container.name);
            }
            return links.localModuleName;
        }

        function getLocalNameForSymbol(symbol: Symbol, location: Node): string {
            var node = location;
            while (node) {
                if ((node.kind === SyntaxKind.ModuleDeclaration || node.kind === SyntaxKind.EnumDeclaration) && getSymbolOfNode(node) === symbol) {
                    return getLocalNameOfContainer(node);
                }
                node = node.parent;
            }
            Debug.fail("getLocalNameForSymbol failed");
        }

        function getExpressionNamePrefix(node: Identifier): string {
            var symbol = getNodeLinks(node).resolvedSymbol;
            if (symbol) {
                // In general, we need to prefix an identifier with its parent name if it references
                // an exported entity from another module declaration. If we reference an exported
                // entity within the same module declaration, then whether we prefix depends on the
                // kind of entity. SymbolFlags.ExportHasLocal encompasses all the kinds that we
                // do NOT prefix.
                var exportSymbol = getExportSymbolOfValueSymbolIfExported(symbol);
                if (symbol !== exportSymbol && !(exportSymbol.flags & SymbolFlags.ExportHasLocal)) {
                    symbol = exportSymbol;
                }
                if (symbol.parent) {
                    return isExternalModuleSymbol(symbol.parent) ? "exports" : getLocalNameForSymbol(getParentOfSymbol(symbol), node.parent);
                }
            }
        }

        function getExportAssignmentName(node: SourceFile): string {
            var symbol = getExportAssignmentSymbol(getSymbolOfNode(node));
            return symbol && symbolIsValue(symbol) ? symbolToString(symbol): undefined;
        }

        function isTopLevelValueImportedViaEntityName(node: ImportDeclaration): boolean {
            if (node.parent.kind !== SyntaxKind.SourceFile || !node.entityName) {
                // parent is not source file or it is not reference to internal module
                return false;
            }
            var symbol = getSymbolOfNode(node);
            var target = resolveImport(symbol);
            return target !== unknownSymbol && ((target.flags & SymbolFlags.Value) !== 0);
        }

        function hasSemanticErrors() {
            // Return true if there is any semantic error in a file or globally
            return getDiagnostics().length > 0 || getGlobalDiagnostics().length > 0;
        }

        function hasEarlyErrors(sourceFile?: SourceFile): boolean {
            return forEach(getDiagnostics(sourceFile), d => d.isEarly);
        }

        function isReferencedImportDeclaration(node: ImportDeclaration): boolean {
            var symbol = getSymbolOfNode(node);
            if (getSymbolLinks(symbol).referenced) {
                return true;
            }
            // logic below will answer 'true' for exported import declaration in a nested module that itself is not exported.
            // As a consequence this might cause emitting extra.
            if (node.flags & NodeFlags.Export) {
                var target = resolveImport(symbol);
                if (target !== unknownSymbol && target.flags & SymbolFlags.Value) {
                    return true;
                }
            }
            return false;
        }

        function isImplementationOfOverload(node: FunctionDeclaration) {
            if (node.body) {
                var symbol = getSymbolOfNode(node);
                var signaturesOfSymbol = getSignaturesOfSymbol(symbol);
                // If this function body corresponds to function with multiple signature, it is implementation of overload
                // e.g.: function foo(a: string): string;
                //       function foo(a: number): number;
                //       function foo(a: any) { // This is implementation of the overloads
                //           return a;
                //       }
                return signaturesOfSymbol.length > 1 ||
                    // If there is single signature for the symbol, it is overload if that signature isn't coming from the node
                    // e.g.: function foo(a: string): string;
                    //       function foo(a: any) { // This is implementation of the overloads
                    //           return a;
                    //       }
                    (signaturesOfSymbol.length === 1 && signaturesOfSymbol[0].declaration !== node);
            }
            return false;
        }

        function getNodeCheckFlags(node: Node): NodeCheckFlags {
            return getNodeLinks(node).flags;
        }

        function getEnumMemberValue(node: EnumMember): number {
            computeEnumMemberValues(<EnumDeclaration>node.parent);
            return getNodeLinks(node).enumMemberValue;
        }

        function getConstantValue(node: PropertyAccess): number {
            var symbol = getNodeLinks(node).resolvedSymbol;
            if (symbol && (symbol.flags & SymbolFlags.EnumMember)) {
                var declaration = symbol.valueDeclaration;
                var constantValue: number;
                if (declaration.kind === SyntaxKind.EnumMember && (constantValue = getNodeLinks(declaration).enumMemberValue) !== undefined) {
                    return constantValue;
                }
            }

            return undefined;
        }

        function writeTypeAtLocation(location: Node, enclosingDeclaration: Node, flags: TypeFormatFlags, writer: SymbolWriter) {
            // Get type of the symbol if this is the valid symbol otherwise get type at location
            var symbol = getSymbolOfNode(location);
            var type = symbol && !(symbol.flags & SymbolFlags.TypeLiteral) ? getTypeOfSymbol(symbol) : getTypeFromTypeNode(location);

            getSymbolDisplayBuilder().buildTypeDisplay(type, writer, enclosingDeclaration, flags);
        }

        function writeReturnTypeOfSignatureDeclaration(signatureDeclaration: SignatureDeclaration, enclosingDeclaration: Node, flags: TypeFormatFlags, writer: SymbolWriter) {
            var signature = getSignatureFromDeclaration(signatureDeclaration);
            getSymbolDisplayBuilder().buildTypeDisplay(getReturnTypeOfSignature(signature), writer, enclosingDeclaration, flags);
        }

        function invokeEmitter(targetSourceFile?: SourceFile) {
            var resolver: EmitResolver = {
                getProgram: () => program,
                getLocalNameOfContainer: getLocalNameOfContainer,
                getExpressionNamePrefix: getExpressionNamePrefix,
                getExportAssignmentName: getExportAssignmentName,
                isReferencedImportDeclaration: isReferencedImportDeclaration,
                getNodeCheckFlags: getNodeCheckFlags,
                getEnumMemberValue: getEnumMemberValue,
                isTopLevelValueImportedViaEntityName: isTopLevelValueImportedViaEntityName,
                hasSemanticErrors: hasSemanticErrors,
                hasEarlyErrors: hasEarlyErrors,
                isDeclarationVisible: isDeclarationVisible,
                isImplementationOfOverload: isImplementationOfOverload,
                writeTypeAtLocation: writeTypeAtLocation,
                writeReturnTypeOfSignatureDeclaration: writeReturnTypeOfSignatureDeclaration,
                isSymbolAccessible: isSymbolAccessible,
                isImportDeclarationEntityNameReferenceDeclarationVisibile: isImportDeclarationEntityNameReferenceDeclarationVisibile,
                getConstantValue: getConstantValue,
            };
            checkProgram();
            return emitFiles(resolver, targetSourceFile);
        }

        function initializeTypeChecker() {
            // Bind all source files and propagate errors
            forEach(program.getSourceFiles(), file => {
                bindSourceFile(file);
                forEach(file.semanticErrors, addDiagnostic);
            });
            // Initialize global symbol table
            forEach(program.getSourceFiles(), file => {
                if (!isExternalModule(file)) {
                    extendSymbolTable(globals, file.locals);
                }
            });
            // Initialize special symbols
            getSymbolLinks(undefinedSymbol).type = undefinedType;
            getSymbolLinks(argumentsSymbol).type = getGlobalType("IArguments");
            getSymbolLinks(unknownSymbol).type = unknownType;
            globals[undefinedSymbol.name] = undefinedSymbol;
            // Initialize special types
            globalArraySymbol = getGlobalSymbol("Array");
            globalArrayType = getTypeOfGlobalSymbol(globalArraySymbol, 1);
            globalObjectType = getGlobalType("Object");
            globalFunctionType = getGlobalType("Function");
            globalStringType = getGlobalType("String");
            globalNumberType = getGlobalType("Number");
            globalBooleanType = getGlobalType("Boolean");
            globalRegExpType = getGlobalType("RegExp");
        }

        initializeTypeChecker();

        return checker;
    }
}
<|MERGE_RESOLUTION|>--- conflicted
+++ resolved
@@ -1,8828 +1,8798 @@
-/// <reference path="types.ts"/>
-/// <reference path="core.ts"/>
-/// <reference path="scanner.ts"/>
-/// <reference path="parser.ts"/>
-/// <reference path="binder.ts"/>
-/// <reference path="emitter.ts"/>
-
-module ts {
-
-    var nextSymbolId = 1;
-    var nextNodeId = 1;
-    var nextMergeId = 1;
-
-    export function getDeclarationOfKind(symbol: Symbol, kind: SyntaxKind): Declaration {
-        var declarations = symbol.declarations;
-        for (var i = 0; i < declarations.length; i++) {
-            var declaration = declarations[i];
-            if (declaration.kind === kind) {
-                return declaration;
-            }
-        }
-
-        return undefined;
-    }
-
-    export interface StringSymbolWriter extends SymbolWriter {
-        string(): string;
-    }
-
-    // Pool writers to avoid needing to allocate them for every symbol we write.
-    var stringWriters: StringSymbolWriter[] = [];
-    export function getSingleLineStringWriter(): StringSymbolWriter {
-        if (stringWriters.length == 0) {
-            var str = "";
-
-            var writeText: (text: string) => void = text => str += text;
-            return {
-                string: () => str,
-                writeKeyword: writeText,
-                writeOperator: writeText,
-                writePunctuation: writeText,
-                writeSpace: writeText,
-                writeStringLiteral: writeText,
-                writeParameter: writeText,
-                writeSymbol: writeText,
-
-                // Completely ignore indentation for string writers.  And map newlines to
-                // a single space.
-                writeLine: () => str += " ",
-                increaseIndent: () => { },
-                decreaseIndent: () => { },
-                clear: () => str = "",
-                trackSymbol: () => { }
-            };
-        }
-
-        return stringWriters.pop();
-    }
-
-    /// fullTypeCheck denotes if this instance of the typechecker will be used to get semantic diagnostics.
-    /// If fullTypeCheck === true,  then the typechecker should do every possible check to produce all errors
-    /// If fullTypeCheck === false, the typechecker can take shortcuts and skip checks that only produce errors.
-    /// NOTE: checks that somehow affect decisions being made during typechecking should be executed in both cases.
-    export function createTypeChecker(program: Program, fullTypeCheck: boolean): TypeChecker {
-
-        var Symbol = objectAllocator.getSymbolConstructor();
-        var Type = objectAllocator.getTypeConstructor();
-        var Signature = objectAllocator.getSignatureConstructor();
-
-        var typeCount = 0;
-
-        var emptyArray: any[] = [];
-        var emptySymbols: SymbolTable = {};
-
-        var compilerOptions = program.getCompilerOptions();
-
-        var checker: TypeChecker = {
-            getProgram: () => program,
-            getDiagnostics: getDiagnostics,
-            getGlobalDiagnostics: getGlobalDiagnostics,
-            getNodeCount: () => sum(program.getSourceFiles(), "nodeCount"),
-            getIdentifierCount: () => sum(program.getSourceFiles(), "identifierCount"),
-            getSymbolCount: () => sum(program.getSourceFiles(), "symbolCount"),
-            getTypeCount: () => typeCount,
-            checkProgram: checkProgram,
-            emitFiles: invokeEmitter,
-            getParentOfSymbol: getParentOfSymbol,
-            getTypeOfSymbol: getTypeOfSymbol,
-            getDeclaredTypeOfSymbol: getDeclaredTypeOfSymbol,
-            getPropertiesOfType: getPropertiesOfType,
-            getPropertyOfType: getPropertyOfType,
-            getSignaturesOfType: getSignaturesOfType,
-            getIndexTypeOfType: getIndexTypeOfType,
-            getReturnTypeOfSignature: getReturnTypeOfSignature,
-            getSymbolsInScope: getSymbolsInScope,
-            getSymbolInfo: getSymbolInfo,
-            getTypeOfNode: getTypeOfNode,
-            typeToString: typeToString,
-            getSymbolDisplayBuilder: getSymbolDisplayBuilder,
-            symbolToString: symbolToString,
-            getAugmentedPropertiesOfType: getAugmentedPropertiesOfType,
-            getRootSymbols: getRootSymbols,
-            getContextualType: getContextualType,
-            getFullyQualifiedName: getFullyQualifiedName,
-            getResolvedSignature: getResolvedSignature,
-            getEnumMemberValue: getEnumMemberValue,
-            isValidPropertyAccess: isValidPropertyAccess,
-            getSignatureFromDeclaration: getSignatureFromDeclaration,
-            isImplementationOfOverload: isImplementationOfOverload,
-            getAliasedSymbol: resolveImport,
-            isUndefinedSymbol: symbol => symbol === undefinedSymbol,
-            isArgumentsSymbol: symbol => symbol === argumentsSymbol,
-            hasEarlyErrors: hasEarlyErrors
-        };
-
-        var undefinedSymbol = createSymbol(SymbolFlags.Property | SymbolFlags.Transient, "undefined");
-        var argumentsSymbol = createSymbol(SymbolFlags.Property | SymbolFlags.Transient, "arguments");
-        var unknownSymbol = createSymbol(SymbolFlags.Property | SymbolFlags.Transient, "unknown");
-        var resolvingSymbol = createSymbol(SymbolFlags.Transient, "__resolving__");
-
-        var anyType = createIntrinsicType(TypeFlags.Any, "any");
-        var stringType = createIntrinsicType(TypeFlags.String, "string");
-        var numberType = createIntrinsicType(TypeFlags.Number, "number");
-        var booleanType = createIntrinsicType(TypeFlags.Boolean, "boolean");
-        var voidType = createIntrinsicType(TypeFlags.Void, "void");
-        var undefinedType = createIntrinsicType(TypeFlags.Undefined, "undefined");
-        var nullType = createIntrinsicType(TypeFlags.Null, "null");
-        var unknownType = createIntrinsicType(TypeFlags.Any, "unknown");
-        var resolvingType = createIntrinsicType(TypeFlags.Any, "__resolving__");
-
-        var emptyObjectType = createAnonymousType(undefined, emptySymbols, emptyArray, emptyArray, undefined, undefined);
-        var anyFunctionType = createAnonymousType(undefined, emptySymbols, emptyArray, emptyArray, undefined, undefined);
-        var noConstraintType = createAnonymousType(undefined, emptySymbols, emptyArray, emptyArray, undefined, undefined);
-        var inferenceFailureType = createAnonymousType(undefined, emptySymbols, emptyArray, emptyArray, undefined, undefined);
-
-        var anySignature = createSignature(undefined, undefined, emptyArray, anyType, 0, false, false);
-        var unknownSignature = createSignature(undefined, undefined, emptyArray, unknownType, 0, false, false);
-
-        var globals: SymbolTable = {};
-
-        var globalArraySymbol: Symbol;
-
-        var globalObjectType: ObjectType;
-        var globalFunctionType: ObjectType;
-        var globalArrayType: ObjectType;
-        var globalStringType: ObjectType;
-        var globalNumberType: ObjectType;
-        var globalBooleanType: ObjectType;
-        var globalRegExpType: ObjectType;
-
-        var tupleTypes: Map<TupleType> = {};
-        var unionTypes: Map<UnionType> = {};
-        var stringLiteralTypes: Map<StringLiteralType> = {};
-        var emitExtends = false;
-
-        var mergedSymbols: Symbol[] = [];
-        var symbolLinks: SymbolLinks[] = [];
-        var nodeLinks: NodeLinks[] = [];
-        var potentialThisCollisions: Node[] = [];
-
-        var diagnostics: Diagnostic[] = [];
-        var diagnosticsModified: boolean = false;
-
-        function addDiagnostic(diagnostic: Diagnostic) {
-            diagnostics.push(diagnostic);
-            diagnosticsModified = true;
-        }
-
-        function error(location: Node, message: DiagnosticMessage, arg0?: any, arg1?: any, arg2?: any): void {
-            var diagnostic = location
-                ? createDiagnosticForNode(location, message, arg0, arg1, arg2)
-                : createCompilerDiagnostic(message, arg0, arg1, arg2);
-            addDiagnostic(diagnostic);
-        }
-
-        function createSymbol(flags: SymbolFlags, name: string): Symbol {
-            return new Symbol(flags, name);
-        }
-
-        function getExcludedSymbolFlags(flags: SymbolFlags): SymbolFlags {
-            var result: SymbolFlags = 0;
-            if (flags & SymbolFlags.BlockScopedVariable) result |= SymbolFlags.BlockScopedVariableExcludes;
-            if (flags & SymbolFlags.FunctionScopedVariable) result |= SymbolFlags.FunctionScopedVariableExcludes;
-            if (flags & SymbolFlags.Property) result |= SymbolFlags.PropertyExcludes;
-            if (flags & SymbolFlags.EnumMember) result |= SymbolFlags.EnumMemberExcludes;
-            if (flags & SymbolFlags.Function) result |= SymbolFlags.FunctionExcludes;
-            if (flags & SymbolFlags.Class) result |= SymbolFlags.ClassExcludes;
-            if (flags & SymbolFlags.Interface) result |= SymbolFlags.InterfaceExcludes;
-            if (flags & SymbolFlags.Enum) result |= SymbolFlags.EnumExcludes;
-            if (flags & SymbolFlags.ValueModule) result |= SymbolFlags.ValueModuleExcludes;
-            if (flags & SymbolFlags.Method) result |= SymbolFlags.MethodExcludes;
-            if (flags & SymbolFlags.GetAccessor) result |= SymbolFlags.GetAccessorExcludes;
-            if (flags & SymbolFlags.SetAccessor) result |= SymbolFlags.SetAccessorExcludes;
-            if (flags & SymbolFlags.TypeParameter) result |= SymbolFlags.TypeParameterExcludes;
-            if (flags & SymbolFlags.TypeAlias) result |= SymbolFlags.TypeAliasExcludes;
-            if (flags & SymbolFlags.Import) result |= SymbolFlags.ImportExcludes;
-            return result;
-        }
-
-        function recordMergedSymbol(target: Symbol, source: Symbol) {
-            if (!source.mergeId) source.mergeId = nextMergeId++;
-            mergedSymbols[source.mergeId] = target;
-        }
-
-        function cloneSymbol(symbol: Symbol): Symbol {
-            var result = createSymbol(symbol.flags | SymbolFlags.Merged, symbol.name);
-            result.declarations = symbol.declarations.slice(0);
-            result.parent = symbol.parent;
-            if (symbol.valueDeclaration) result.valueDeclaration = symbol.valueDeclaration;
-            if (symbol.members) result.members = cloneSymbolTable(symbol.members);
-            if (symbol.exports) result.exports = cloneSymbolTable(symbol.exports);
-            recordMergedSymbol(result, symbol);
-            return result;
-        }
-
-        function extendSymbol(target: Symbol, source: Symbol) {
-            if (!(target.flags & getExcludedSymbolFlags(source.flags))) {
-                target.flags |= source.flags;
-                if (!target.valueDeclaration && source.valueDeclaration) target.valueDeclaration = source.valueDeclaration;
-                forEach(source.declarations, node => {
-                    target.declarations.push(node);
-                });
-                if (source.members) {
-                    if (!target.members) target.members = {};
-                    extendSymbolTable(target.members, source.members);
-                }
-                if (source.exports) {
-                    if (!target.exports) target.exports = {};
-                    extendSymbolTable(target.exports, source.exports);
-                }
-                recordMergedSymbol(target, source);
-            }
-            else {
-                var message = target.flags & SymbolFlags.BlockScopedVariable || source.flags & SymbolFlags.BlockScopedVariable
-                     ? Diagnostics.Cannot_redeclare_block_scoped_variable_0 : Diagnostics.Duplicate_identifier_0;
-                forEach(source.declarations, node => {
-                    error(node.name ? node.name : node, message, symbolToString(source));
-                });
-                forEach(target.declarations, node => {
-                    error(node.name ? node.name : node, message, symbolToString(source));
-                });
-            }
-        }
-
-        function cloneSymbolTable(symbolTable: SymbolTable): SymbolTable {
-            var result: SymbolTable = {};
-            for (var id in symbolTable) {
-                if (hasProperty(symbolTable, id)) {
-                    result[id] = symbolTable[id];
-                }
-            }
-            return result;
-        }
-
-        function extendSymbolTable(target: SymbolTable, source: SymbolTable) {
-            for (var id in source) {
-                if (hasProperty(source, id)) {
-                    if (!hasProperty(target, id)) {
-                        target[id] = source[id];
-                    }
-                    else {
-                        var symbol = target[id];
-                        if (!(symbol.flags & SymbolFlags.Merged)) {
-                            target[id] = symbol = cloneSymbol(symbol);
-                        }
-                        extendSymbol(symbol, source[id]);
-                    }
-                }
-            }
-        }
-
-        function getSymbolLinks(symbol: Symbol): SymbolLinks {
-            if (symbol.flags & SymbolFlags.Transient) return <TransientSymbol>symbol;
-            if (!symbol.id) symbol.id = nextSymbolId++;
-            return symbolLinks[symbol.id] || (symbolLinks[symbol.id] = {});
-        }
-
-        function getNodeLinks(node: Node): NodeLinks {
-            if (!node.id) node.id = nextNodeId++;
-            return nodeLinks[node.id] || (nodeLinks[node.id] = {});
-        }
-
-        function getSourceFile(node: Node): SourceFile {
-            return <SourceFile>getAncestor(node, SyntaxKind.SourceFile);
-        }
-
-        function isGlobalSourceFile(node: Node) {
-            return node.kind === SyntaxKind.SourceFile && !isExternalModule(<SourceFile>node);
-        }
-
-        function getSymbol(symbols: SymbolTable, name: string, meaning: SymbolFlags): Symbol {
-            if (meaning && hasProperty(symbols, name)) {
-                var symbol = symbols[name];
-                Debug.assert((symbol.flags & SymbolFlags.Instantiated) === 0, "Should never get an instantiated symbol here.");
-                if (symbol.flags & meaning) {
-                    return symbol;
-                }
-
-                if (symbol.flags & SymbolFlags.Import) {
-                    var target = resolveImport(symbol);
-                    // unknown symbol will mean that there were reported error during import resolution
-                    // treat it as positive answer to avoid cascading errors
-                    if (target === unknownSymbol || target.flags & meaning) {
-                        return symbol;
-                    }
-                }
-            }
-
-            // return undefined if we can't find a symbol.
-        }
-
-        /** Returns true if node1 is defined before node 2**/
-        function isDefinedBefore(node1: Node, node2: Node): boolean {
-            var file1 = getSourceFileOfNode(node1);
-            var file2 = getSourceFileOfNode(node2);
-            if (file1 === file2) {
-                return node1.pos <= node2.pos;
-            }
-
-            if (!compilerOptions.out) {
-                return true;
-            }
-
-            var sourceFiles = program.getSourceFiles();
-            return sourceFiles.indexOf(file1) <= sourceFiles.indexOf(file2);
-        }
-
-        // Resolve a given name for a given meaning at a given location. An error is reported if the name was not found and
-        // the nameNotFoundMessage argument is not undefined. Returns the resolved symbol, or undefined if no symbol with
-        // the given name can be found.
-        function resolveName(location: Node, name: string, meaning: SymbolFlags, nameNotFoundMessage: DiagnosticMessage, nameArg: string | Identifier): Symbol {
-
-            var result: Symbol;
-            var lastLocation: Node;
-            var propertyWithInvalidInitializer: Node;
-            var errorLocation = location;
-
-            loop: while (location) {
-                // Locals of a source file are not in scope (because they get merged into the global symbol table)
-                if (location.locals && !isGlobalSourceFile(location)) {
-                    if (result = getSymbol(location.locals, name, meaning)) {
-                        break loop;
-                    }
-                }
-                switch (location.kind) {
-                    case SyntaxKind.SourceFile:
-                        if (!isExternalModule(<SourceFile>location)) break;
-                    case SyntaxKind.ModuleDeclaration:
-                        if (result = getSymbol(getSymbolOfNode(location).exports, name, meaning & SymbolFlags.ModuleMember)) {
-                            break loop;
-                        }
-                        break;
-                    case SyntaxKind.EnumDeclaration:
-                        if (result = getSymbol(getSymbolOfNode(location).exports, name, meaning & SymbolFlags.EnumMember)) {
-                            break loop;
-                        }
-                        break;
-                    case SyntaxKind.Property:
-                        // TypeScript 1.0 spec (April 2014): 8.4.1
-                        // Initializer expressions for instance member variables are evaluated in the scope 
-                        // of the class constructor body but are not permitted to reference parameters or 
-                        // local variables of the constructor. This effectively means that entities from outer scopes 
-                        // by the same name as a constructor parameter or local variable are inaccessible 
-                        // in initializer expressions for instance member variables.
-                        if (location.parent.kind === SyntaxKind.ClassDeclaration && !(location.flags & NodeFlags.Static)) {
-                            var ctor = findConstructorDeclaration(<ClassDeclaration>location.parent);
-                            if (ctor && ctor.locals) {
-                                if (getSymbol(ctor.locals, name, meaning & SymbolFlags.Value)) {
-                                    // Remember the property node, it will be used later to report appropriate error
-                                    propertyWithInvalidInitializer = location;
-                                }
-                            }
-                        }
-                        break;
-                    case SyntaxKind.ClassDeclaration:
-                    case SyntaxKind.InterfaceDeclaration:
-                        if (result = getSymbol(getSymbolOfNode(location).members, name, meaning & SymbolFlags.Type)) {
-                            if (lastLocation && lastLocation.flags & NodeFlags.Static) {
-                                // TypeScript 1.0 spec (April 2014): 3.4.1
-                                // The scope of a type parameter extends over the entire declaration with which the type
-                                // parameter list is associated, with the exception of static member declarations in classes.
-                                error(errorLocation, Diagnostics.Static_members_cannot_reference_class_type_parameters);
-                                return undefined;
-                            }
-                            break loop;
-                        }
-                        break;
-                    case SyntaxKind.Method:
-                    case SyntaxKind.Constructor:
-                    case SyntaxKind.GetAccessor:
-                    case SyntaxKind.SetAccessor:
-                    case SyntaxKind.FunctionDeclaration:
-                    case SyntaxKind.ArrowFunction:
-                        if (name === "arguments") {
-                            result = argumentsSymbol;
-                            break loop;
-                        }
-                        break;
-                    case SyntaxKind.FunctionExpression:
-                        if (name === "arguments") {
-                            result = argumentsSymbol;
-                            break loop;
-                        }
-                        var id = (<FunctionExpression>location).name;
-                        if (id && name === id.text) {
-                            result = location.symbol;
-                            break loop;
-                        }
-                        break;
-                    case SyntaxKind.CatchBlock:
-                        var id = (<CatchBlock>location).variable;
-                        if (name === id.text) {
-                            result = location.symbol;
-                            break loop;
-                        }
-                        break;
-                }
-                lastLocation = location;
-                location = location.parent;
-            }
-
-            if (!result) {
-                result = getSymbol(globals, name, meaning);
-            }
-
-            if (!result) {
-                if (nameNotFoundMessage) {
-                    error(errorLocation, nameNotFoundMessage, typeof nameArg === "string" ? nameArg : identifierToString(nameArg));
-                }
-                return undefined;
-            }
-
-            // Perform extra checks only if error reporting was requested
-            if (nameNotFoundMessage) {
-                if (propertyWithInvalidInitializer) {
-                    // We have a match, but the reference occurred within a property initializer and the identifier also binds
-                    // to a local variable in the constructor where the code will be emitted.
-                    var propertyName = (<PropertyDeclaration>propertyWithInvalidInitializer).name;
-                    error(errorLocation, Diagnostics.Initializer_of_instance_member_variable_0_cannot_reference_identifier_1_declared_in_the_constructor,
-                        identifierToString(propertyName), typeof nameArg === "string" ? nameArg : identifierToString(nameArg));
-                    return undefined;
-                }
-                if (result.flags & SymbolFlags.BlockScopedVariable) {
-                    // Block-scoped variables cannot be used before their definition
-                    var declaration = forEach(result.declarations, d => d.flags & NodeFlags.BlockScoped ? d : undefined);
-                    Debug.assert(declaration, "Block-scoped variable declaration is undefined");
-                    if (!isDefinedBefore(declaration, errorLocation)) {
-                        error(errorLocation, Diagnostics.Block_scoped_variable_0_used_before_its_declaration, identifierToString(declaration.name));
-                    }
-                }
-            }
-            return result;
-        }
-
-        function resolveImport(symbol: Symbol): Symbol {
-            Debug.assert((symbol.flags & SymbolFlags.Import) !== 0, "Should only get Imports here.");
-            var links = getSymbolLinks(symbol);
-            if (!links.target) {
-                links.target = resolvingSymbol;
-                var node = <ImportDeclaration>getDeclarationOfKind(symbol, SyntaxKind.ImportDeclaration);
-                var target = node.externalModuleName ?
-                    resolveExternalModuleName(node, node.externalModuleName) :
-                    getSymbolOfPartOfRightHandSideOfImport(node.entityName, node);
-                if (links.target === resolvingSymbol) {
-                    links.target = target || unknownSymbol;
-                }
-                else {
-                    error(node, Diagnostics.Circular_definition_of_import_alias_0, symbolToString(symbol));
-                }
-            }
-            else if (links.target === resolvingSymbol) {
-                links.target = unknownSymbol;
-            }
-            return links.target;
-        }
-
-        // This function is only for imports with entity names
-        function getSymbolOfPartOfRightHandSideOfImport(entityName: EntityName, importDeclaration?: ImportDeclaration): Symbol {
-            if (!importDeclaration) {
-                importDeclaration = getAncestor(entityName, SyntaxKind.ImportDeclaration);
-                Debug.assert(importDeclaration);
-            }
-            // There are three things we might try to look for. In the following examples,
-            // the search term is enclosed in |...|:
-            //
-            //     import a = |b|; // Namespace
-            //     import a = |b.c|; // Value, type, namespace
-            //     import a = |b.c|.d; // Namespace
-            if (entityName.kind === SyntaxKind.Identifier && isRightSideOfQualifiedNameOrPropertyAccess(entityName)) {
-                entityName = <QualifiedName>entityName.parent;
-            }
-            // Check for case 1 and 3 in the above example
-            if (entityName.kind === SyntaxKind.Identifier || entityName.parent.kind === SyntaxKind.QualifiedName) {
-                return resolveEntityName(importDeclaration, entityName, SymbolFlags.Namespace);
-            }
-            else {
-                // Case 2 in above example
-                // entityName.kind could be a QualifiedName or a Missing identifier
-                Debug.assert(entityName.parent.kind === SyntaxKind.ImportDeclaration);
-                return resolveEntityName(importDeclaration, entityName, SymbolFlags.Value | SymbolFlags.Type | SymbolFlags.Namespace);
-            }
-        }
-
-        function getFullyQualifiedName(symbol: Symbol): string {
-            return symbol.parent ? getFullyQualifiedName(symbol.parent) + "." + symbolToString(symbol) : symbolToString(symbol);
-        }
-
-        // Resolves a qualified name and any involved import aliases
-        function resolveEntityName(location: Node, name: EntityName, meaning: SymbolFlags): Symbol {
-            if (name.kind === SyntaxKind.Identifier) {
-                var symbol = resolveName(location, (<Identifier>name).text, meaning, Diagnostics.Cannot_find_name_0, <Identifier>name);
-                if (!symbol) {
-                    return;
-                }
-            }
-            else if (name.kind === SyntaxKind.QualifiedName) {
-                var namespace = resolveEntityName(location, (<QualifiedName>name).left, SymbolFlags.Namespace);
-                if (!namespace || namespace === unknownSymbol || (<QualifiedName>name).right.kind === SyntaxKind.Missing) return;
-                var symbol = getSymbol(namespace.exports, (<QualifiedName>name).right.text, meaning);
-                if (!symbol) {
-                    error(location, Diagnostics.Module_0_has_no_exported_member_1, getFullyQualifiedName(namespace),
-                        identifierToString((<QualifiedName>name).right));
-                    return;
-                }
-            }
-            else {
-                // Missing identifier
-                return;
-            }
-            Debug.assert((symbol.flags & SymbolFlags.Instantiated) === 0, "Should never get an instantiated symbol here.");
-            return symbol.flags & meaning ? symbol : resolveImport(symbol);
-        }
-
-        function isExternalModuleNameRelative(moduleName: string): boolean {
-            // TypeScript 1.0 spec (April 2014): 11.2.1
-            // An external module name is "relative" if the first term is "." or "..".
-            return moduleName.substr(0, 2) === "./" || moduleName.substr(0, 3) === "../" || moduleName.substr(0, 2) === ".\\" || moduleName.substr(0, 3) === "..\\";
-        }
-
-        function resolveExternalModuleName(location: Node, moduleLiteral: LiteralExpression): Symbol {
-            var searchPath = getDirectoryPath(getSourceFile(location).filename);
-            var moduleName = moduleLiteral.text;
-            if (!moduleName) return;
-            var isRelative = isExternalModuleNameRelative(moduleName);
-            if (!isRelative) {
-                var symbol = getSymbol(globals, '"' + moduleName + '"', SymbolFlags.ValueModule);
-                if (symbol) {
-                    return getResolvedExportSymbol(symbol);
-                }
-            }
-            while (true) {
-                var filename = normalizePath(combinePaths(searchPath, moduleName));
-                var sourceFile = program.getSourceFile(filename + ".ts") || program.getSourceFile(filename + ".d.ts");
-                if (sourceFile || isRelative) break;
-                var parentPath = getDirectoryPath(searchPath);
-                if (parentPath === searchPath) break;
-                searchPath = parentPath;
-            }
-            if (sourceFile) {
-                if (sourceFile.symbol) {
-                    return getResolvedExportSymbol(sourceFile.symbol);
-                }
-                error(moduleLiteral, Diagnostics.File_0_is_not_an_external_module, sourceFile.filename);
-                return;
-            }
-            error(moduleLiteral, Diagnostics.Cannot_find_external_module_0, moduleName);
-        }
-
-        function getResolvedExportSymbol(moduleSymbol: Symbol): Symbol {
-            var symbol = getExportAssignmentSymbol(moduleSymbol);
-            if (symbol) {
-                if (symbol.flags & (SymbolFlags.Value | SymbolFlags.Type | SymbolFlags.Namespace)) {
-                    return symbol;
-                }
-                if (symbol.flags & SymbolFlags.Import) {
-                    return resolveImport(symbol);
-                }
-            }
-            return moduleSymbol;
-        }
-
-        function getExportAssignmentSymbol(symbol: Symbol): Symbol {
-            checkTypeOfExportAssignmentSymbol(symbol);
-            var symbolLinks = getSymbolLinks(symbol);
-            return symbolLinks.exportAssignSymbol === unknownSymbol ? undefined : symbolLinks.exportAssignSymbol;
-        }
-
-        function checkTypeOfExportAssignmentSymbol(containerSymbol: Symbol): void {
-            var symbolLinks = getSymbolLinks(containerSymbol);
-            if (!symbolLinks.exportAssignSymbol) {
-                var exportInformation = collectExportInformationForSourceFileOrModule(containerSymbol);
-                if (exportInformation.exportAssignments.length) {
-                    if (exportInformation.exportAssignments.length > 1) {
-                        // TypeScript 1.0 spec (April 2014): 11.2.4
-                        // It is an error for an external module to contain more than one export assignment.
-                        forEach(exportInformation.exportAssignments, node => error(node, Diagnostics.A_module_cannot_have_more_than_one_export_assignment));
-                    }
-                    var node = exportInformation.exportAssignments[0];
-                    if (exportInformation.hasExportedMember) {
-                        // TypeScript 1.0 spec (April 2014): 11.2.3
-                        // If an external module contains an export assignment it is an error 
-                        // for the external module to also contain export declarations.
-                        // The two types of exports are mutually exclusive.
-                        error(node, Diagnostics.An_export_assignment_cannot_be_used_in_a_module_with_other_exported_elements);
-                    }
-                    if (node.exportName.text) {
-                        var meaning = SymbolFlags.Value | SymbolFlags.Type | SymbolFlags.Namespace;
-                        var exportSymbol = resolveName(node, node.exportName.text, meaning, Diagnostics.Cannot_find_name_0, node.exportName);
-                    }
-                }
-                symbolLinks.exportAssignSymbol = exportSymbol || unknownSymbol;
-            }
-        }
-
-        function collectExportInformationForSourceFileOrModule(symbol: Symbol) {
-            var seenExportedMember = false;
-            var result: ExportAssignment[] = [];
-            forEach(symbol.declarations, declaration => {
-                var block = <Block>(declaration.kind === SyntaxKind.SourceFile ? declaration : (<ModuleDeclaration>declaration).body);
-                forEach(block.statements, node => {
-                    if (node.kind === SyntaxKind.ExportAssignment) {
-                        result.push(<ExportAssignment>node);
-                    }
-                    else {
-                        seenExportedMember = seenExportedMember || (node.flags & NodeFlags.Export) !== 0;
-                    }
-                });
-            });
-            return {
-                hasExportedMember: seenExportedMember,
-                exportAssignments: result
-            };
-        }
-
-        function getMergedSymbol(symbol: Symbol): Symbol {
-            var merged: Symbol;
-            return symbol && symbol.mergeId && (merged = mergedSymbols[symbol.mergeId]) ? merged : symbol;
-        }
-
-        function getSymbolOfNode(node: Node): Symbol {
-            return getMergedSymbol(node.symbol);
-        }
-
-        function getParentOfSymbol(symbol: Symbol): Symbol {
-            return getMergedSymbol(symbol.parent);
-        }
-
-        function getExportSymbolOfValueSymbolIfExported(symbol: Symbol): Symbol {
-            return symbol && (symbol.flags & SymbolFlags.ExportValue) !== 0
-                ? getMergedSymbol(symbol.exportSymbol)
-                : symbol;
-        }
-
-        function symbolIsValue(symbol: Symbol): boolean {
-            // If it is an instantiated symbol, then it is a value if the symbol it is an
-            // instantiation of is a value.
-            if (symbol.flags & SymbolFlags.Instantiated) {
-                return symbolIsValue(getSymbolLinks(symbol).target);
-            }
-
-            // If the symbol has the value flag, it is trivially a value.
-            if (symbol.flags & SymbolFlags.Value) {
-                return true;
-            }
-
-            // If it is an import, then it is a value if the symbol it resolves to is a value.
-            if (symbol.flags & SymbolFlags.Import) {
-                return (resolveImport(symbol).flags & SymbolFlags.Value) !== 0;
-            }
-
-            return false;
-        }
-
-        function findConstructorDeclaration(node: ClassDeclaration): ConstructorDeclaration {
-            var members = node.members;
-            for (var i = 0; i < members.length; i++) {
-                var member = members[i];
-                if (member.kind === SyntaxKind.Constructor && (<ConstructorDeclaration>member).body) {
-                    return <ConstructorDeclaration>member;
-                }
-            }
-        }
-
-        function createType(flags: TypeFlags): Type {
-            var result = new Type(checker, flags);
-            result.id = typeCount++;
-            return result;
-        }
-
-        function createIntrinsicType(kind: TypeFlags, intrinsicName: string): IntrinsicType {
-            var type = <IntrinsicType>createType(kind);
-            type.intrinsicName = intrinsicName;
-            return type;
-        }
-
-        function createObjectType(kind: TypeFlags, symbol?: Symbol): ObjectType {
-            var type = <ObjectType>createType(kind);
-            type.symbol = symbol;
-            return type;
-        }
-
-        // A reserved member name starts with two underscores followed by a non-underscore
-        function isReservedMemberName(name: string) {
-            return name.charCodeAt(0) === CharacterCodes._ && name.charCodeAt(1) === CharacterCodes._ && name.charCodeAt(2) !== CharacterCodes._;
-        }
-
-        function getNamedMembers(members: SymbolTable): Symbol[] {
-            var result: Symbol[];
-            for (var id in members) {
-                if (hasProperty(members, id)) {
-                    if (!isReservedMemberName(id)) {
-                        if (!result) result = [];
-                        var symbol = members[id];
-                        if (symbolIsValue(symbol)) {
-                            result.push(symbol);
-                        }
-                    }
-                }
-            }
-            return result || emptyArray;
-        }
-
-        function setObjectTypeMembers(type: ObjectType, members: SymbolTable, callSignatures: Signature[], constructSignatures: Signature[], stringIndexType: Type, numberIndexType: Type): ResolvedType {
-            (<ResolvedType>type).members = members;
-            (<ResolvedType>type).properties = getNamedMembers(members);
-            (<ResolvedType>type).callSignatures = callSignatures;
-            (<ResolvedType>type).constructSignatures = constructSignatures;
-            if (stringIndexType) (<ResolvedType>type).stringIndexType = stringIndexType;
-            if (numberIndexType) (<ResolvedType>type).numberIndexType = numberIndexType;
-            return <ResolvedType>type;
-        }
-
-        function createAnonymousType(symbol: Symbol, members: SymbolTable, callSignatures: Signature[], constructSignatures: Signature[], stringIndexType: Type, numberIndexType: Type): ResolvedType {
-            return setObjectTypeMembers(createObjectType(TypeFlags.Anonymous, symbol),
-                members, callSignatures, constructSignatures, stringIndexType, numberIndexType);
-        }
-
-        function isOptionalProperty(propertySymbol: Symbol): boolean {
-            //  class C {
-            //      constructor(public x?) { }
-            //  }
-            //
-            // x is an optional parameter, but it is a required property.
-            return propertySymbol.valueDeclaration &&
-                propertySymbol.valueDeclaration.flags & NodeFlags.QuestionMark &&
-                propertySymbol.valueDeclaration.kind !== SyntaxKind.Parameter;
-        }
-
-        function forEachSymbolTableInScope<T>(enclosingDeclaration: Node, callback: (symbolTable: SymbolTable) => T): T {
-            var result: T;
-            for (var location = enclosingDeclaration; location; location = location.parent) {
-                // Locals of a source file are not in scope (because they get merged into the global symbol table)
-                if (location.locals && !isGlobalSourceFile(location)) {
-                    if (result = callback(location.locals)) {
-                        return result;
-                    }
-                }
-                switch (location.kind) {
-                    case SyntaxKind.SourceFile:
-                        if (!isExternalModule(<SourceFile>location)) {
-                            break;
-                        }
-                    case SyntaxKind.ModuleDeclaration:
-                        if (result = callback(getSymbolOfNode(location).exports)) {
-                            return result;
-                        }
-                        break;
-                    case SyntaxKind.ClassDeclaration:
-                    case SyntaxKind.InterfaceDeclaration:
-                        if (result = callback(getSymbolOfNode(location).members)) {
-                            return result;
-                        }
-                        break;
-                }
-            }
-
-            return callback(globals);
-        }
-
-        function getQualifiedLeftMeaning(rightMeaning: SymbolFlags) {
-            // If we are looking in value space, the parent meaning is value, other wise it is namespace
-            return rightMeaning === SymbolFlags.Value ? SymbolFlags.Value : SymbolFlags.Namespace;
-        }
-
-        function getAccessibleSymbolChain(symbol: Symbol, enclosingDeclaration: Node, meaning: SymbolFlags, useOnlyExternalAliasing: boolean): Symbol[] {
-            function getAccessibleSymbolChainFromSymbolTable(symbols: SymbolTable): Symbol[] {
-                function canQualifySymbol(symbolFromSymbolTable: Symbol, meaning: SymbolFlags) {
-                    // If the symbol is equivalent and doesn't need further qualification, this symbol is accessible
-                    if (!needsQualification(symbolFromSymbolTable, enclosingDeclaration, meaning)) {
-                        return true;
-                    }
-
-                    // If symbol needs qualification, make sure that parent is accessible, if it is then this symbol is accessible too
-                    var accessibleParent = getAccessibleSymbolChain(symbolFromSymbolTable.parent, enclosingDeclaration, getQualifiedLeftMeaning(meaning), useOnlyExternalAliasing);
-                    return !!accessibleParent;
-                }
-
-                function isAccessible(symbolFromSymbolTable: Symbol, resolvedAliasSymbol?: Symbol) {
-                    if (symbol === (resolvedAliasSymbol || symbolFromSymbolTable)) {
-                        // if the symbolFromSymbolTable is not external module (it could be if it was determined as ambient external module and would be in globals table)
-                        // and if symbolfrom symbolTable or alias resolution matches the symbol, 
-                        // check the symbol can be qualified, it is only then this symbol is accessible
-                        return !forEach(symbolFromSymbolTable.declarations, declaration => hasExternalModuleSymbol(declaration)) &&
-                            canQualifySymbol(symbolFromSymbolTable, meaning);
-                    }
-                }
-
-                // If symbol is directly available by its name in the symbol table
-                if (isAccessible(lookUp(symbols, symbol.name))) {
-                    return [symbol];
-                }
-
-                // Check if symbol is any of the alias
-                return forEachValue(symbols, symbolFromSymbolTable => {
-                    if (symbolFromSymbolTable.flags & SymbolFlags.Import) {
-                        if (!useOnlyExternalAliasing || // We can use any type of alias to get the name
-                            // Is this external alias, then use it to name
-                            ts.forEach(symbolFromSymbolTable.declarations, declaration =>
-                                declaration.kind === SyntaxKind.ImportDeclaration && (<ImportDeclaration>declaration).externalModuleName)) {
-                            var resolvedImportedSymbol = resolveImport(symbolFromSymbolTable);
-                            if (isAccessible(symbolFromSymbolTable, resolveImport(symbolFromSymbolTable))) {
-                                return [symbolFromSymbolTable];
-                            }
-
-                            // Look in the exported members, if we can find accessibleSymbolChain, symbol is accessible using this chain
-                            // but only if the symbolFromSymbolTable can be qualified
-                            var accessibleSymbolsFromExports = resolvedImportedSymbol.exports ? getAccessibleSymbolChainFromSymbolTable(resolvedImportedSymbol.exports) : undefined;
-                            if (accessibleSymbolsFromExports && canQualifySymbol(symbolFromSymbolTable, getQualifiedLeftMeaning(meaning))) {
-                                return [symbolFromSymbolTable].concat(accessibleSymbolsFromExports);
-                            }
-                        }
-                    }
-                });
-            }
-
-            if (symbol) {
-                return forEachSymbolTableInScope(enclosingDeclaration, getAccessibleSymbolChainFromSymbolTable);
-            }
-        }
-
-        function needsQualification(symbol: Symbol, enclosingDeclaration: Node, meaning: SymbolFlags) {
-            var qualify = false;
-            forEachSymbolTableInScope(enclosingDeclaration, symbolTable => {
-                // If symbol of this name is not available in the symbol table we are ok
-                if (!hasProperty(symbolTable, symbol.name)) {
-                    // Continue to the next symbol table
-                    return false;
-                }
-                // If the symbol with this name is present it should refer to the symbol
-                var symbolFromSymbolTable = symbolTable[symbol.name];
-                if (symbolFromSymbolTable === symbol) {
-                    // No need to qualify
-                    return true;
-                }
-
-                // Qualify if the symbol from symbol table has same meaning as expected
-                symbolFromSymbolTable = (symbolFromSymbolTable.flags & SymbolFlags.Import) ? resolveImport(symbolFromSymbolTable) : symbolFromSymbolTable;
-                if (symbolFromSymbolTable.flags & meaning) {
-                    qualify = true;
-                    return true;
-                }
-
-                // Continue to the next symbol table
-                return false;
-            });
-
-            return qualify;
-        }
-
-        function isSymbolAccessible(symbol: Symbol, enclosingDeclaration: Node, meaning: SymbolFlags): SymbolAccessiblityResult {
-            if (symbol && enclosingDeclaration && !(symbol.flags & SymbolFlags.TypeParameter)) {
-                var initialSymbol = symbol;
-                var meaningToLook = meaning;
-                while (symbol) {
-                    // Symbol is accessible if it by itself is accessible
-                    var accessibleSymbolChain = getAccessibleSymbolChain(symbol, enclosingDeclaration, meaningToLook, /*useOnlyExternalAliasing*/ false);
-                    if (accessibleSymbolChain) {
-                        var hasAccessibleDeclarations = hasVisibleDeclarations(accessibleSymbolChain[0]);
-                        if (!hasAccessibleDeclarations) {
-                            return {
-                                accessibility: SymbolAccessibility.NotAccessible,
-                                errorSymbolName: symbolToString(initialSymbol, enclosingDeclaration, meaning),
-                                errorModuleName: symbol !== initialSymbol ? symbolToString(symbol, enclosingDeclaration, SymbolFlags.Namespace) : undefined,
-                            };
-                        }
-                        return { accessibility: SymbolAccessibility.Accessible, aliasesToMakeVisible: hasAccessibleDeclarations.aliasesToMakeVisible };
-                    }
-
-                    // If we haven't got the accessible symbol, it doesn't mean the symbol is actually inaccessible.
-                    // It could be a qualified symbol and hence verify the path
-                    // e.g.:
-                    // module m {
-                    //     export class c {
-                    //     }
-                    // }
-                    // var x: typeof m.c
-                    // In the above example when we start with checking if typeof m.c symbol is accessible,
-                    // we are going to see if c can be accessed in scope directly. 
-                    // But it can't, hence the accessible is going to be undefined, but that doesn't mean m.c is inaccessible
-                    // It is accessible if the parent m is accessible because then m.c can be accessed through qualification
-                    meaningToLook = getQualifiedLeftMeaning(meaning);
-                    symbol = getParentOfSymbol(symbol);
-                }
-
-                // This could be a symbol that is not exported in the external module 
-                // or it could be a symbol from different external module that is not aliased and hence cannot be named
-                var symbolExternalModule = forEach(initialSymbol.declarations, declaration => getExternalModuleContainer(declaration));
-                if (symbolExternalModule) {
-                    var enclosingExternalModule = getExternalModuleContainer(enclosingDeclaration);
-                    if (symbolExternalModule !== enclosingExternalModule) {
-                        // name from different external module that is not visible
-                        return {
-                            accessibility: SymbolAccessibility.CannotBeNamed,
-                            errorSymbolName: symbolToString(initialSymbol, enclosingDeclaration, meaning),
-                            errorModuleName: symbolToString(symbolExternalModule)
-                        };
-                    }
-                }
-
-                // Just a local name that is not accessible
-                return {
-                    accessibility: SymbolAccessibility.NotAccessible,
-                    errorSymbolName: symbolToString(initialSymbol, enclosingDeclaration, meaning),
-                };
-            }
-
-            return { accessibility: SymbolAccessibility.Accessible };
-
-            function getExternalModuleContainer(declaration: Declaration) {
-                for (; declaration; declaration = declaration.parent) {
-                    if (hasExternalModuleSymbol(declaration)) {
-                        return getSymbolOfNode(declaration);
-                    }
-                }
-            }
-        }
-
-        function hasExternalModuleSymbol(declaration: Declaration) {
-            return (declaration.kind === SyntaxKind.ModuleDeclaration && declaration.name.kind === SyntaxKind.StringLiteral) ||
-                (declaration.kind === SyntaxKind.SourceFile && isExternalModule(<SourceFile>declaration));
-        }
-
-        function hasVisibleDeclarations(symbol: Symbol): { aliasesToMakeVisible?: ImportDeclaration[]; } {
-            var aliasesToMakeVisible: ImportDeclaration[];
-            if (forEach(symbol.declarations, declaration => !getIsDeclarationVisible(declaration))) {
-                return undefined;
-            }
-            return { aliasesToMakeVisible: aliasesToMakeVisible };
-
-            function getIsDeclarationVisible(declaration: Declaration) {
-                if (!isDeclarationVisible(declaration)) {
-                    // Mark the unexported alias as visible if its parent is visible 
-                    // because these kind of aliases can be used to name types in declaration file
-                    if (declaration.kind === SyntaxKind.ImportDeclaration &&
-                        !(declaration.flags & NodeFlags.Export) &&
-                        isDeclarationVisible(declaration.parent)) {
-                        getNodeLinks(declaration).isVisible = true;
-                        if (aliasesToMakeVisible) {
-                            if (!contains(aliasesToMakeVisible, declaration)) {
-                                aliasesToMakeVisible.push(declaration);
-                            }
-                        }
-                        else {
-                            aliasesToMakeVisible = [declaration];
-                        }
-                        return true;
-                    }
-
-                    // Declaration is not visible
-                    return false;
-                }
-
-                return true;
-            }
-        }
-
-        function isImportDeclarationEntityNameReferenceDeclarationVisibile(entityName: EntityName): SymbolAccessiblityResult {
-            var firstIdentifier = getFirstIdentifier(entityName);
-            var symbolOfNameSpace = resolveName(entityName.parent, (<Identifier>firstIdentifier).text, SymbolFlags.Namespace, Diagnostics.Cannot_find_name_0, firstIdentifier);
-            // Verify if the symbol is accessible
-            var hasNamespaceDeclarationsVisibile = hasVisibleDeclarations(symbolOfNameSpace);
-            return hasNamespaceDeclarationsVisibile ?
-                { accessibility: SymbolAccessibility.Accessible, aliasesToMakeVisible: hasNamespaceDeclarationsVisibile.aliasesToMakeVisible } :
-                { accessibility: SymbolAccessibility.NotAccessible, errorSymbolName: identifierToString(<Identifier>firstIdentifier) };
-        }
-
-        function releaseStringWriter(writer: StringSymbolWriter) {
-            writer.clear()
-            stringWriters.push(writer);
-        }
-
-        function writeKeyword(writer: SymbolWriter, kind: SyntaxKind) {
-            writer.writeKeyword(tokenToString(kind));
-        }
-
-        function writePunctuation(writer: SymbolWriter, kind: SyntaxKind) {
-            writer.writePunctuation(tokenToString(kind));
-        }
-
-        function writeOperator(writer: SymbolWriter, kind: SyntaxKind) {
-            writer.writeOperator(tokenToString(kind));
-        }
-
-        function writeSpace(writer: SymbolWriter) {
-            writer.writeSpace(" ");
-        }
-
-        function symbolToString(symbol: Symbol, enclosingDeclaration?: Node, meaning?: SymbolFlags): string {
-            var writer = getSingleLineStringWriter();
-            getSymbolDisplayBuilder().buildSymbolDisplay(symbol, writer, enclosingDeclaration, meaning);
-
-            var result = writer.string();
-            releaseStringWriter(writer);
-
-            return result;
-        }
-
-        function typeToString(type: Type, enclosingDeclaration?: Node, flags?: TypeFormatFlags): string {
-            var writer = getSingleLineStringWriter();
-            getSymbolDisplayBuilder().buildTypeDisplay(type, writer, enclosingDeclaration, flags);
-
-            var result = writer.string();
-            releaseStringWriter(writer);
-
-            var maxLength = compilerOptions.noErrorTruncation || flags & TypeFormatFlags.NoTruncation ? undefined : 100;
-            if (maxLength && result.length >= maxLength) {
-                result = result.substr(0, maxLength - "...".length) + "...";
-            }
-
-            return result;
-        }
-
-        function getTypeAliasForTypeLiteral(type: Type): Symbol {
-            if (type.symbol && type.symbol.flags & SymbolFlags.TypeLiteral) {
-                var node = type.symbol.declarations[0].parent;
-                while (node.kind === SyntaxKind.ParenType) {
-                    node = node.parent;
-                }
-                if (node.kind === SyntaxKind.TypeAliasDeclaration) {
-                    return getSymbolOfNode(node);
-                }
-            }
-            return undefined;
-        }
-
-        // This is for caching the result of getSymbolDisplayBuilder. Do not access directly.
-        var _displayBuilder: SymbolDisplayBuilder;
-        function getSymbolDisplayBuilder(): SymbolDisplayBuilder {
-            /**
-             * Writes only the name of the symbol out to the writer. Uses the original source text
-             * for the name of the symbol if it is available to match how the user inputted the name.
-             */
-            function appendSymbolNameOnly(symbol: Symbol, writer: SymbolWriter): void {
-                if (symbol.declarations && symbol.declarations.length > 0) {
-                    var declaration = symbol.declarations[0];
-                    if (declaration.name) {
-                        writer.writeSymbol(identifierToString(declaration.name), symbol);
-                        return;
-                    }
-                }
-
-                writer.writeSymbol(symbol.name, symbol);
-            }
-
-            /**
-             * Enclosing declaration is optional when we don't want to get qualified name in the enclosing declaration scope
-             * Meaning needs to be specified if the enclosing declaration is given
-             */
-            function buildSymbolDisplay(symbol: Symbol, writer: SymbolWriter, enclosingDeclaration?: Node, meaning?: SymbolFlags, flags?: SymbolFormatFlags): void {
-                var parentSymbol: Symbol;
-                function appendParentTypeArgumentsAndSymbolName(symbol: Symbol): void {
-                    if (parentSymbol) {
-                        // Write type arguments of instantiated class/interface here
-                        if (flags & SymbolFormatFlags.WriteTypeParametersOrArguments) {
-                            if (symbol.flags & SymbolFlags.Instantiated) {
-                                buildDisplayForTypeArgumentsAndDelimiters(getTypeParametersOfClassOrInterface(parentSymbol),
-                                    (<TransientSymbol>symbol).mapper, writer, enclosingDeclaration);
-                            }
-                            else {
-                                buildTypeParameterDisplayFromSymbol(parentSymbol, writer, enclosingDeclaration);
-                            }
-                        }
-                        writePunctuation(writer, SyntaxKind.DotToken);
-                    }
-                    parentSymbol = symbol;
-                    appendSymbolNameOnly(symbol, writer);
-                }
-
-                // Let the writer know we just wrote out a symbol.  The declaration emitter writer uses 
-                // this to determine if an import it has previously seen (and not written out) needs 
-                // to be written to the file once the walk of the tree is complete.
-                //
-                // NOTE(cyrusn): This approach feels somewhat unfortunate.  A simple pass over the tree
-                // up front (for example, during checking) could determine if we need to emit the imports
-                // and we could then access that data during declaration emit.
-                writer.trackSymbol(symbol, enclosingDeclaration, meaning);
-                function walkSymbol(symbol: Symbol, meaning: SymbolFlags): void {
-                    if (symbol) {
-                        var accessibleSymbolChain = getAccessibleSymbolChain(symbol, enclosingDeclaration, meaning, !!(flags & SymbolFormatFlags.UseOnlyExternalAliasing));
-
-                        if (!accessibleSymbolChain ||
-                            needsQualification(accessibleSymbolChain[0], enclosingDeclaration, accessibleSymbolChain.length === 1 ? meaning : getQualifiedLeftMeaning(meaning))) {
-
-                            // Go up and add our parent.
-                            walkSymbol(
-                                getParentOfSymbol(accessibleSymbolChain ? accessibleSymbolChain[0] : symbol),
-                                getQualifiedLeftMeaning(meaning));
-                        }
-
-                        if (accessibleSymbolChain) {
-                            for (var i = 0, n = accessibleSymbolChain.length; i < n; i++) {
-                                appendParentTypeArgumentsAndSymbolName(accessibleSymbolChain[i]);
-                            }
-                        }
-                        else {
-                            // If we didn't find accessible symbol chain for this symbol, break if this is external module
-                            if (!parentSymbol && ts.forEach(symbol.declarations, declaration => hasExternalModuleSymbol(declaration))) {
-                                return;
-                            }
-
-                            // if this is anonymous type break
-                            if (symbol.flags & SymbolFlags.TypeLiteral || symbol.flags & SymbolFlags.ObjectLiteral) {
-                                return;
-                            }
-
-                            appendParentTypeArgumentsAndSymbolName(symbol);
-                        }
-                    }
-                }
-
-                // Get qualified name 
-                if (enclosingDeclaration &&
-                    // TypeParameters do not need qualification
-                    !(symbol.flags & SymbolFlags.TypeParameter)) {
-
-                    walkSymbol(symbol, meaning);
-                    return;
-                }
-
-                return appendParentTypeArgumentsAndSymbolName(symbol);
-            }
-
-            function buildTypeDisplay(type: Type, writer: SymbolWriter, enclosingDeclaration?: Node, globalFlags?: TypeFormatFlags, typeStack?: Type[]) {
-                var globalFlagsToPass = globalFlags & TypeFormatFlags.WriteOwnNameForAnyLike;
-                return writeType(type, globalFlags);
-
-                function writeType(type: Type, flags: TypeFormatFlags) {
-                    // Write undefined/null type as any
-                    if (type.flags & TypeFlags.Intrinsic) {
-                        // Special handling for unknown / resolving types, they should show up as any and not unknown or __resolving
-                        writer.writeKeyword(!(globalFlags & TypeFormatFlags.WriteOwnNameForAnyLike) &&
-                            (type.flags & TypeFlags.Any) ? "any" : (<IntrinsicType>type).intrinsicName);
-                    }
-                    else if (type.flags & TypeFlags.Reference) {
-                        writeTypeReference(<TypeReference>type, flags);
-                    }
-                    else if (type.flags & (TypeFlags.Class | TypeFlags.Interface | TypeFlags.Enum | TypeFlags.TypeParameter)) {
-                        buildSymbolDisplay(type.symbol, writer, enclosingDeclaration, SymbolFlags.Type);
-                    }
-                    else if (type.flags & TypeFlags.Tuple) {
-                        writeTupleType(<TupleType>type);
-                    }
-                    else if (type.flags & TypeFlags.Union) {
-                        writeUnionType(<UnionType>type, flags);
-                    }
-                    else if (type.flags & TypeFlags.Anonymous) {
-                        writeAnonymousType(<ObjectType>type, flags);
-                    }
-                    else if (type.flags & TypeFlags.StringLiteral) {
-                        writer.writeStringLiteral((<StringLiteralType>type).text);
-                    }
-                    else {
-                        // Should never get here
-                        // { ... }
-                        writePunctuation(writer, SyntaxKind.OpenBraceToken);
-                        writeSpace(writer);
-                        writePunctuation(writer, SyntaxKind.DotDotDotToken);
-                        writeSpace(writer);
-                        writePunctuation(writer, SyntaxKind.CloseBraceToken);
-                    }
-                }
-
-                function writeTypeList(types: Type[], union: boolean) {
-                    for (var i = 0; i < types.length; i++) {
-                        if (i > 0) {
-                            if (union) {
-                                writeSpace(writer);
-                            }
-                            writePunctuation(writer, union ? SyntaxKind.BarToken : SyntaxKind.CommaToken);
-                            writeSpace(writer);
-                        }
-                        writeType(types[i], union ? TypeFormatFlags.InElementType : TypeFormatFlags.None);
-                    }
-                }
-
-                function writeTypeReference(type: TypeReference, flags: TypeFormatFlags) {
-                    if (type.target === globalArrayType && !(flags & TypeFormatFlags.WriteArrayAsGenericType)) {
-                        writeType(type.typeArguments[0], TypeFormatFlags.InElementType);
-                        writePunctuation(writer, SyntaxKind.OpenBracketToken);
-                        writePunctuation(writer, SyntaxKind.CloseBracketToken);
-                    }
-                    else {
-                        buildSymbolDisplay(type.target.symbol, writer, enclosingDeclaration, SymbolFlags.Type);
-                        writePunctuation(writer, SyntaxKind.LessThanToken);
-                        writeTypeList(type.typeArguments, /*union*/ false);
-                        writePunctuation(writer, SyntaxKind.GreaterThanToken);
-                    }
-                }
-
-                function writeTupleType(type: TupleType) {
-                    writePunctuation(writer, SyntaxKind.OpenBracketToken);
-                    writeTypeList(type.elementTypes, /*union*/ false);
-                    writePunctuation(writer, SyntaxKind.CloseBracketToken);
-                }
-
-                function writeUnionType(type: UnionType, flags: TypeFormatFlags) {
-                    if (flags & TypeFormatFlags.InElementType) {
-                        writePunctuation(writer, SyntaxKind.OpenParenToken);
-                    }
-                    writeTypeList(type.types, /*union*/ true);
-                    if (flags & TypeFormatFlags.InElementType) {
-                        writePunctuation(writer, SyntaxKind.CloseParenToken);
-                    }
-                }
-
-                function writeAnonymousType(type: ObjectType, flags: TypeFormatFlags) {
-                    // Always use 'typeof T' for type of class, enum, and module objects
-                    if (type.symbol && type.symbol.flags & (SymbolFlags.Class | SymbolFlags.Enum | SymbolFlags.ValueModule)) {
-                        writeTypeofSymbol(type);
-                    }
-                    // Use 'typeof T' for types of functions and methods that circularly reference themselves
-                    else if (shouldWriteTypeOfFunctionSymbol()) {
-                        writeTypeofSymbol(type);
-                    }
-                    else if (typeStack && contains(typeStack, type)) {
-                        // If type is an anonymous type literal in a type alias declaration, use type alias name
-                        var typeAlias = getTypeAliasForTypeLiteral(type);
-                        if (typeAlias) {
-                            buildSymbolDisplay(typeAlias, writer, enclosingDeclaration, SymbolFlags.Type);
-                        }
-                        else {
-                            // Recursive usage, use any
-                            writeKeyword(writer, SyntaxKind.AnyKeyword);
-                        }
-                    }
-                    else {
-                        if (!typeStack) {
-                            typeStack = [];
-                        }
-                        typeStack.push(type);
-                        writeLiteralType(type, flags);
-                        typeStack.pop();
-                    }
-
-                    function shouldWriteTypeOfFunctionSymbol() {
-                        if (type.symbol) {
-                            var isStaticMethodSymbol = !!(type.symbol.flags & SymbolFlags.Method &&  // typeof static method
-                                ts.forEach(type.symbol.declarations, declaration => declaration.flags & NodeFlags.Static));
-                            var isNonLocalFunctionSymbol = !!(type.symbol.flags & SymbolFlags.Function) &&
-                                (type.symbol.parent || // is exported function symbol
-                                ts.forEach(type.symbol.declarations, declaration =>
-                                    declaration.parent.kind === SyntaxKind.SourceFile || declaration.parent.kind === SyntaxKind.ModuleBlock));
-
-                            if (isStaticMethodSymbol || isNonLocalFunctionSymbol) {
-                                // typeof is allowed only for static/non local functions
-                                return !!(flags & TypeFormatFlags.UseTypeOfFunction) || // use typeof if format flags specify it
-                                    (typeStack && contains(typeStack, type)); // it is type of the symbol uses itself recursively
-                            }
-                        }
-                    }
-                }
-
-                function writeTypeofSymbol(type: ObjectType) {
-                    writeKeyword(writer, SyntaxKind.TypeOfKeyword);
-                    writeSpace(writer);
-                    buildSymbolDisplay(type.symbol, writer, enclosingDeclaration, SymbolFlags.Value);
-                }
-
-                function writeLiteralType(type: ObjectType, flags: TypeFormatFlags) {
-                    var resolved = resolveObjectOrUnionTypeMembers(type);
-                    if (!resolved.properties.length && !resolved.stringIndexType && !resolved.numberIndexType) {
-                        if (!resolved.callSignatures.length && !resolved.constructSignatures.length) {
-                            writePunctuation(writer, SyntaxKind.OpenBraceToken);
-                            writePunctuation(writer, SyntaxKind.CloseBraceToken);
-                            return;
-                        }
-
-                        if (resolved.callSignatures.length === 1 && !resolved.constructSignatures.length) {
-                            if (flags & TypeFormatFlags.InElementType) {
-                                writePunctuation(writer, SyntaxKind.OpenParenToken);
-                            }
-                            buildSignatureDisplay(resolved.callSignatures[0], writer, enclosingDeclaration, globalFlagsToPass | TypeFormatFlags.WriteArrowStyleSignature , typeStack);
-                            if (flags & TypeFormatFlags.InElementType) {
-                                writePunctuation(writer, SyntaxKind.CloseParenToken);
-                            }
-                            return;
-                        }
-                        if (resolved.constructSignatures.length === 1 && !resolved.callSignatures.length) {
-                            if (flags & TypeFormatFlags.InElementType) {
-                                writePunctuation(writer, SyntaxKind.OpenParenToken);
-                            }
-                            writeKeyword(writer, SyntaxKind.NewKeyword);
-                            writeSpace(writer);
-                            buildSignatureDisplay(resolved.constructSignatures[0], writer, enclosingDeclaration, globalFlagsToPass | TypeFormatFlags.WriteArrowStyleSignature, typeStack);
-                            if (flags & TypeFormatFlags.InElementType) {
-                                writePunctuation(writer, SyntaxKind.CloseParenToken);
-                            }
-                            return;
-                        }
-                    }
-
-                    writePunctuation(writer, SyntaxKind.OpenBraceToken);
-                    writer.writeLine();
-                    writer.increaseIndent();
-                    for (var i = 0; i < resolved.callSignatures.length; i++) {
-                        buildSignatureDisplay(resolved.callSignatures[i], writer, enclosingDeclaration, globalFlagsToPass, typeStack);
-                        writePunctuation(writer, SyntaxKind.SemicolonToken);
-                        writer.writeLine();
-                    }
-                    for (var i = 0; i < resolved.constructSignatures.length; i++) {
-                        writeKeyword(writer, SyntaxKind.NewKeyword);
-                        writeSpace(writer);
-
-                        buildSignatureDisplay(resolved.constructSignatures[i], writer, enclosingDeclaration, globalFlagsToPass, typeStack);
-                        writePunctuation(writer, SyntaxKind.SemicolonToken);
-                        writer.writeLine();
-                    }
-                    if (resolved.stringIndexType) {
-                        // [x: string]: 
-                        writePunctuation(writer, SyntaxKind.OpenBracketToken);
-                        writer.writeParameter("x");
-                        writePunctuation(writer, SyntaxKind.ColonToken);
-                        writeSpace(writer);
-                        writeKeyword(writer, SyntaxKind.StringKeyword);
-                        writePunctuation(writer, SyntaxKind.CloseBracketToken);
-                        writePunctuation(writer, SyntaxKind.ColonToken);
-                        writeSpace(writer);
-                        writeType(resolved.stringIndexType, TypeFormatFlags.None);
-                        writePunctuation(writer, SyntaxKind.SemicolonToken);
-                        writer.writeLine();
-                    }
-                    if (resolved.numberIndexType) {
-                        // [x: number]: 
-                        writePunctuation(writer, SyntaxKind.OpenBracketToken);
-                        writer.writeParameter("x");
-                        writePunctuation(writer, SyntaxKind.ColonToken);
-                        writeSpace(writer);
-                        writeKeyword(writer, SyntaxKind.NumberKeyword);
-                        writePunctuation(writer, SyntaxKind.CloseBracketToken);
-                        writePunctuation(writer, SyntaxKind.ColonToken);
-                        writeSpace(writer);
-                        writeType(resolved.numberIndexType, TypeFormatFlags.None);
-                        writePunctuation(writer, SyntaxKind.SemicolonToken);
-                        writer.writeLine();
-                    }
-                    for (var i = 0; i < resolved.properties.length; i++) {
-                        var p = resolved.properties[i];
-                        var t = getTypeOfSymbol(p);
-                        if (p.flags & (SymbolFlags.Function | SymbolFlags.Method) && !getPropertiesOfObjectType(t).length) {
-                            var signatures = getSignaturesOfType(t, SignatureKind.Call);
-                            for (var j = 0; j < signatures.length; j++) {
-                                buildSymbolDisplay(p, writer);
-                                if (isOptionalProperty(p)) {
-                                    writePunctuation(writer, SyntaxKind.QuestionToken);
-                                }
-                                buildSignatureDisplay(signatures[j], writer, enclosingDeclaration, globalFlagsToPass, typeStack);
-                                writePunctuation(writer, SyntaxKind.SemicolonToken);
-                                writer.writeLine();
-                            }
-                        }
-                        else {
-                            buildSymbolDisplay(p, writer);
-                            if (isOptionalProperty(p)) {
-                                writePunctuation(writer, SyntaxKind.QuestionToken);
-                            }
-                            writePunctuation(writer, SyntaxKind.ColonToken);
-                            writeSpace(writer);
-                            writeType(t, TypeFormatFlags.None);
-                            writePunctuation(writer, SyntaxKind.SemicolonToken);
-                            writer.writeLine();
-                        }
-                    }
-                    writer.decreaseIndent();
-                    writePunctuation(writer, SyntaxKind.CloseBraceToken);
-                }
-            }
-
-            function buildTypeParameterDisplayFromSymbol(symbol: Symbol, writer: SymbolWriter, enclosingDeclaraiton?: Node, flags?: TypeFormatFlags) {
-                var targetSymbol = getTargetSymbol(symbol);
-                if (targetSymbol.flags & SymbolFlags.Class || targetSymbol.flags & SymbolFlags.Interface) {
-                    buildDisplayForTypeParametersAndDelimiters(getTypeParametersOfClassOrInterface(symbol), writer, enclosingDeclaraiton, flags);
-                }
-            }
-
-            function buildTypeParameterDisplay(tp: TypeParameter, writer: SymbolWriter, enclosingDeclaration?: Node, flags?: TypeFormatFlags, typeStack?: Type[]) {
-                appendSymbolNameOnly(tp.symbol, writer);
-                var constraint = getConstraintOfTypeParameter(tp);
-                if (constraint) {
-                    writeSpace(writer);
-                    writeKeyword(writer, SyntaxKind.ExtendsKeyword);
-                    writeSpace(writer);
-                    buildTypeDisplay(constraint, writer, enclosingDeclaration, flags, typeStack);
-                }
-            }
-
-            function buildParameterDisplay(p: Symbol, writer: SymbolWriter, enclosingDeclaration?: Node, flags?: TypeFormatFlags, typeStack?: Type[]) {
-                if (getDeclarationFlagsFromSymbol(p) & NodeFlags.Rest) {
-                    writePunctuation(writer, SyntaxKind.DotDotDotToken);
-                }
-                appendSymbolNameOnly(p, writer);
-                if (p.valueDeclaration.flags & NodeFlags.QuestionMark || (<VariableDeclaration>p.valueDeclaration).initializer) {
-                    writePunctuation(writer, SyntaxKind.QuestionToken);
-                }
-                writePunctuation(writer, SyntaxKind.ColonToken);
-                writeSpace(writer);
-
-                buildTypeDisplay(getTypeOfSymbol(p), writer, enclosingDeclaration, flags, typeStack);
-            }
-
-            function buildDisplayForTypeParametersAndDelimiters(typeParameters: TypeParameter[], writer: SymbolWriter, enclosingDeclaration?: Node, flags?: TypeFormatFlags, typeStack?: Type[]) {
-                if (typeParameters && typeParameters.length) {
-                    writePunctuation(writer, SyntaxKind.LessThanToken);
-                    for (var i = 0; i < typeParameters.length; i++) {
-                        if (i > 0) {
-                            writePunctuation(writer, SyntaxKind.CommaToken);
-                            writeSpace(writer);
-                        }
-                        buildTypeParameterDisplay(typeParameters[i], writer, enclosingDeclaration, flags, typeStack);
-                    }
-                    writePunctuation(writer, SyntaxKind.GreaterThanToken);
-                }
-            }
-
-            function buildDisplayForTypeArgumentsAndDelimiters(typeParameters: TypeParameter[], mapper: TypeMapper, writer: SymbolWriter, enclosingDeclaration?: Node, flags?: TypeFormatFlags, typeStack?: Type[]) {
-                if (typeParameters && typeParameters.length) {
-                    writePunctuation(writer, SyntaxKind.LessThanToken);
-                    for (var i = 0; i < typeParameters.length; i++) {
-                        if (i > 0) {
-                            writePunctuation(writer, SyntaxKind.CommaToken);
-                            writeSpace(writer);
-                        }
-                        buildTypeDisplay(mapper(typeParameters[i]), writer, enclosingDeclaration, TypeFormatFlags.None);
-                    }
-                    writePunctuation(writer, SyntaxKind.GreaterThanToken);
-                }
-            }
-
-            function buildDisplayForParametersAndDelimiters(parameters: Symbol[], writer: SymbolWriter, enclosingDeclaration?: Node, flags?: TypeFormatFlags, typeStack?: Type[]) {
-                writePunctuation(writer, SyntaxKind.OpenParenToken);
-                for (var i = 0; i < parameters.length; i++) {
-                    if (i > 0) {
-                        writePunctuation(writer, SyntaxKind.CommaToken);
-                        writeSpace(writer);
-                    }
-                    buildParameterDisplay(parameters[i], writer, enclosingDeclaration, flags, typeStack);
-                }
-                writePunctuation(writer, SyntaxKind.CloseParenToken);
-            }
-
-            function buildReturnTypeDisplay(signature: Signature, writer: SymbolWriter, enclosingDeclaration?: Node, flags?: TypeFormatFlags, typeStack?: Type[]) {
-                if (flags & TypeFormatFlags.WriteArrowStyleSignature) {
-                    writeSpace(writer);
-                    writePunctuation(writer, SyntaxKind.EqualsGreaterThanToken);
-                }
-                else {
-                    writePunctuation(writer, SyntaxKind.ColonToken);
-                }
-                writeSpace(writer);
-                buildTypeDisplay(getReturnTypeOfSignature(signature), writer, enclosingDeclaration, flags, typeStack);
-            }
-            
-            function buildSignatureDisplay(signature: Signature, writer: SymbolWriter, enclosingDeclaration?: Node, flags?: TypeFormatFlags, typeStack?: Type[]) {
-                if (signature.target && (flags & TypeFormatFlags.WriteTypeArgumentsOfSignature)) {
-                    // Instantiated signature, write type arguments instead
-                    // This is achieved by passing in the mapper separately
-                    buildDisplayForTypeArgumentsAndDelimiters(signature.target.typeParameters, signature.mapper, writer, enclosingDeclaration);
-                }
-                else {
-                    buildDisplayForTypeParametersAndDelimiters(signature.typeParameters, writer, enclosingDeclaration, flags, typeStack);
-                }
-
-                buildDisplayForParametersAndDelimiters(signature.parameters, writer, enclosingDeclaration, flags, typeStack);
-                buildReturnTypeDisplay(signature, writer, enclosingDeclaration, flags, typeStack);
-            }
-
-            return _displayBuilder || (_displayBuilder = {
-                symbolToString: symbolToString,
-                typeToString: typeToString,
-                buildSymbolDisplay: buildSymbolDisplay,
-                buildTypeDisplay: buildTypeDisplay,
-                buildTypeParameterDisplay: buildTypeParameterDisplay,
-                buildParameterDisplay: buildParameterDisplay,
-                buildDisplayForParametersAndDelimiters: buildDisplayForParametersAndDelimiters,
-                buildDisplayForTypeParametersAndDelimiters: buildDisplayForTypeParametersAndDelimiters,
-                buildDisplayForTypeArgumentsAndDelimiters: buildDisplayForTypeArgumentsAndDelimiters,
-                buildTypeParameterDisplayFromSymbol: buildTypeParameterDisplayFromSymbol,
-                buildSignatureDisplay: buildSignatureDisplay,
-                buildReturnTypeDisplay: buildReturnTypeDisplay
-            });
-        }
-
-        function isDeclarationVisible(node: Declaration): boolean {
-            function getContainingExternalModule(node: Node) {
-                for (; node; node = node.parent) {
-                    if (node.kind === SyntaxKind.ModuleDeclaration) {
-                        if ((<ModuleDeclaration>node).name.kind === SyntaxKind.StringLiteral) {
-                            return node;
-                        }
-                    }
-                    else if (node.kind === SyntaxKind.SourceFile) {
-                        return isExternalModule(<SourceFile>node) ? node : undefined;
-                    }
-                }
-                Debug.fail("getContainingModule cant reach here");
-            }
-
-            function isUsedInExportAssignment(node: Node) {
-                // Get source File and see if it is external module and has export assigned symbol
-                var externalModule = getContainingExternalModule(node);
-                if (externalModule) {
-                    // This is export assigned symbol node
-                    var externalModuleSymbol = getSymbolOfNode(externalModule);
-                    var exportAssignmentSymbol = getExportAssignmentSymbol(externalModuleSymbol);
-                    var resolvedExportSymbol: Symbol;
-                    var symbolOfNode = getSymbolOfNode(node);
-                    if (isSymbolUsedInExportAssignment(symbolOfNode)) {
-                        return true;
-                    }
-
-                    // if symbolOfNode is import declaration, resolve the symbol declaration and check
-                    if (symbolOfNode.flags & SymbolFlags.Import) {
-                        return isSymbolUsedInExportAssignment(resolveImport(symbolOfNode));
-                    }
-                }
-
-                // Check if the symbol is used in export assignment
-                function isSymbolUsedInExportAssignment(symbol: Symbol) {
-                    if (exportAssignmentSymbol === symbol) {
-                        return true;
-                    }
-
-                    if (exportAssignmentSymbol && !!(exportAssignmentSymbol.flags & SymbolFlags.Import)) {
-                        // if export assigned symbol is import declaration, resolve the import
-                        resolvedExportSymbol = resolvedExportSymbol || resolveImport(exportAssignmentSymbol);
-                        if (resolvedExportSymbol === symbol) {
-                            return true;
-                        }
-
-                        // Container of resolvedExportSymbol is visible
-                        return forEach(resolvedExportSymbol.declarations, declaration => {
-                            while (declaration) {
-                                if (declaration === node) {
-                                    return true;
-                                }
-                                declaration = declaration.parent;
-                            }
-                        });
-                    }
-                }
-            }
-
-            function determineIfDeclarationIsVisible() {
-                switch (node.kind) {
-                    case SyntaxKind.VariableDeclaration:
-                    case SyntaxKind.ModuleDeclaration:
-                    case SyntaxKind.ClassDeclaration:
-                    case SyntaxKind.InterfaceDeclaration:
-                    case SyntaxKind.TypeAliasDeclaration:
-                    case SyntaxKind.FunctionDeclaration:
-                    case SyntaxKind.EnumDeclaration:
-                    case SyntaxKind.ImportDeclaration:
-                        // In case of variable declaration, node.parent is variable statement so look at the variable statement's parent
-                        var parent = node.kind === SyntaxKind.VariableDeclaration ? node.parent.parent : node.parent;
-                        // If the node is not exported or it is not ambient module element (except import declaration)
-                        if (!(node.flags & NodeFlags.Export) &&
-                            !(node.kind !== SyntaxKind.ImportDeclaration && parent.kind !== SyntaxKind.SourceFile && isInAmbientContext(parent))) {
-                            return isGlobalSourceFile(parent) || isUsedInExportAssignment(node);
-                        }
-                        // Exported members/ambient module elements (exception import declaration) are visible if parent is visible
-                        return isDeclarationVisible(parent);
-
-                    case SyntaxKind.Property:
-                    case SyntaxKind.Method:
-                        if (node.flags & (NodeFlags.Private | NodeFlags.Protected)) {
-                            // Private/protected properties/methods are not visible
-                            return false;
-                        }
-                    // Public properties/methods are visible if its parents are visible, so let it fall into next case statement
-
-                    case SyntaxKind.Constructor:
-                    case SyntaxKind.ConstructSignature:
-                    case SyntaxKind.CallSignature:
-                    case SyntaxKind.IndexSignature:
-                    case SyntaxKind.Parameter:
-                    case SyntaxKind.ModuleBlock:
-                        return isDeclarationVisible(node.parent);
-
-                    // Source file is always visible
-                    case SyntaxKind.SourceFile:
-                        return true;
-
-                    default:
-                        Debug.fail("isDeclarationVisible unknown: SyntaxKind: " + SyntaxKind[node.kind]);
-                }
-            }
-
-            if (node) {
-                var links = getNodeLinks(node);
-                if (links.isVisible === undefined) {
-                    links.isVisible = !!determineIfDeclarationIsVisible();
-                }
-                return links.isVisible;
-            }
-        }
-
-        function getTypeOfPrototypeProperty(prototype: Symbol): Type {
-            // TypeScript 1.0 spec (April 2014): 8.4
-            // Every class automatically contains a static property member named 'prototype', 
-            // the type of which is an instantiation of the class type with type Any supplied as a type argument for each type parameter.
-            // It is an error to explicitly declare a static property member with the name 'prototype'.
-            var classType = <InterfaceType>getDeclaredTypeOfSymbol(prototype.parent);
-            return classType.typeParameters ? createTypeReference(<GenericType>classType, map(classType.typeParameters, _ => anyType)) : classType;
-        }
-
-        function getTypeOfVariableDeclaration(declaration: VariableDeclaration): Type {
-            // A variable declared in a for..in statement is always of type any
-            if (declaration.parent.kind === SyntaxKind.ForInStatement) {
-                return anyType;
-            }
-            // Use type from type annotation if one is present
-            if (declaration.type) {
-                return getTypeFromTypeNode(declaration.type);
-            }
-            if (declaration.kind === SyntaxKind.Parameter) {
-                var func = <FunctionDeclaration>declaration.parent;
-                // For a parameter of a set accessor, use the type of the get accessor if one is present
-                if (func.kind === SyntaxKind.SetAccessor) {
-                    var getter = <AccessorDeclaration>getDeclarationOfKind(declaration.parent.symbol, SyntaxKind.GetAccessor);
-                    if (getter) {
-                        return getReturnTypeOfSignature(getSignatureFromDeclaration(getter));
-                    }
-                }
-                // Use contextual parameter type if one is available
-                var type = getContextuallyTypedParameterType(declaration);
-                if (type) {
-                    return type;
-                }
-            }
-            // Use the type of the initializer expression if one is present
-            if (declaration.initializer) {
-                var type = checkAndMarkExpression(declaration.initializer);
-                // Widening of property assignments is handled by checkObjectLiteral, exclude them here
-                if (declaration.kind !== SyntaxKind.PropertyAssignment) {
-                    var unwidenedType = type;
-                    type = getWidenedType(type);
-                    if (type !== unwidenedType) {
-                        checkImplicitAny(type);
-                    }
-                }
-                return type;
-            }
-            // Rest parameters default to type any[], other parameters default to type any
-            var type = declaration.flags & NodeFlags.Rest ? createArrayType(anyType) : anyType;
-            checkImplicitAny(type);
-            return type;
-
-            function checkImplicitAny(type: Type) {
-                if (!fullTypeCheck || !compilerOptions.noImplicitAny) {
-                    return;
-                }
-                // We need to have ended up with 'any', 'any[]', 'any[][]', etc.
-                if (getInnermostTypeOfNestedArrayTypes(type) !== anyType) {
-                    return;
-                }
-                // Ignore privates within ambient contexts; they exist purely for documentative purposes to avoid name clashing.
-                // (e.g. privates within .d.ts files do not expose type information)
-                if (isPrivateWithinAmbient(declaration) || (declaration.kind === SyntaxKind.Parameter && isPrivateWithinAmbient(declaration.parent))) {
-                    return;
-                }
-                switch (declaration.kind) {
-                    case SyntaxKind.Property:
-                        var diagnostic = Diagnostics.Member_0_implicitly_has_an_1_type;
-                        break;
-                    case SyntaxKind.Parameter:
-                        var diagnostic = declaration.flags & NodeFlags.Rest ?
-                            Diagnostics.Rest_parameter_0_implicitly_has_an_any_type :
-                            Diagnostics.Parameter_0_implicitly_has_an_1_type;
-                        break;
-                    default:
-                        var diagnostic = Diagnostics.Variable_0_implicitly_has_an_1_type;
-                }
-                error(declaration, diagnostic, identifierToString(declaration.name), typeToString(type));
-            }
-        }
-
-        function getTypeOfVariableOrParameterOrProperty(symbol: Symbol): Type {
-            var links = getSymbolLinks(symbol);
-            if (!links.type) {
-                // Handle prototype property
-                if (symbol.flags & SymbolFlags.Prototype) {
-                    return links.type = getTypeOfPrototypeProperty(symbol);
-                }
-                // Handle catch clause variables
-                var declaration = symbol.valueDeclaration;
-                if (declaration.kind === SyntaxKind.CatchBlock) {
-                    return links.type = anyType;
-                }
-                // Handle variable, parameter or property
-                links.type = resolvingType;
-                var type = getTypeOfVariableDeclaration(<VariableDeclaration>declaration);
-                if (links.type === resolvingType) {
-                    links.type = type;
-                }
-            }
-            else if (links.type === resolvingType) {
-                links.type = anyType;
-                if (compilerOptions.noImplicitAny) {
-                    var diagnostic = (<VariableDeclaration>symbol.valueDeclaration).type ?
-                        Diagnostics._0_implicitly_has_type_any_because_it_is_referenced_directly_or_indirectly_in_its_own_type_annotation :
-                        Diagnostics._0_implicitly_has_type_any_because_it_is_does_not_have_a_type_annotation_and_is_referenced_directly_or_indirectly_in_its_own_initializer;
-                    error(symbol.valueDeclaration, diagnostic, symbolToString(symbol));
-                }
-            }
-            return links.type;
-        }
-
-        function getSetAccessorTypeAnnotationNode(accessor: AccessorDeclaration): TypeNode {
-            return accessor && accessor.parameters.length > 0 && accessor.parameters[0].type;
-        }
-
-        function getAnnotatedAccessorType(accessor: AccessorDeclaration): Type {
-            if (accessor) {
-                if (accessor.kind === SyntaxKind.GetAccessor) {
-                    return accessor.type && getTypeFromTypeNode(accessor.type);
-                }
-                else {
-                    var setterTypeAnnotation = getSetAccessorTypeAnnotationNode(accessor);
-                    return setterTypeAnnotation && getTypeFromTypeNode(setterTypeAnnotation);
-                }
-            }
-            return undefined;
-        }
-
-        function getTypeOfAccessors(symbol: Symbol): Type {
-            var links = getSymbolLinks(symbol);
-            checkAndStoreTypeOfAccessors(symbol, links);
-            return links.type;
-        }
-
-        function checkAndStoreTypeOfAccessors(symbol: Symbol, links?: SymbolLinks) {
-            links = links || getSymbolLinks(symbol);
-            if (!links.type) {
-                links.type = resolvingType;
-                var getter = <AccessorDeclaration>getDeclarationOfKind(symbol, SyntaxKind.GetAccessor);
-                var setter = <AccessorDeclaration>getDeclarationOfKind(symbol, SyntaxKind.SetAccessor);
-
-                var type: Type;
-
-                // First try to see if the user specified a return type on the get-accessor.
-                var getterReturnType = getAnnotatedAccessorType(getter);
-                if (getterReturnType) {
-                    type = getterReturnType;
-                }
-                else {
-                    // If the user didn't specify a return type, try to use the set-accessor's parameter type.
-                    var setterParameterType = getAnnotatedAccessorType(setter);
-                    if (setterParameterType) {
-                        type = setterParameterType;
-                    }
-                    else {
-                        // If there are no specified types, try to infer it from the body of the get accessor if it exists.
-                        if (getter) {
-                            type = getReturnTypeFromBody(getter);
-                        }
-                        // Otherwise, fall back to 'any'.
-                        else {
-                            if (compilerOptions.noImplicitAny) {
-                                error(setter, Diagnostics.Property_0_implicitly_has_type_any_because_its_set_accessor_lacks_a_type_annotation, symbolToString(symbol));
-                            }
-
-                            type = anyType;
-                        }
-                    }
-                }
-
-                if (links.type === resolvingType) {
-                    links.type = type;
-                }
-            }
-            else if (links.type === resolvingType) {
-                links.type = anyType;
-                if (compilerOptions.noImplicitAny) {
-                    var getter = <AccessorDeclaration>getDeclarationOfKind(symbol, SyntaxKind.GetAccessor);
-                    error(getter, Diagnostics._0_implicitly_has_return_type_any_because_it_does_not_have_a_return_type_annotation_and_is_referenced_directly_or_indirectly_in_one_of_its_return_expressions, symbolToString(symbol));
-                }
-            }
-        }
-
-        function getTypeOfFuncClassEnumModule(symbol: Symbol): Type {
-            var links = getSymbolLinks(symbol);
-            if (!links.type) {
-                links.type = createObjectType(TypeFlags.Anonymous, symbol);
-            }
-            return links.type;
-        }
-
-        function getTypeOfEnumMember(symbol: Symbol): Type {
-            var links = getSymbolLinks(symbol);
-            if (!links.type) {
-                links.type = getDeclaredTypeOfEnum(getParentOfSymbol(symbol));
-            }
-            return links.type;
-        }
-
-        function getTypeOfImport(symbol: Symbol): Type {
-            var links = getSymbolLinks(symbol);
-            if (!links.type) {
-                links.type = getTypeOfSymbol(resolveImport(symbol));
-            }
-            return links.type;
-        }
-
-        function getTypeOfInstantiatedSymbol(symbol: Symbol): Type {
-            var links = getSymbolLinks(symbol);
-            if (!links.type) {
-                links.type = instantiateType(getTypeOfSymbol(links.target), links.mapper);
-            }
-            return links.type;
-        }
-
-        function getTypeOfSymbol(symbol: Symbol): Type {
-            if (symbol.flags & SymbolFlags.Instantiated) {
-                return getTypeOfInstantiatedSymbol(symbol);
-            }
-            if (symbol.flags & (SymbolFlags.Variable | SymbolFlags.Property)) {
-                return getTypeOfVariableOrParameterOrProperty(symbol);
-            }
-            if (symbol.flags & (SymbolFlags.Function | SymbolFlags.Method | SymbolFlags.Class | SymbolFlags.Enum | SymbolFlags.ValueModule)) {
-                return getTypeOfFuncClassEnumModule(symbol);
-            }
-            if (symbol.flags & SymbolFlags.EnumMember) {
-                return getTypeOfEnumMember(symbol);
-            }
-            if (symbol.flags & SymbolFlags.Accessor) {
-                return getTypeOfAccessors(symbol);
-            }
-            if (symbol.flags & SymbolFlags.Import) {
-                return getTypeOfImport(symbol);
-            }
-            return unknownType;
-        }
-
-        function getTargetType(type: ObjectType): Type {
-            return type.flags & TypeFlags.Reference ? (<TypeReference>type).target : type;
-        }
-
-        function hasBaseType(type: InterfaceType, checkBase: InterfaceType) {
-            return check(type);
-            function check(type: InterfaceType): boolean {
-                var target = <InterfaceType>getTargetType(type);
-                return target === checkBase || forEach(target.baseTypes, check);
-            }
-        }
-
-        // Return combined list of type parameters from all declarations of a class or interface. Elsewhere we check they're all
-        // the same, but even if they're not we still need the complete list to ensure instantiations supply type arguments
-        // for all type parameters.
-        function getTypeParametersOfClassOrInterface(symbol: Symbol): TypeParameter[] {
-            var result: TypeParameter[];
-            forEach(symbol.declarations, node => {
-                if (node.kind === SyntaxKind.InterfaceDeclaration || node.kind === SyntaxKind.ClassDeclaration) {
-                    var declaration = <InterfaceDeclaration>node;
-                    if (declaration.typeParameters && declaration.typeParameters.length) {
-                        forEach(declaration.typeParameters, node => {
-                            var tp = getDeclaredTypeOfTypeParameter(getSymbolOfNode(node));
-                            if (!result) {
-                                result = [tp];
-                            }
-                            else if (!contains(result, tp)) {
-                                result.push(tp);
-                            }
-                        });
-                    }
-                }
-            });
-            return result;
-        }
-
-        function getDeclaredTypeOfClass(symbol: Symbol): InterfaceType {
-            var links = getSymbolLinks(symbol);
-            if (!links.declaredType) {
-                var type = links.declaredType = <InterfaceType>createObjectType(TypeFlags.Class, symbol);
-                var typeParameters = getTypeParametersOfClassOrInterface(symbol);
-                if (typeParameters) {
-                    type.flags |= TypeFlags.Reference;
-                    type.typeParameters = typeParameters;
-                    (<GenericType>type).instantiations = {};
-                    (<GenericType>type).instantiations[getTypeListId(type.typeParameters)] = <GenericType>type;
-                    (<GenericType>type).target = <GenericType>type;
-                    (<GenericType>type).typeArguments = type.typeParameters;
-                }
-                type.baseTypes = [];
-                var declaration = <ClassDeclaration>getDeclarationOfKind(symbol, SyntaxKind.ClassDeclaration);
-                if (declaration.baseType) {
-                    var baseType = getTypeFromTypeReferenceNode(declaration.baseType);
-                    if (baseType !== unknownType) {
-                        if (getTargetType(baseType).flags & TypeFlags.Class) {
-                            if (type !== baseType && !hasBaseType(<InterfaceType>baseType, type)) {
-                                type.baseTypes.push(baseType);
-                            }
-                            else {
-                                error(declaration, Diagnostics.Type_0_recursively_references_itself_as_a_base_type, typeToString(type, /*enclosingDeclaration*/ undefined, TypeFormatFlags.WriteArrayAsGenericType));
-                            }
-                        }
-                        else {
-                            error(declaration.baseType, Diagnostics.A_class_may_only_extend_another_class);
-                        }
-                    }
-                }
-                type.declaredProperties = getNamedMembers(symbol.members);
-                type.declaredCallSignatures = emptyArray;
-                type.declaredConstructSignatures = emptyArray;
-                type.declaredStringIndexType = getIndexTypeOfSymbol(symbol, IndexKind.String);
-                type.declaredNumberIndexType = getIndexTypeOfSymbol(symbol, IndexKind.Number);
-            }
-            return <InterfaceType>links.declaredType;
-        }
-
-        function getDeclaredTypeOfInterface(symbol: Symbol): InterfaceType {
-            var links = getSymbolLinks(symbol);
-            if (!links.declaredType) {
-                var type = links.declaredType = <InterfaceType>createObjectType(TypeFlags.Interface, symbol);
-                var typeParameters = getTypeParametersOfClassOrInterface(symbol);
-                if (typeParameters) {
-                    type.flags |= TypeFlags.Reference;
-                    type.typeParameters = typeParameters;
-                    (<GenericType>type).instantiations = {};
-                    (<GenericType>type).instantiations[getTypeListId(type.typeParameters)] = <GenericType>type;
-                    (<GenericType>type).target = <GenericType>type;
-                    (<GenericType>type).typeArguments = type.typeParameters;
-                }
-                type.baseTypes = [];
-                forEach(symbol.declarations, declaration => {
-                    if (declaration.kind === SyntaxKind.InterfaceDeclaration && (<InterfaceDeclaration>declaration).baseTypes) {
-                        forEach((<InterfaceDeclaration>declaration).baseTypes, node => {
-                            var baseType = getTypeFromTypeReferenceNode(node);
-                            if (baseType !== unknownType) {
-                                if (getTargetType(baseType).flags & (TypeFlags.Class | TypeFlags.Interface)) {
-                                    if (type !== baseType && !hasBaseType(<InterfaceType>baseType, type)) {
-                                        type.baseTypes.push(baseType);
-                                    }
-                                    else {
-                                        error(declaration, Diagnostics.Type_0_recursively_references_itself_as_a_base_type, typeToString(type, /*enclosingDeclaration*/ undefined, TypeFormatFlags.WriteArrayAsGenericType));
-                                    }
-                                }
-                                else {
-                                    error(node, Diagnostics.An_interface_may_only_extend_a_class_or_another_interface);
-                                }
-                            }
-                        });
-                    }
-                });
-                type.declaredProperties = getNamedMembers(symbol.members);
-                type.declaredCallSignatures = getSignaturesOfSymbol(symbol.members["__call"]);
-                type.declaredConstructSignatures = getSignaturesOfSymbol(symbol.members["__new"]);
-                type.declaredStringIndexType = getIndexTypeOfSymbol(symbol, IndexKind.String);
-                type.declaredNumberIndexType = getIndexTypeOfSymbol(symbol, IndexKind.Number);
-            }
-            return <InterfaceType>links.declaredType;
-        }
-
-        function getDeclaredTypeOfTypeAlias(symbol: Symbol): Type {
-            var links = getSymbolLinks(symbol);
-            if (!links.declaredType) {
-                links.declaredType = resolvingType;
-                var declaration = <TypeAliasDeclaration>getDeclarationOfKind(symbol, SyntaxKind.TypeAliasDeclaration);
-                var type = getTypeFromTypeNode(declaration.type);
-                if (links.declaredType === resolvingType) {
-                    links.declaredType = type;
-                }
-            }
-            else if (links.declaredType === resolvingType) {
-                links.declaredType = unknownType;
-                var declaration = <TypeAliasDeclaration>getDeclarationOfKind(symbol, SyntaxKind.TypeAliasDeclaration);
-                error(declaration.name, Diagnostics.Type_alias_0_circularly_references_itself, symbolToString(symbol));
-            }
-            return links.declaredType;
-        }
-
-        function getDeclaredTypeOfEnum(symbol: Symbol): Type {
-            var links = getSymbolLinks(symbol);
-            if (!links.declaredType) {
-                var type = createType(TypeFlags.Enum);
-                type.symbol = symbol;
-                links.declaredType = type;
-            }
-            return links.declaredType;
-        }
-
-        function getDeclaredTypeOfTypeParameter(symbol: Symbol): TypeParameter {
-            var links = getSymbolLinks(symbol);
-            if (!links.declaredType) {
-                var type = <TypeParameter>createType(TypeFlags.TypeParameter);
-                type.symbol = symbol;
-                if (!(<TypeParameterDeclaration>getDeclarationOfKind(symbol, SyntaxKind.TypeParameter)).constraint) {
-                    type.constraint = noConstraintType;
-                }
-                links.declaredType = type;
-            }
-            return <TypeParameter>links.declaredType;
-        }
-
-        function getDeclaredTypeOfImport(symbol: Symbol): Type {
-            var links = getSymbolLinks(symbol);
-            if (!links.declaredType) {
-                links.declaredType = getDeclaredTypeOfSymbol(resolveImport(symbol));
-            }
-            return links.declaredType;
-        }
-
-        function getDeclaredTypeOfSymbol(symbol: Symbol): Type {
-            Debug.assert((symbol.flags & SymbolFlags.Instantiated) === 0);
-            if (symbol.flags & SymbolFlags.Class) {
-                return getDeclaredTypeOfClass(symbol);
-            }
-            if (symbol.flags & SymbolFlags.Interface) {
-                return getDeclaredTypeOfInterface(symbol);
-            }
-            if (symbol.flags & SymbolFlags.TypeAlias) {
-                return getDeclaredTypeOfTypeAlias(symbol);
-            }
-            if (symbol.flags & SymbolFlags.Enum) {
-                return getDeclaredTypeOfEnum(symbol);
-            }
-            if (symbol.flags & SymbolFlags.TypeParameter) {
-                return getDeclaredTypeOfTypeParameter(symbol);
-            }
-            if (symbol.flags & SymbolFlags.Import) {
-                return getDeclaredTypeOfImport(symbol);
-            }
-            return unknownType;
-        }
-
-        function createSymbolTable(symbols: Symbol[]): SymbolTable {
-            var result: SymbolTable = {};
-            for (var i = 0; i < symbols.length; i++) {
-                var symbol = symbols[i];
-                result[symbol.name] = symbol;
-            }
-            return result;
-        }
-
-        function createInstantiatedSymbolTable(symbols: Symbol[], mapper: TypeMapper): SymbolTable {
-            var result: SymbolTable = {};
-            for (var i = 0; i < symbols.length; i++) {
-                var symbol = symbols[i];
-                result[symbol.name] = instantiateSymbol(symbol, mapper);
-            }
-            return result;
-        }
-
-        function addInheritedMembers(symbols: SymbolTable, baseSymbols: Symbol[]) {
-            for (var i = 0; i < baseSymbols.length; i++) {
-                var s = baseSymbols[i];
-                if (!hasProperty(symbols, s.name)) {
-                    symbols[s.name] = s;
-                }
-            }
-        }
-
-        function addInheritedSignatures(signatures: Signature[], baseSignatures: Signature[]) {
-            if (baseSignatures) {
-                for (var i = 0; i < baseSignatures.length; i++) {
-                    signatures.push(baseSignatures[i]);
-                }
-            }
-        }
-
-        function resolveClassOrInterfaceMembers(type: InterfaceType): void {
-            var members = type.symbol.members;
-            var callSignatures = type.declaredCallSignatures;
-            var constructSignatures = type.declaredConstructSignatures;
-            var stringIndexType = type.declaredStringIndexType;
-            var numberIndexType = type.declaredNumberIndexType;
-            if (type.baseTypes.length) {
-                members = createSymbolTable(type.declaredProperties);
-                forEach(type.baseTypes, baseType => {
-                    addInheritedMembers(members, getPropertiesOfObjectType(baseType));
-                    callSignatures = concatenate(callSignatures, getSignaturesOfType(baseType, SignatureKind.Call));
-                    constructSignatures = concatenate(constructSignatures, getSignaturesOfType(baseType, SignatureKind.Construct));
-                    stringIndexType = stringIndexType || getIndexTypeOfType(baseType, IndexKind.String);
-                    numberIndexType = numberIndexType || getIndexTypeOfType(baseType, IndexKind.Number);
-                });
-            }
-            setObjectTypeMembers(type, members, callSignatures, constructSignatures, stringIndexType, numberIndexType);
-        }
-
-        function resolveTypeReferenceMembers(type: TypeReference): void {
-            var target = type.target;
-            var mapper = createTypeMapper(target.typeParameters, type.typeArguments);
-            var members = createInstantiatedSymbolTable(target.declaredProperties, mapper);
-            var callSignatures = instantiateList(target.declaredCallSignatures, mapper, instantiateSignature);
-            var constructSignatures = instantiateList(target.declaredConstructSignatures, mapper, instantiateSignature);
-            var stringIndexType = target.declaredStringIndexType ? instantiateType(target.declaredStringIndexType, mapper) : undefined;
-            var numberIndexType = target.declaredNumberIndexType ? instantiateType(target.declaredNumberIndexType, mapper) : undefined;
-            forEach(target.baseTypes, baseType => {
-                var instantiatedBaseType = instantiateType(baseType, mapper);
-                addInheritedMembers(members, getPropertiesOfObjectType(instantiatedBaseType));
-                callSignatures = concatenate(callSignatures, getSignaturesOfType(instantiatedBaseType, SignatureKind.Call));
-                constructSignatures = concatenate(constructSignatures, getSignaturesOfType(instantiatedBaseType, SignatureKind.Construct));
-                stringIndexType = stringIndexType || getIndexTypeOfType(instantiatedBaseType, IndexKind.String);
-                numberIndexType = numberIndexType || getIndexTypeOfType(instantiatedBaseType, IndexKind.Number);
-            });
-            setObjectTypeMembers(type, members, callSignatures, constructSignatures, stringIndexType, numberIndexType);
-        }
-
-        function createSignature(declaration: SignatureDeclaration, typeParameters: TypeParameter[], parameters: Symbol[],
-            resolvedReturnType: Type, minArgumentCount: number, hasRestParameter: boolean, hasStringLiterals: boolean): Signature {
-            var sig = new Signature(checker);
-            sig.declaration = declaration;
-            sig.typeParameters = typeParameters;
-            sig.parameters = parameters;
-            sig.resolvedReturnType = resolvedReturnType;
-            sig.minArgumentCount = minArgumentCount;
-            sig.hasRestParameter = hasRestParameter;
-            sig.hasStringLiterals = hasStringLiterals;
-            return sig;
-        }
-
-        function cloneSignature(sig: Signature): Signature {
-            return createSignature(sig.declaration, sig.typeParameters, sig.parameters, sig.resolvedReturnType,
-                sig.minArgumentCount, sig.hasRestParameter, sig.hasStringLiterals);
-        }
-
-        function getDefaultConstructSignatures(classType: InterfaceType): Signature[] {
-            if (classType.baseTypes.length) {
-                var baseType = classType.baseTypes[0];
-                var baseSignatures = getSignaturesOfType(getTypeOfSymbol(baseType.symbol), SignatureKind.Construct);
-                return map(baseSignatures, baseSignature => {
-                    var signature = baseType.flags & TypeFlags.Reference ?
-                        getSignatureInstantiation(baseSignature, (<TypeReference>baseType).typeArguments) : cloneSignature(baseSignature);
-                    signature.typeParameters = classType.typeParameters;
-                    signature.resolvedReturnType = classType;
-                    return signature;
-                });
-            }
-            return [createSignature(undefined, classType.typeParameters, emptyArray, classType, 0, false, false)];
-        }
-
-        function createTupleTypeMemberSymbols(memberTypes: Type[]): SymbolTable {
-            var members: SymbolTable = {};
-            for (var i = 0; i < memberTypes.length; i++) {
-                var symbol = <TransientSymbol>createSymbol(SymbolFlags.Property | SymbolFlags.Transient, "" + i);
-                symbol.type = memberTypes[i];
-                members[i] = symbol;
-            }
-            return members;
-        }
-
-        function resolveTupleTypeMembers(type: TupleType) {
-            var arrayType = resolveObjectOrUnionTypeMembers(createArrayType(getUnionType(type.elementTypes)));
-            var members = createTupleTypeMemberSymbols(type.elementTypes);
-            addInheritedMembers(members, arrayType.properties);
-            setObjectTypeMembers(type, members, arrayType.callSignatures, arrayType.constructSignatures, arrayType.stringIndexType, arrayType.numberIndexType);
-        }
-
-        function signatureListsIdentical(s: Signature[], t: Signature[]): boolean {
-            if (s.length !== t.length) {
-                return false;
-            }
-            for (var i = 0; i < s.length; i++) {
-                if (!compareSignatures(s[i], t[i], /*compareReturnTypes*/ false, isTypeIdenticalTo)) {
-                    return false;
-                }
-            }
-            return true;
-        }
-
-        // If the lists of call or construct signatures in the given types are all identical except for return types,
-        // and if none of the signatures are generic, return a list of signatures that has substitutes a union of the
-        // return types of the corresponding signatures in each resulting signature.
-        function getUnionSignatures(types: Type[], kind: SignatureKind): Signature[] {
-            var signatureLists = map(types, t => getSignaturesOfType(t, kind));
-            var signatures = signatureLists[0];
-            for (var i = 0; i < signatures.length; i++) {
-                if (signatures[i].typeParameters) {
-                    return emptyArray;
-                }
-            }
-            for (var i = 1; i < signatureLists.length; i++) {
-                if (!signatureListsIdentical(signatures, signatureLists[i])) {
-                    return emptyArray;
-                }
-            }
-            var result = map(signatures, cloneSignature);
-            for (var i = 0; i < result.length; i++) {
-                var s = result[i];
-                // Clear resolved return type we possibly got from cloneSignature
-                s.resolvedReturnType = undefined;
-                s.unionSignatures = map(signatureLists, signatures => signatures[i]);
-            }
-            return result;
-        }
-
-        function getUnionIndexType(types: Type[], kind: IndexKind): Type {
-            var indexTypes: Type[] = [];
-            for (var i = 0; i < types.length; i++) {
-                var indexType = getIndexTypeOfType(types[i], kind);
-                if (!indexType) {
-                    return undefined;
-                }
-                indexTypes.push(indexType);
-            }
-            return getUnionType(indexTypes);
-        }
-
-        function resolveUnionTypeMembers(type: UnionType) {
-            // The members and properties collections are empty for union types. To get all properties of a union
-            // type use getPropertiesOfType (only the language service uses this).
-            var callSignatures = getUnionSignatures(type.types, SignatureKind.Call);
-            var constructSignatures = getUnionSignatures(type.types, SignatureKind.Construct);
-            var stringIndexType = getUnionIndexType(type.types, IndexKind.String);
-            var numberIndexType = getUnionIndexType(type.types, IndexKind.Number);
-            setObjectTypeMembers(type, emptySymbols, callSignatures, constructSignatures, stringIndexType, numberIndexType);
-        }
-
-        function resolveAnonymousTypeMembers(type: ObjectType) {
-            var symbol = type.symbol;
-            if (symbol.flags & SymbolFlags.TypeLiteral) {
-                var members = symbol.members;
-                var callSignatures = getSignaturesOfSymbol(members["__call"]);
-                var constructSignatures = getSignaturesOfSymbol(members["__new"]);
-                var stringIndexType = getIndexTypeOfSymbol(symbol, IndexKind.String);
-                var numberIndexType = getIndexTypeOfSymbol(symbol, IndexKind.Number);
-            }
-            else {
-                // Combinations of function, class, enum and module
-                var members = emptySymbols;
-                var callSignatures: Signature[] = emptyArray;
-                var constructSignatures: Signature[] = emptyArray;
-                if (symbol.flags & SymbolFlags.HasExports) {
-                    members = symbol.exports;
-                }
-                if (symbol.flags & (SymbolFlags.Function | SymbolFlags.Method)) {
-                    callSignatures = getSignaturesOfSymbol(symbol);
-                }
-                if (symbol.flags & SymbolFlags.Class) {
-                    var classType = getDeclaredTypeOfClass(symbol);
-                    constructSignatures = getSignaturesOfSymbol(symbol.members["__constructor"]);
-                    if (!constructSignatures.length) {
-                        constructSignatures = getDefaultConstructSignatures(classType);
-                    }
-                    if (classType.baseTypes.length) {
-                        members = createSymbolTable(getNamedMembers(members));
-                        addInheritedMembers(members, getPropertiesOfObjectType(getTypeOfSymbol(classType.baseTypes[0].symbol)));
-                    }
-                }
-                var stringIndexType: Type = undefined;
-                var numberIndexType: Type = (symbol.flags & SymbolFlags.Enum) ? stringType : undefined;
-            }
-            setObjectTypeMembers(type, members, callSignatures, constructSignatures, stringIndexType, numberIndexType);
-        }
-
-        function resolveObjectOrUnionTypeMembers(type: ObjectType): ResolvedType {
-            if (!(<ResolvedType>type).members) {
-                if (type.flags & (TypeFlags.Class | TypeFlags.Interface)) {
-                    resolveClassOrInterfaceMembers(<InterfaceType>type);
-                }
-                else if (type.flags & TypeFlags.Anonymous) {
-                    resolveAnonymousTypeMembers(<ObjectType>type);
-                }
-                else if (type.flags & TypeFlags.Tuple) {
-                    resolveTupleTypeMembers(<TupleType>type);
-                }
-                else if (type.flags & TypeFlags.Union) {
-                    resolveUnionTypeMembers(<UnionType>type);
-                }
-                else {
-                    resolveTypeReferenceMembers(<TypeReference>type);
-                }
-            }
-            return <ResolvedType>type;
-        }
-
-        // Return properties of an object type or an empty array for other types
-        function getPropertiesOfObjectType(type: Type): Symbol[] {
-            if (type.flags & TypeFlags.ObjectType) {
-                return resolveObjectOrUnionTypeMembers(<ObjectType>type).properties;
-            }
-            return emptyArray;
-        }
-
-        // If the given type is an object type and that type has a property by the given name, return
-        // the symbol for that property. Otherwise return undefined.
-        function getPropertyOfObjectType(type: Type, name: string): Symbol {
-            if (type.flags & TypeFlags.ObjectType) {
-                var resolved = resolveObjectOrUnionTypeMembers(<ObjectType>type);
-                if (hasProperty(resolved.members, name)) {
-                    var symbol = resolved.members[name];
-                    if (symbolIsValue(symbol)) {
-                        return symbol;
-                    }
-                }
-            }
-        }
-
-        function getPropertiesOfUnionType(type: UnionType): Symbol[] {
-            var result: Symbol[] = [];
-            forEach(getPropertiesOfType(type.types[0]), prop => {
-                var unionProp = getPropertyOfUnionType(type, prop.name);
-                if (unionProp) {
-                    result.push(unionProp);
-                }
-            });
-            return result;
-        }
-
-        function getPropertiesOfType(type: Type): Symbol[] {
-            if (type.flags & TypeFlags.Union) {
-                return getPropertiesOfUnionType(<UnionType>type);
-            }
-            return getPropertiesOfObjectType(getApparentType(type));
-        }
-
-        // For a type parameter, return the base constraint of the type parameter. For the string, number, and
-        // boolean primitive types, return the corresponding object types.Otherwise return the type itself.
-        // Note that the apparent type of a union type is the union type itself.
-        function getApparentType(type: Type): Type {
-            if (type.flags & TypeFlags.TypeParameter) {
-                do {
-                    type = getConstraintOfTypeParameter(<TypeParameter>type);
-                } while (type && type.flags & TypeFlags.TypeParameter);
-                if (!type) {
-                    type = emptyObjectType;
-                }
-            }
-            if (type.flags & TypeFlags.StringLike) {
-                type = globalStringType;
-            }
-            else if (type.flags & TypeFlags.NumberLike) {
-                type = globalNumberType;
-            }
-            else if (type.flags & TypeFlags.Boolean) {
-                type = globalBooleanType;
-            }
-            return type;
-        }
-
-        function createUnionProperty(unionType: UnionType, name: string): Symbol {
-            var types = unionType.types;
-            var props: Symbol[];
-            for (var i = 0; i < types.length; i++) {
-                var type = getApparentType(types[i]);
-                if (type !== unknownType) {
-                    var prop = getPropertyOfType(type, name);
-                    if (!prop) {
-                        return undefined;
-                    }
-                    if (!props) {
-                        props = [prop];
-                    }
-                    else {
-                        props.push(prop);
-                    }
-                }
-            }
-            var propTypes: Type[] = [];
-            var declarations: Declaration[] = [];
-            for (var i = 0; i < props.length; i++) {
-                var prop = props[i];
-                if (prop.declarations) {
-                    declarations.push.apply(declarations, prop.declarations);
-                }
-                propTypes.push(getTypeOfSymbol(prop));
-            }
-            var result = <TransientSymbol>createSymbol(SymbolFlags.Property | SymbolFlags.Transient | SymbolFlags.UnionProperty, name);
-            result.unionType = unionType;
-            result.declarations = declarations;
-            result.type = getUnionType(propTypes);
-            return result;
-        }
-
-        function getPropertyOfUnionType(type: UnionType, name: string): Symbol {
-            var properties = type.resolvedProperties || (type.resolvedProperties = {});
-            if (hasProperty(properties, name)) {
-                return properties[name];
-            }
-            var property = createUnionProperty(type, name);
-            if (property) {
-                properties[name] = property;
-            }
-            return property;
-        }
-
-        // Return the symbol for the property with the given name in the given type. Creates synthetic union properties when
-        // necessary, maps primtive types and type parameters are to their apparent types, and augments with properties from
-        // Object and Function as appropriate.
-        function getPropertyOfType(type: Type, name: string): Symbol {
-            if (type.flags & TypeFlags.Union) {
-                return getPropertyOfUnionType(<UnionType>type, name);
-            }
-            if (!(type.flags & TypeFlags.ObjectType)) {
-                type = getApparentType(type);
-                if (!(type.flags & TypeFlags.ObjectType)) {
-                    return undefined;
-                }
-            }
-            var resolved = resolveObjectOrUnionTypeMembers(type);
-            if (hasProperty(resolved.members, name)) {
-                var symbol = resolved.members[name];
-                if (symbolIsValue(symbol)) {
-                    return symbol;
-                }
-            }
-            if (resolved === anyFunctionType || resolved.callSignatures.length || resolved.constructSignatures.length) {
-                var symbol = getPropertyOfObjectType(globalFunctionType, name);
-                if (symbol) return symbol;
-            }
-            return getPropertyOfObjectType(globalObjectType, name);
-        }
-
-        function getSignaturesOfObjectOrUnionType(type: Type, kind: SignatureKind): Signature[] {
-            if (type.flags & (TypeFlags.ObjectType | TypeFlags.Union)) {
-                var resolved = resolveObjectOrUnionTypeMembers(<ObjectType>type);
-                return kind === SignatureKind.Call ? resolved.callSignatures : resolved.constructSignatures;
-            }
-            return emptyArray;
-        }
-
-        // Return the signatures of the given kind in the given type. Creates synthetic union signatures when necessary and
-        // maps primtive types and type parameters are to their apparent types.
-        function getSignaturesOfType(type: Type, kind: SignatureKind): Signature[] {
-            return getSignaturesOfObjectOrUnionType(getApparentType(type), kind);
-        }
-
-        function getIndexTypeOfObjectOrUnionType(type: Type, kind: IndexKind): Type {
-            if (type.flags & (TypeFlags.ObjectType | TypeFlags.Union)) {
-                var resolved = resolveObjectOrUnionTypeMembers(<ObjectType>type);
-                return kind === IndexKind.String ? resolved.stringIndexType : resolved.numberIndexType;
-            }
-        }
-
-        // Return the index type of the given kind in the given type. Creates synthetic union index types when necessary and
-        // maps primtive types and type parameters are to their apparent types.
-        function getIndexTypeOfType(type: Type, kind: IndexKind): Type {
-            return getIndexTypeOfObjectOrUnionType(getApparentType(type), kind);
-        }
-
-        // Return list of type parameters with duplicates removed (duplicate identifier errors are generated in the actual
-        // type checking functions).
-        function getTypeParametersFromDeclaration(typeParameterDeclarations: TypeParameterDeclaration[]): TypeParameter[] {
-            var result: TypeParameter[] = [];
-            forEach(typeParameterDeclarations, node => {
-                var tp = getDeclaredTypeOfTypeParameter(node.symbol);
-                if (!contains(result, tp)) {
-                    result.push(tp);
-                }
-            });
-            return result;
-        }
-
-        function getSignatureFromDeclaration(declaration: SignatureDeclaration): Signature {
-            var links = getNodeLinks(declaration);
-            if (!links.resolvedSignature) {
-                var classType = declaration.kind === SyntaxKind.Constructor ? getDeclaredTypeOfClass((<ClassDeclaration>declaration.parent).symbol) : undefined;
-                var typeParameters = classType ? classType.typeParameters :
-                    declaration.typeParameters ? getTypeParametersFromDeclaration(declaration.typeParameters) : undefined;
-                var parameters: Symbol[] = [];
-                var hasStringLiterals = false;
-                var minArgumentCount = -1;
-                for (var i = 0, n = declaration.parameters.length; i < n; i++) {
-                    var param = declaration.parameters[i];
-                    parameters.push(param.symbol);
-                    if (param.type && param.type.kind === SyntaxKind.StringLiteral) {
-                        hasStringLiterals = true;
-                    }
-                    if (minArgumentCount < 0) {
-                        if (param.initializer || param.flags & (NodeFlags.QuestionMark | NodeFlags.Rest)) {
-                            minArgumentCount = i;
-                        }
-                    }
-                }
-
-                if (minArgumentCount < 0) {
-                    minArgumentCount = declaration.parameters.length;
-                }
-
-                var returnType: Type;
-                if (classType) {
-                    returnType = classType;
-                }
-                else if (declaration.type) {
-                    returnType = getTypeFromTypeNode(declaration.type);
-                }
-                else {
-                    // TypeScript 1.0 spec (April 2014):
-                    // If only one accessor includes a type annotation, the other behaves as if it had the same type annotation.
-                    if (declaration.kind === SyntaxKind.GetAccessor) {
-                        var setter = <AccessorDeclaration>getDeclarationOfKind(declaration.symbol, SyntaxKind.SetAccessor);
-                        returnType = getAnnotatedAccessorType(setter);
-                    }
-
-                    if (!returnType && !(<FunctionDeclaration>declaration).body) {
-                        returnType = anyType;
-                    }
-                }
-
-                links.resolvedSignature = createSignature(declaration, typeParameters, parameters, returnType,
-                    minArgumentCount, hasRestParameters(declaration), hasStringLiterals);
-            }
-            return links.resolvedSignature;
-        }
-
-        function getSignaturesOfSymbol(symbol: Symbol): Signature[] {
-            if (!symbol) return emptyArray;
-            var result: Signature[] = [];
-            for (var i = 0, len = symbol.declarations.length; i < len; i++) {
-                var node = symbol.declarations[i];
-                switch (node.kind) {
-                    case SyntaxKind.FunctionDeclaration:
-                    case SyntaxKind.Method:
-                    case SyntaxKind.Constructor:
-                    case SyntaxKind.CallSignature:
-                    case SyntaxKind.ConstructSignature:
-                    case SyntaxKind.IndexSignature:
-                    case SyntaxKind.GetAccessor:
-                    case SyntaxKind.SetAccessor:
-                    case SyntaxKind.FunctionExpression:
-                    case SyntaxKind.ArrowFunction:
-                        // Don't include signature if node is the implementation of an overloaded function. A node is considered
-                        // an implementation node if it has a body and the previous node is of the same kind and immediately
-                        // precedes the implementation node (i.e. has the same parent and ends where the implementation starts).
-                        if (i > 0 && (<FunctionDeclaration>node).body) {
-                            var previous = symbol.declarations[i - 1];
-                            if (node.parent === previous.parent && node.kind === previous.kind && node.pos === previous.end) {
-                                break;
-                            }
-                        }
-                        result.push(getSignatureFromDeclaration(<SignatureDeclaration>node));
-                }
-            }
-            return result;
-        }
-
-        function getReturnTypeOfSignature(signature: Signature): Type {
-            if (!signature.resolvedReturnType) {
-                signature.resolvedReturnType = resolvingType;
-                if (signature.target) {
-                    var type = instantiateType(getReturnTypeOfSignature(signature.target), signature.mapper);
-                }
-                else if (signature.unionSignatures) {
-                    var type = getUnionType(map(signature.unionSignatures, getReturnTypeOfSignature));
-                }
-                else {
-                    var type = getReturnTypeFromBody(<FunctionDeclaration>signature.declaration);
-                }
-                if (signature.resolvedReturnType === resolvingType) {
-                    signature.resolvedReturnType = type;
-                }
-            }
-            else if (signature.resolvedReturnType === resolvingType) {
-                signature.resolvedReturnType = anyType;
-                if (compilerOptions.noImplicitAny) {
-                    var declaration = <Declaration>signature.declaration;
-                    if (declaration.name) {
-                        error(declaration.name, Diagnostics._0_implicitly_has_return_type_any_because_it_does_not_have_a_return_type_annotation_and_is_referenced_directly_or_indirectly_in_one_of_its_return_expressions, identifierToString(declaration.name));
-                    }
-                    else {
-                        error(declaration, Diagnostics.Function_implicitly_has_return_type_any_because_it_does_not_have_a_return_type_annotation_and_is_referenced_directly_or_indirectly_in_one_of_its_return_expressions);
-                    }
-                }
-            }
-            return signature.resolvedReturnType;
-        }
-
-        function getRestTypeOfSignature(signature: Signature): Type {
-            if (signature.hasRestParameter) {
-                var type = getTypeOfSymbol(signature.parameters[signature.parameters.length - 1]);
-                if (type.flags & TypeFlags.Reference && (<TypeReference>type).target === globalArrayType) {
-                    return (<TypeReference>type).typeArguments[0];
-                }
-            }
-            return anyType;
-        }
-
-        function getSignatureInstantiation(signature: Signature, typeArguments: Type[]): Signature {
-            return instantiateSignature(signature, createTypeMapper(signature.typeParameters, typeArguments), true);
-        }
-
-        function getErasedSignature(signature: Signature): Signature {
-            if (!signature.typeParameters) return signature;
-            if (!signature.erasedSignatureCache) {
-                if (signature.target) {
-                    signature.erasedSignatureCache = instantiateSignature(getErasedSignature(signature.target), signature.mapper);
-                }
-                else {
-                    signature.erasedSignatureCache = instantiateSignature(signature, createTypeEraser(signature.typeParameters), true);
-                }
-            }
-            return signature.erasedSignatureCache;
-        }
-
-        function getOrCreateTypeFromSignature(signature: Signature): ObjectType {
-            // There are two ways to declare a construct signature, one is by declaring a class constructor
-            // using the constructor keyword, and the other is declaring a bare construct signature in an
-            // object type literal or interface (using the new keyword). Each way of declaring a constructor
-            // will result in a different declaration kind.
-            if (!signature.isolatedSignatureType) {
-                var isConstructor = signature.declaration.kind === SyntaxKind.Constructor || signature.declaration.kind === SyntaxKind.ConstructSignature;
-                var type = <ResolvedType>createObjectType(TypeFlags.Anonymous | TypeFlags.FromSignature);
-                type.members = emptySymbols;
-                type.properties = emptyArray;
-                type.callSignatures = !isConstructor ? [signature] : emptyArray;
-                type.constructSignatures = isConstructor ? [signature] : emptyArray;
-                signature.isolatedSignatureType = type;
-            }
-
-            return signature.isolatedSignatureType;
-        }
-
-        function getIndexSymbol(symbol: Symbol): Symbol {
-            return symbol.members["__index"];
-        }
-
-        function getIndexDeclarationOfSymbol(symbol: Symbol, kind: IndexKind): SignatureDeclaration {
-            var syntaxKind = kind === IndexKind.Number ? SyntaxKind.NumberKeyword : SyntaxKind.StringKeyword;
-            var indexSymbol = getIndexSymbol(symbol);
-            if (indexSymbol) {
-                var len = indexSymbol.declarations.length;
-                for (var i = 0; i < len; i++) {
-                    var node = <SignatureDeclaration>indexSymbol.declarations[i];
-                    if (node.parameters.length === 1) {
-                        var parameter = node.parameters[0];
-                        if (parameter && parameter.type && parameter.type.kind === syntaxKind) {
-                            return node;
-                        }
-                    }
-                }
-            }
-
-            return undefined;
-        }
-
-        function getIndexTypeOfSymbol(symbol: Symbol, kind: IndexKind): Type {
-            var declaration = getIndexDeclarationOfSymbol(symbol, kind);
-            return declaration
-                ? declaration.type ? getTypeFromTypeNode(declaration.type) : anyType
-                : undefined;
-        }
-
-        function getConstraintOfTypeParameter(type: TypeParameter): Type {
-            if (!type.constraint) {
-                if (type.target) {
-                    var targetConstraint = getConstraintOfTypeParameter(type.target);
-                    type.constraint = targetConstraint ? instantiateType(targetConstraint, type.mapper) : noConstraintType;
-                }
-                else {
-                    type.constraint = getTypeFromTypeNode((<TypeParameterDeclaration>getDeclarationOfKind(type.symbol, SyntaxKind.TypeParameter)).constraint);
-                }
-            }
-            return type.constraint === noConstraintType ? undefined : type.constraint;
-        }
-
-        function getTypeListId(types: Type[]) {
-            switch (types.length) {
-                case 1:
-                    return "" + types[0].id;
-                case 2:
-                    return types[0].id + "," + types[1].id;
-                default:
-                    var result = "";
-                    for (var i = 0; i < types.length; i++) {
-                        if (i > 0) result += ",";
-                        result += types[i].id;
-                    }
-                    return result;
-            }
-        }
-
-        function createTypeReference(target: GenericType, typeArguments: Type[]): TypeReference {
-            var id = getTypeListId(typeArguments);
-            var type = target.instantiations[id];
-            if (!type) {
-                type = target.instantiations[id] = <TypeReference>createObjectType(TypeFlags.Reference, target.symbol);
-                type.target = target;
-                type.typeArguments = typeArguments;
-            }
-            return type;
-        }
-
-        function isTypeParameterReferenceIllegalInConstraint(typeReferenceNode: TypeReferenceNode, typeParameterSymbol: Symbol): boolean {
-            var links = getNodeLinks(typeReferenceNode);
-            if (links.isIllegalTypeReferenceInConstraint !== undefined) {
-                return links.isIllegalTypeReferenceInConstraint;
-            }
-
-            // bubble up to the declaration
-            var currentNode: Node = typeReferenceNode;
-            // forEach === exists
-            while (!forEach(typeParameterSymbol.declarations, d => d.parent === currentNode.parent)) {
-                currentNode = currentNode.parent;
-            }
-            // if last step was made from the type parameter this means that path has started somewhere in constraint which is illegal
-            links.isIllegalTypeReferenceInConstraint = currentNode.kind === SyntaxKind.TypeParameter;
-            return links.isIllegalTypeReferenceInConstraint;
-        }
-
-        function checkTypeParameterHasIllegalReferencesInConstraint(typeParameter: TypeParameterDeclaration): void {
-            var typeParameterSymbol: Symbol;
-            function check(n: Node): void {
-                if (n.kind === SyntaxKind.TypeReference && (<TypeReferenceNode>n).typeName.kind === SyntaxKind.Identifier) {
-                    var links = getNodeLinks(n);
-                    if (links.isIllegalTypeReferenceInConstraint === undefined) {
-                        var symbol = resolveName(typeParameter, (<Identifier>(<TypeReferenceNode>n).typeName).text, SymbolFlags.Type, /*nameNotFoundMessage*/ undefined, /*nameArg*/ undefined);
-                        if (symbol && (symbol.flags & SymbolFlags.TypeParameter)) {
-                            // TypeScript 1.0 spec (April 2014): 3.4.1
-                            // Type parameters declared in a particular type parameter list 
-                            // may not be referenced in constraints in that type parameter list
-                            
-                            // symbol.declaration.parent === typeParameter.parent
-                            // -> typeParameter and symbol.declaration originate from the same type parameter list 
-                            // -> illegal for all declarations in symbol
-                            // forEach === exists
-                            links.isIllegalTypeReferenceInConstraint = forEach(symbol.declarations, d => d.parent == typeParameter.parent);
-                        }
-                    }
-                    if (links.isIllegalTypeReferenceInConstraint) {
-                        error(typeParameter, Diagnostics.Constraint_of_a_type_parameter_cannot_reference_any_type_parameter_from_the_same_type_parameter_list);
-                    }
-                }
-                forEachChild(n, check);
-            }
-
-            if (typeParameter.constraint) {
-                typeParameterSymbol = getSymbolOfNode(typeParameter);
-                check(typeParameter.constraint);
-            }
-        }
-
-        function getTypeFromTypeReferenceNode(node: TypeReferenceNode): Type {
-            var links = getNodeLinks(node);
-            if (!links.resolvedType) {
-                var symbol = resolveEntityName(node, node.typeName, SymbolFlags.Type);
-                if (symbol) {
-                    var type: Type;
-                    if ((symbol.flags & SymbolFlags.TypeParameter) && isTypeParameterReferenceIllegalInConstraint(node, symbol)) {
-                        // TypeScript 1.0 spec (April 2014): 3.4.1
-                        // Type parameters declared in a particular type parameter list 
-                        // may not be referenced in constraints in that type parameter list
-                        // Implementation: such type references are resolved to 'unknown' type that usually denotes error
-                        type = unknownType;
-                    }
-                    else {
-                        type = getDeclaredTypeOfSymbol(symbol);
-                        if (type.flags & (TypeFlags.Class | TypeFlags.Interface) && type.flags & TypeFlags.Reference) {
-                            var typeParameters = (<InterfaceType>type).typeParameters;
-                            if (node.typeArguments && node.typeArguments.length === typeParameters.length) {
-                                type = createTypeReference(<GenericType>type, map(node.typeArguments, getTypeFromTypeNode));
-                            }
-                            else {
-                                error(node, Diagnostics.Generic_type_0_requires_1_type_argument_s, typeToString(type, /*enclosingDeclaration*/ undefined, TypeFormatFlags.WriteArrayAsGenericType), typeParameters.length);
-                                type = undefined;
-                            }
-                        }
-                        else {
-                            if (node.typeArguments) {
-                                error(node, Diagnostics.Type_0_is_not_generic, typeToString(type));
-                                type = undefined;
-                            }
-                        }
-                    }
-                }
-                links.resolvedType = type || unknownType;
-            }
-            return links.resolvedType;
-        }
-
-        function getTypeFromTypeQueryNode(node: TypeQueryNode): Type {
-            var links = getNodeLinks(node);
-            if (!links.resolvedType) {
-                // TypeScript 1.0 spec (April 2014): 3.6.3
-                // The expression is processed as an identifier expression (section 4.3)
-                // or property access expression(section 4.10),
-                // the widened type(section 3.9) of which becomes the result. 
-                links.resolvedType = getWidenedType(checkExpression(node.exprName));
-            }
-            return links.resolvedType;
-        }
-
-        function getTypeOfGlobalSymbol(symbol: Symbol, arity: number): ObjectType {
-
-            function getTypeDeclaration(symbol: Symbol): Declaration {
-                var declarations = symbol.declarations;
-                for (var i = 0; i < declarations.length; i++) {
-                    var declaration = declarations[i];
-                    switch (declaration.kind) {
-                        case SyntaxKind.ClassDeclaration:
-                        case SyntaxKind.InterfaceDeclaration:
-                        case SyntaxKind.EnumDeclaration:
-                            return declaration;
-                    }
-                }
-            }
-
-            if (!symbol) {
-                return emptyObjectType;
-            }
-            var type = getDeclaredTypeOfSymbol(symbol);
-            if (!(type.flags & TypeFlags.ObjectType)) {
-                error(getTypeDeclaration(symbol), Diagnostics.Global_type_0_must_be_a_class_or_interface_type, symbol.name);
-                return emptyObjectType;
-            }
-            if (((<InterfaceType>type).typeParameters ? (<InterfaceType>type).typeParameters.length : 0) !== arity) {
-                error(getTypeDeclaration(symbol), Diagnostics.Global_type_0_must_have_1_type_parameter_s, symbol.name, arity);
-                return emptyObjectType;
-            }
-            return <ObjectType>type;
-        }
-
-        function getGlobalSymbol(name: string): Symbol {
-            return resolveName(undefined, name, SymbolFlags.Type, Diagnostics.Cannot_find_global_type_0, name);
-        }
-
-        function getGlobalType(name: string): ObjectType {
-            return getTypeOfGlobalSymbol(getGlobalSymbol(name), 0);
-        }
-
-        function createArrayType(elementType: Type): Type {
-            // globalArrayType will be undefined if we get here during creation of the Array type. This for example happens if
-            // user code augments the Array type with call or construct signatures that have an array type as the return type.
-            // We instead use globalArraySymbol to obtain the (not yet fully constructed) Array type.
-            var arrayType = globalArrayType || getDeclaredTypeOfSymbol(globalArraySymbol);
-            return arrayType !== emptyObjectType ? createTypeReference(<GenericType>arrayType, [elementType]) : emptyObjectType;
-        }
-
-        function getTypeFromArrayTypeNode(node: ArrayTypeNode): Type {
-            var links = getNodeLinks(node);
-            if (!links.resolvedType) {
-                links.resolvedType = createArrayType(getTypeFromTypeNode(node.elementType));
-            }
-            return links.resolvedType;
-        }
-
-        function createTupleType(elementTypes: Type[]) {
-            var id = getTypeListId(elementTypes);
-            var type = tupleTypes[id];
-            if (!type) {
-                type = tupleTypes[id] = <TupleType>createObjectType(TypeFlags.Tuple);
-                type.elementTypes = elementTypes;
-            }
-            return type;
-        }
-
-        function getTypeFromTupleTypeNode(node: TupleTypeNode): Type {
-            var links = getNodeLinks(node);
-            if (!links.resolvedType) {
-                links.resolvedType = createTupleType(map(node.elementTypes, getTypeFromTypeNode));
-            }
-            return links.resolvedType;
-        }
-
-        function addTypeToSortedSet(sortedSet: Type[], type: Type) {
-            if (type.flags & TypeFlags.Union) {
-                addTypesToSortedSet(sortedSet, (<UnionType>type).types);
-            }
-            else {
-                var i = 0;
-                var id = type.id;
-                while (i < sortedSet.length && sortedSet[i].id < id) {
-                    i++;
-                }
-                if (i === sortedSet.length || sortedSet[i].id !== id) {
-                    sortedSet.splice(i, 0, type);
-                }
-            }
-        }
-
-        function addTypesToSortedSet(sortedTypes: Type[], types: Type[]) {
-            for (var i = 0, len = types.length; i < len; i++) {
-                addTypeToSortedSet(sortedTypes, types[i]);
-            }
-        }
-
-        function isSubtypeOfAny(candidate: Type, types: Type[]): boolean {
-            for (var i = 0, len = types.length; i < len; i++) {
-                if (candidate !== types[i] && isTypeSubtypeOf(candidate, types[i])) {
-                    return true;
-                }
-            }
-            return false;
-        }
-
-        function removeSubtypes(types: Type[]) {
-            var i = types.length;
-            while (i > 0) {
-                i--;
-                if (isSubtypeOfAny(types[i], types)) {
-                    types.splice(i, 1);
-                }
-            }
-        }
-
-        function containsAnyType(types: Type[]) {
-            for (var i = 0; i < types.length; i++) {
-                if (types[i].flags & TypeFlags.Any) {
-                    return true;
-                }
-            }
-            return false;
-        }
-
-        function removeAllButLast(types: Type[], typeToRemove: Type) {
-            var i = types.length;
-            while (i > 0 && types.length > 1) {
-                i--;
-                if (types[i] === typeToRemove) {
-                    types.splice(i, 1);
-                }
-            }
-        }
-
-        function getUnionType(types: Type[], noSubtypeReduction?: boolean): Type {
-            if (types.length === 0) {
-                return emptyObjectType;
-            }
-            var sortedTypes: Type[] = [];
-            addTypesToSortedSet(sortedTypes, types);
-            if (noSubtypeReduction) {
-                if (containsAnyType(sortedTypes)) {
-                    return anyType;
-                }
-                removeAllButLast(sortedTypes, undefinedType);
-                removeAllButLast(sortedTypes, nullType);
-            }
-            else {
-                removeSubtypes(sortedTypes);
-            }
-            if (sortedTypes.length === 1) {
-                return sortedTypes[0];
-            }
-            var id = getTypeListId(sortedTypes);
-            var type = unionTypes[id];
-            if (!type) {
-                type = unionTypes[id] = <UnionType>createObjectType(TypeFlags.Union);
-                type.types = sortedTypes;
-            }
-            return type;
-        }
-
-        function getTypeFromUnionTypeNode(node: UnionTypeNode): Type {
-            var links = getNodeLinks(node);
-            if (!links.resolvedType) {
-                links.resolvedType = getUnionType(map(node.types, getTypeFromTypeNode), /*noSubtypeReduction*/ true);
-            }
-            return links.resolvedType;
-        }
-
-        function getTypeFromTypeLiteralNode(node: TypeLiteralNode): Type {
-            var links = getNodeLinks(node);
-            if (!links.resolvedType) {
-                // Deferred resolution of members is handled by resolveObjectTypeMembers
-                links.resolvedType = createObjectType(TypeFlags.Anonymous, node.symbol);
-            }
-            return links.resolvedType;
-        }
-
-        function getStringLiteralType(node: StringLiteralTypeNode): StringLiteralType {
-            if (hasProperty(stringLiteralTypes, node.text)) return stringLiteralTypes[node.text];
-            var type = stringLiteralTypes[node.text] = <StringLiteralType>createType(TypeFlags.StringLiteral);
-            type.text = getTextOfNode(node);
-            return type;
-        }
-
-        function getTypeFromStringLiteral(node: StringLiteralTypeNode): Type {
-            var links = getNodeLinks(node);
-            if (!links.resolvedType) {
-                links.resolvedType = getStringLiteralType(node);
-            }
-            return links.resolvedType;
-        }
-
-        function getTypeFromTypeNode(node: TypeNode): Type {
-            switch (node.kind) {
-                case SyntaxKind.AnyKeyword:
-                    return anyType;
-                case SyntaxKind.StringKeyword:
-                    return stringType;
-                case SyntaxKind.NumberKeyword:
-                    return numberType;
-                case SyntaxKind.BooleanKeyword:
-                    return booleanType;
-                case SyntaxKind.VoidKeyword:
-                    return voidType;
-                case SyntaxKind.StringLiteral:
-                    return getTypeFromStringLiteral(<StringLiteralTypeNode>node);
-                case SyntaxKind.TypeReference:
-                    return getTypeFromTypeReferenceNode(<TypeReferenceNode>node);
-                case SyntaxKind.TypeQuery:
-                    return getTypeFromTypeQueryNode(<TypeQueryNode>node);
-                case SyntaxKind.ArrayType:
-                    return getTypeFromArrayTypeNode(<ArrayTypeNode>node);
-                case SyntaxKind.TupleType:
-                    return getTypeFromTupleTypeNode(<TupleTypeNode>node);
-                case SyntaxKind.UnionType:
-                    return getTypeFromUnionTypeNode(<UnionTypeNode>node);
-                case SyntaxKind.ParenType:
-                    return getTypeFromTypeNode((<ParenTypeNode>node).type);
-                case SyntaxKind.TypeLiteral:
-                    return getTypeFromTypeLiteralNode(<TypeLiteralNode>node);
-                // This function assumes that an identifier or qualified name is a type expression
-                // Callers should first ensure this by calling isTypeNode
-                case SyntaxKind.Identifier:
-                case SyntaxKind.QualifiedName:
-                    var symbol = getSymbolInfo(node);
-                    return symbol && getDeclaredTypeOfSymbol(symbol);
-                default:
-                    return unknownType;
-            }
-        }
-
-        function instantiateList<T>(items: T[], mapper: TypeMapper, instantiator: (item: T, mapper: TypeMapper) => T): T[] {
-            if (items && items.length) {
-                var result: T[] = [];
-                for (var i = 0; i < items.length; i++) {
-                    result.push(instantiator(items[i], mapper));
-                }
-                return result;
-            }
-            return items;
-        }
-
-        function createUnaryTypeMapper(source: Type, target: Type): TypeMapper {
-            return t => t === source ? target : t;
-        }
-
-        function createBinaryTypeMapper(source1: Type, target1: Type, source2: Type, target2: Type): TypeMapper {
-            return t => t === source1 ? target1 : t === source2 ? target2 : t;
-        }
-
-        function createTypeMapper(sources: Type[], targets: Type[]): TypeMapper {
-            switch (sources.length) {
-                case 1: return createUnaryTypeMapper(sources[0], targets[0]);
-                case 2: return createBinaryTypeMapper(sources[0], targets[0], sources[1], targets[1]);
-            }
-            return t => {
-                for (var i = 0; i < sources.length; i++) {
-                    if (t === sources[i]) return targets[i];
-                }
-                return t;
-            };
-        }
-
-        function createUnaryTypeEraser(source: Type): TypeMapper {
-            return t => t === source ? anyType : t;
-        }
-
-        function createBinaryTypeEraser(source1: Type, source2: Type): TypeMapper {
-            return t => t === source1 || t === source2 ? anyType : t;
-        }
-
-        function createTypeEraser(sources: Type[]): TypeMapper {
-            switch (sources.length) {
-                case 1: return createUnaryTypeEraser(sources[0]);
-                case 2: return createBinaryTypeEraser(sources[0], sources[1]);
-            }
-            return t => {
-                for (var i = 0; i < sources.length; i++) {
-                    if (t === sources[i]) return anyType;
-                }
-                return t;
-            };
-        }
-
-        function createInferenceMapper(context: InferenceContext): TypeMapper {
-            return t => {
-                for (var i = 0; i < context.typeParameters.length; i++) {
-                    if (t === context.typeParameters[i]) {
-                        return getInferredType(context, i);
-                    }
-                }
-                return t;
-            }
-        }
-
-        function identityMapper(type: Type): Type {
-            return type;
-        }
-
-        function combineTypeMappers(mapper1: TypeMapper, mapper2: TypeMapper): TypeMapper {
-            return t => mapper2(mapper1(t));
-        }
-
-        function instantiateTypeParameter(typeParameter: TypeParameter, mapper: TypeMapper): TypeParameter {
-            var result = <TypeParameter>createType(TypeFlags.TypeParameter);
-            result.symbol = typeParameter.symbol;
-            if (typeParameter.constraint) {
-                result.constraint = instantiateType(typeParameter.constraint, mapper);
-            }
-            else {
-                result.target = typeParameter;
-                result.mapper = mapper;
-            }
-            return result;
-        }
-
-        function instantiateSignature(signature: Signature, mapper: TypeMapper, eraseTypeParameters?: boolean): Signature {
-            if (signature.typeParameters && !eraseTypeParameters) {
-                var freshTypeParameters = instantiateList(signature.typeParameters, mapper, instantiateTypeParameter);
-                mapper = combineTypeMappers(createTypeMapper(signature.typeParameters, freshTypeParameters), mapper);
-            }
-            var result = createSignature(signature.declaration, freshTypeParameters,
-                instantiateList(signature.parameters, mapper, instantiateSymbol),
-                signature.resolvedReturnType ? instantiateType(signature.resolvedReturnType, mapper) : undefined,
-                signature.minArgumentCount, signature.hasRestParameter, signature.hasStringLiterals);
-            result.target = signature;
-            result.mapper = mapper;
-            return result;
-        }
-
-        function instantiateSymbol(symbol: Symbol, mapper: TypeMapper): Symbol {
-            if (symbol.flags & SymbolFlags.Instantiated) {
-                var links = getSymbolLinks(symbol);
-                // If symbol being instantiated is itself a instantiation, fetch the original target and combine the
-                // type mappers. This ensures that original type identities are properly preserved and that aliases
-                // always reference a non-aliases.
-                symbol = links.target;
-                mapper = combineTypeMappers(links.mapper, mapper);
-            }
-
-            // Keep the flags from the symbol we're instantiating.  Mark that is instantiated, and 
-            // also transient so that we can just store data on it directly.
-            var result = <TransientSymbol>createSymbol(SymbolFlags.Instantiated | SymbolFlags.Transient | symbol.flags, symbol.name);
-            result.declarations = symbol.declarations;
-            result.parent = symbol.parent;
-            result.target = symbol;
-            result.mapper = mapper;
-            if (symbol.valueDeclaration) {
-                result.valueDeclaration = symbol.valueDeclaration;
-            }
-
-            return result;
-        }
-
-        function instantiateAnonymousType(type: ObjectType, mapper: TypeMapper): ObjectType {
-            var result = <ResolvedType>createObjectType(TypeFlags.Anonymous, type.symbol);
-            result.properties = instantiateList(getPropertiesOfObjectType(type), mapper, instantiateSymbol);
-            result.members = createSymbolTable(result.properties);
-            result.callSignatures = instantiateList(getSignaturesOfType(type, SignatureKind.Call), mapper, instantiateSignature);
-            result.constructSignatures = instantiateList(getSignaturesOfType(type, SignatureKind.Construct), mapper, instantiateSignature);
-            var stringIndexType = getIndexTypeOfType(type, IndexKind.String);
-            var numberIndexType = getIndexTypeOfType(type, IndexKind.Number);
-            if (stringIndexType) result.stringIndexType = instantiateType(stringIndexType, mapper);
-            if (numberIndexType) result.numberIndexType = instantiateType(numberIndexType, mapper);
-            return result;
-        }
-
-        function instantiateType(type: Type, mapper: TypeMapper): Type {
-            if (mapper !== identityMapper) {
-                if (type.flags & TypeFlags.TypeParameter) {
-                    return mapper(type);
-                }
-                if (type.flags & TypeFlags.Anonymous) {
-                    return type.symbol && type.symbol.flags & (SymbolFlags.Function | SymbolFlags.Method | SymbolFlags.TypeLiteral | SymbolFlags.ObjectLiteral) ?
-                        instantiateAnonymousType(<ObjectType>type, mapper) : type;
-                }
-                if (type.flags & TypeFlags.Reference) {
-                    return createTypeReference((<TypeReference>type).target, instantiateList((<TypeReference>type).typeArguments, mapper, instantiateType));
-                }
-                if (type.flags & TypeFlags.Tuple) {
-                    return createTupleType(instantiateList((<TupleType>type).elementTypes, mapper, instantiateType));
-                }
-                if (type.flags & TypeFlags.Union) {
-                    return getUnionType(instantiateList((<UnionType>type).types, mapper, instantiateType), /*noSubtypeReduction*/ true);
-                }
-            }
-            return type;
-        }
-
-        // Returns true if the given expression contains (at any level of nesting) a function or arrow expression
-        // that is subject to contextual typing.
-        function isContextSensitiveExpression(node: Expression): boolean {
-            switch (node.kind) {
-                case SyntaxKind.FunctionExpression:
-                case SyntaxKind.ArrowFunction:
-                    return !(<FunctionExpression>node).typeParameters && !forEach((<FunctionExpression>node).parameters, p => p.type);
-                case SyntaxKind.ObjectLiteral:
-                    return forEach((<ObjectLiteral>node).properties, p =>
-                        p.kind === SyntaxKind.PropertyAssignment && isContextSensitiveExpression((<PropertyDeclaration>p).initializer));
-                case SyntaxKind.ArrayLiteral:
-                    return forEach((<ArrayLiteral>node).elements, e => isContextSensitiveExpression(e));
-                case SyntaxKind.ConditionalExpression:
-                    return isContextSensitiveExpression((<ConditionalExpression>node).whenTrue) ||
-                        isContextSensitiveExpression((<ConditionalExpression>node).whenFalse);
-                case SyntaxKind.BinaryExpression:
-                    return (<BinaryExpression>node).operator === SyntaxKind.BarBarToken &&
-                        (isContextSensitiveExpression((<BinaryExpression>node).left) || isContextSensitiveExpression((<BinaryExpression>node).right));
-            }
-            return false;
-        }
-
-        function getTypeWithoutConstructors(type: Type): Type {
-            if (type.flags & TypeFlags.ObjectType) {
-                var resolved = resolveObjectOrUnionTypeMembers(<ObjectType>type);
-                if (resolved.constructSignatures.length) {
-                    var result = <ResolvedType>createObjectType(TypeFlags.Anonymous, type.symbol);
-                    result.members = resolved.members;
-                    result.properties = resolved.properties;
-                    result.callSignatures = resolved.callSignatures;
-                    result.constructSignatures = emptyArray;
-                    type = result;
-                }
-            }
-            return type;
-        }
-
-        // TYPE CHECKING
-
-        var subtypeRelation: Map<boolean> = {};
-        var assignableRelation: Map<boolean> = {};
-        var identityRelation: Map<boolean> = {};
-
-        function isTypeIdenticalTo(source: Type, target: Type): boolean {
-            return checkTypeRelatedTo(source, target, identityRelation, /*errorNode*/ undefined);
-        }
-
-        function isTypeSubtypeOf(source: Type, target: Type): boolean {
-            return checkTypeSubtypeOf(source, target, /*errorNode*/ undefined);
-        }
-
-        function checkTypeSubtypeOf(
-            source: Type,
-            target: Type,
-            errorNode: Node,
-            headMessage?: DiagnosticMessage,
-            containingMessageChain?: DiagnosticMessageChain): boolean {
-
-            return checkTypeRelatedTo(source, target, subtypeRelation, errorNode, headMessage, containingMessageChain);
-        }
-
-        function isTypeAssignableTo(source: Type, target: Type): boolean {
-            return checkTypeAssignableTo(source, target, /*errorNode*/ undefined);
-        }
-
-        function checkTypeAssignableTo(source: Type, target: Type, errorNode: Node, headMessage?: DiagnosticMessage): boolean {
-            return checkTypeRelatedTo(source, target, assignableRelation, errorNode, headMessage);
-        }
-
-        function isTypeRelatedTo(source: Type, target: Type, relation: Map<boolean>): boolean {
-            return checkTypeRelatedTo(source, target, relation, /*errorNode*/ undefined);
-        }
-
-        function isSignatureAssignableTo(source: Signature, target: Signature): boolean {
-            var sourceType = getOrCreateTypeFromSignature(source);
-            var targetType = getOrCreateTypeFromSignature(target);
-            return checkTypeRelatedTo(sourceType, targetType, assignableRelation, /*errorNode*/ undefined);
-        }
-
-        function isPropertyIdenticalTo(sourceProp: Symbol, targetProp: Symbol): boolean {
-            return isPropertyIdenticalToRecursive(sourceProp, targetProp, /*reportErrors*/ false, (s, t, _reportErrors) => isTypeIdenticalTo(s, t));
-        }
-
-        function checkInheritedPropertiesAreIdentical(type: InterfaceType, typeNode: Node): boolean {
-            if (!type.baseTypes.length || type.baseTypes.length === 1) {
-                return true;
-            }
-
-            var seen: Map<{ prop: Symbol; containingType: Type }> = {};
-            forEach(type.declaredProperties, p => { seen[p.name] = { prop: p, containingType: type }; });
-            var ok = true;
-
-            for (var i = 0, len = type.baseTypes.length; i < len; ++i) {
-                var base = type.baseTypes[i];
-                var properties = getPropertiesOfObjectType(base);
-                for (var j = 0, proplen = properties.length; j < proplen; ++j) {
-                    var prop = properties[j];
-                    if (!hasProperty(seen, prop.name)) {
-                        seen[prop.name] = { prop: prop, containingType: base };
-                    }
-                    else {
-                        var existing = seen[prop.name];
-                        var isInheritedProperty = existing.containingType !== type;
-                        if (isInheritedProperty && !isPropertyIdenticalTo(existing.prop, prop)) {
-                            ok = false;
-
-                            var typeName1 = typeToString(existing.containingType);
-                            var typeName2 = typeToString(base);
-
-                            var errorInfo = chainDiagnosticMessages(undefined, Diagnostics.Named_properties_0_of_types_1_and_2_are_not_identical, prop.name, typeName1, typeName2);
-                            errorInfo = chainDiagnosticMessages(errorInfo, Diagnostics.Interface_0_cannot_simultaneously_extend_types_1_and_2, typeToString(type), typeName1, typeName2);
-                            addDiagnostic(createDiagnosticForNodeFromMessageChain(typeNode, errorInfo, program.getCompilerHost().getNewLine()));
-                        }
-                    }
-                }
-            }
-
-            return ok;
-        }
-
-        function isPropertyIdenticalToRecursive(sourceProp: Symbol, targetProp: Symbol, reportErrors: boolean, relate: (source: Type, target: Type, reportErrors: boolean) => boolean): boolean {
-            // Two members are considered identical when
-            // - they are public properties with identical names, optionality, and types,
-            // - they are private or protected properties originating in the same declaration and having identical types
-            if (sourceProp === targetProp) {
-                return true;
-            }
-            var sourcePropAccessibility = getDeclarationFlagsFromSymbol(sourceProp) & (NodeFlags.Private | NodeFlags.Protected);
-            var targetPropAccessibility = getDeclarationFlagsFromSymbol(targetProp) & (NodeFlags.Private | NodeFlags.Protected);
-            if (sourcePropAccessibility !== targetPropAccessibility) {
-                return false;
-            }
-            if (sourcePropAccessibility) {
-                return getTargetSymbol(sourceProp) === getTargetSymbol(targetProp) && relate(getTypeOfSymbol(sourceProp), getTypeOfSymbol(targetProp), reportErrors);
-            }
-            else {
-                return isOptionalProperty(sourceProp) === isOptionalProperty(targetProp) && relate(getTypeOfSymbol(sourceProp), getTypeOfSymbol(targetProp), reportErrors);
-            }
-        }
-
-        function checkTypeRelatedTo(
-            source: Type,
-            target: Type,
-            relation: Map<boolean>,
-            errorNode: Node,
-            headMessage?: DiagnosticMessage,
-            containingMessageChain?: DiagnosticMessageChain): boolean {
-
-            var errorInfo: DiagnosticMessageChain;
-            var sourceStack: ObjectType[];
-            var targetStack: ObjectType[];
-            var expandingFlags: number;
-            var depth = 0;
-            var overflow = false;
-
-            Debug.assert(relation !== identityRelation || !errorNode, "no error reporting in identity checking");
-
-            var result = isRelatedToWithCustomErrors(source, target, errorNode !== undefined, headMessage);
-            if (overflow) {
-                error(errorNode, Diagnostics.Excessive_stack_depth_comparing_types_0_and_1, typeToString(source), typeToString(target));
-            }
-            else if (errorInfo) {
-                if (containingMessageChain) {
-                    errorInfo = concatenateDiagnosticMessageChains(containingMessageChain, errorInfo);
-                }
-                addDiagnostic(createDiagnosticForNodeFromMessageChain(errorNode, errorInfo, program.getCompilerHost().getNewLine()));
-            }
-            return result;
-
-            function reportError(message: DiagnosticMessage, arg0?: string, arg1?: string, arg2?: string): void {
-                errorInfo = chainDiagnosticMessages(errorInfo, message, arg0, arg1, arg2);
-            }
-
-            function isRelatedTo(source: Type, target: Type, reportErrors?: boolean): boolean {
-                return isRelatedToWithCustomErrors(source, target, reportErrors, /*headMessage*/ undefined);
-            }
-
-            function isRelatedToWithCustomErrors(source: Type, target: Type, reportErrors: boolean, headMessage: DiagnosticMessage): boolean {
-                if (relation === identityRelation) {
-                    // both types are the same - covers 'they are the same primitive type or both are Any' or the same type parameter cases
-                    if (source === target) return true;
-                }
-                else {
-                    if (source === target) return true;
-                    if (target.flags & TypeFlags.Any) return true;
-                    if (source === undefinedType) return true;
-                    if (source === nullType && target !== undefinedType) return true;
-                    if (source.flags & TypeFlags.Enum && target === numberType) return true;
-                    if (source.flags & TypeFlags.StringLiteral && target === stringType) return true;
-                    if (relation === assignableRelation) {
-                        if (source.flags & TypeFlags.Any) return true;
-                        if (source === numberType && target.flags & TypeFlags.Enum) return true;
-                    }
-                }
-                if (source.flags & TypeFlags.Union) {
-                    if (unionTypeRelatedToType(<UnionType>source, target, reportErrors)) {
-                        return true;
-                    }
-                }
-                else if (target.flags & TypeFlags.Union) {
-                    if (typeRelatedToUnionType(source, <UnionType>target, reportErrors)) {
-                        return true;
-                    }
-                }
-                else if (source.flags & TypeFlags.TypeParameter && target.flags & TypeFlags.TypeParameter) {
-                    if (typeParameterRelatedTo(<TypeParameter>source, <TypeParameter>target, reportErrors)) {
-                        return true;
-                    }
-                }
-                else {
-                    var saveErrorInfo = errorInfo;
-                    if (source.flags & TypeFlags.Reference && target.flags & TypeFlags.Reference && (<TypeReference>source).target === (<TypeReference>target).target) {
-                        // We have type references to same target type, see if relationship holds for all type arguments
-                        if (typesRelatedTo((<TypeReference>source).typeArguments, (<TypeReference>target).typeArguments, reportErrors)) {
-                            return true;
-                        }
-                    }
-                    // Even if relationship doesn't hold for type arguments, it may hold in a structural comparison
-                    // Report structural errors only if we haven't reported any errors yet
-                    var reportStructuralErrors = reportErrors && errorInfo === saveErrorInfo;
-                    // identity relation does not use apparent type
-                    var sourceOrApparentType = relation === identityRelation ? source : getApparentType(source);
-                    if (sourceOrApparentType.flags & TypeFlags.ObjectType && target.flags & TypeFlags.ObjectType &&
-                        objectTypeRelatedTo(sourceOrApparentType, <ObjectType>target, reportStructuralErrors)) {
-                        errorInfo = saveErrorInfo;
-                        return true;
-                    }
-                }
-                if (reportErrors) {
-                    headMessage = headMessage || Diagnostics.Type_0_is_not_assignable_to_type_1;
-                    Debug.assert(headMessage);
-                    reportError(headMessage, typeToString(source), typeToString(target));
-                }
-                return false;
-            }
-
-            function typeRelatedToUnionType(source: Type, target: UnionType, reportErrors: boolean): boolean {
-                var targetTypes = target.types;
-                for (var i = 0, len = targetTypes.length; i < len; i++) {
-                    if (isRelatedTo(source, targetTypes[i], reportErrors && i === len - 1)) {
-                        return true;
-                    }
-                }
-                return false;
-            }
-
-            function unionTypeRelatedToType(source: UnionType, target: Type, reportErrors: boolean): boolean {
-                var sourceTypes = source.types;
-                for (var i = 0, len = sourceTypes.length; i < len; i++) {
-                    if (!isRelatedTo(sourceTypes[i], target, reportErrors)) {
-                        return false;
-                    }
-                }
-                return true;
-            }
-
-            function typesRelatedTo(sources: Type[], targets: Type[], reportErrors: boolean): boolean {
-                for (var i = 0, len = sources.length; i < len; i++) {
-                    if (!isRelatedTo(sources[i], targets[i], reportErrors)) return false;
-                }
-                return true;
-            }
-
-            function typeParameterRelatedTo(source: TypeParameter, target: TypeParameter, reportErrors: boolean): boolean {
-                if (relation === identityRelation) {
-                    if (source.symbol.name !== target.symbol.name) {
-                        return false;
-                    }
-
-                    // covers case when both type parameters does not have constraint (both equal to noConstraintType)
-                    if (source.constraint === target.constraint) {
-                        return true;
-                    }
-
-                    if (source.constraint === noConstraintType || target.constraint === noConstraintType) {
-                        return false;
-                    }
-
-                    return isRelatedTo(source.constraint, target.constraint, reportErrors);
-                }
-                else {
-                    while (true) {
-                        var constraint = getConstraintOfTypeParameter(source);
-                        if (constraint === target) return true;
-                        if (!(constraint && constraint.flags & TypeFlags.TypeParameter)) break;
-                        source = <TypeParameter>constraint;
-                    }
-                    return false;
-                }
-            }
-
-            // Determine if two object types are related by structure. First, check if the result is already available in the global cache.
-            // Second, check if we have already started a comparison of the given two types in which case we assume the result to be true.
-            // Third, check if both types are part of deeply nested chains of generic type instantiations and if so assume the types are
-            // equal and infinitely expanding. Fourth, if we have reached a depth of 100 nested comparisons, assume we have runaway recursion
-            // and issue an error. Otherwise, actually compare the structure of the two types.
-            function objectTypeRelatedTo(source: ObjectType, target: ObjectType, reportErrors: boolean): boolean {
-                if (overflow) return false;
-                var result: boolean;
-                var id = source.id + "," + target.id;
-                if ((result = relation[id]) !== undefined) return result;
-                if (depth > 0) {
-                    for (var i = 0; i < depth; i++) {
-                        if (source === sourceStack[i] && target === targetStack[i]) return true;
-                    }
-                    if (depth === 100) {
-                        overflow = true;
-                        return false;
-                    }
-                }
-                else {
-                    sourceStack = [];
-                    targetStack = [];
-                    expandingFlags = 0;
-                }
-                sourceStack[depth] = source;
-                targetStack[depth] = target;
-                depth++;
-                var saveExpandingFlags = expandingFlags;
-                if (!(expandingFlags & 1) && isDeeplyNestedGeneric(source, sourceStack)) expandingFlags |= 1;
-                if (!(expandingFlags & 2) && isDeeplyNestedGeneric(target, targetStack)) expandingFlags |= 2;
-                result = expandingFlags === 3 ||
-                    propertiesRelatedTo(source, target, reportErrors) &&
-                    signaturesRelatedTo(source, target, SignatureKind.Call, reportErrors) &&
-                    signaturesRelatedTo(source, target, SignatureKind.Construct, reportErrors) &&
-                    stringIndexTypesRelatedTo(source, target, reportErrors) &&
-                    numberIndexTypesRelatedTo(source, target, reportErrors);
-                expandingFlags = saveExpandingFlags;
-                depth--;
-                if (depth === 0) {
-                    relation[id] = result;
-                }
-                return result;
-            }
-
-            // Return true if the given type is part of a deeply nested chain of generic instantiations. We consider this to be the case
-            // when structural type comparisons have been started for 10 or more instantiations of the same generic type. It is possible,
-            // though highly unlikely, for this test to be true in a situation where a chain of instantiations is not infinitely expanding.
-            // Effectively, we will generate a false positive when two types are structurally equal to at least 10 levels, but unequal at
-            // some level beyond that.
-            function isDeeplyNestedGeneric(type: ObjectType, stack: ObjectType[]): boolean {
-                if (type.flags & TypeFlags.Reference && depth >= 10) {
-                    var target = (<TypeReference>type).target;
-                    var count = 0;
-                    for (var i = 0; i < depth; i++) {
-                        var t = stack[i];
-                        if (t.flags & TypeFlags.Reference && (<TypeReference>t).target === target) {
-                            count++;
-                            if (count >= 10) return true;
-                        }
-                    }
-                }
-                return false;
-            }
-
-            function propertiesRelatedTo(source: ObjectType, target: ObjectType, reportErrors: boolean): boolean {
-                if (relation === identityRelation) {
-                    return propertiesIdenticalTo(source, target, reportErrors);
-                }
-                var properties = getPropertiesOfObjectType(target);
-                for (var i = 0; i < properties.length; i++) {
-                    var targetProp = properties[i];
-                    var sourceProp = getPropertyOfType(source, targetProp.name);
-                    if (sourceProp !== targetProp) {
-                        if (!sourceProp) {
-                            if (relation === subtypeRelation || !isOptionalProperty(targetProp)) {
-                                if (reportErrors) {
-                                    reportError(Diagnostics.Property_0_is_missing_in_type_1, symbolToString(targetProp), typeToString(source));
-                                }
-                                return false;
-                            }
-                        }
-                        else if (!(targetProp.flags & SymbolFlags.Prototype)) {
-                            var sourceFlags = getDeclarationFlagsFromSymbol(sourceProp);
-                            var targetFlags = getDeclarationFlagsFromSymbol(targetProp);
-                            if (sourceFlags & NodeFlags.Private || targetFlags & NodeFlags.Private) {
-                                if (sourceProp.valueDeclaration !== targetProp.valueDeclaration) {
-                                    if (reportErrors) {
-                                        if (sourceFlags & NodeFlags.Private && targetFlags & NodeFlags.Private) {
-                                            reportError(Diagnostics.Types_have_separate_declarations_of_a_private_property_0, symbolToString(targetProp));
-                                        }
-                                        else {
-                                            reportError(Diagnostics.Property_0_is_private_in_type_1_but_not_in_type_2, symbolToString(targetProp),
-                                                typeToString(sourceFlags & NodeFlags.Private ? source : target),
-                                                typeToString(sourceFlags & NodeFlags.Private ? target : source));
-                                        }
-                                    }
-                                    return false;
-                                }
-                            }
-                            else if (targetFlags & NodeFlags.Protected) {
-                                var sourceDeclaredInClass = sourceProp.parent && sourceProp.parent.flags & SymbolFlags.Class;
-                                var sourceClass = sourceDeclaredInClass ? <InterfaceType>getDeclaredTypeOfSymbol(sourceProp.parent) : undefined;
-                                var targetClass = <InterfaceType>getDeclaredTypeOfSymbol(targetProp.parent);
-                                if (!sourceClass || !hasBaseType(sourceClass, targetClass)) {
-                                    if (reportErrors) {
-                                        reportError(Diagnostics.Property_0_is_protected_but_type_1_is_not_a_class_derived_from_2,
-                                            symbolToString(targetProp), typeToString(sourceClass || source), typeToString(targetClass));
-                                    }
-                                    return false;
-                                }
-                            }
-                            else if (sourceFlags & NodeFlags.Protected) {
-                                if (reportErrors) {
-                                    reportError(Diagnostics.Property_0_is_protected_in_type_1_but_public_in_type_2,
-                                        symbolToString(targetProp), typeToString(source), typeToString(target));
-                                }
-                                return false;
-                            }
-                            if (!isRelatedTo(getTypeOfSymbol(sourceProp), getTypeOfSymbol(targetProp), reportErrors)) {
-                                if (reportErrors) {
-                                    reportError(Diagnostics.Types_of_property_0_are_incompatible, symbolToString(targetProp));
-                                }
-                                return false;
-                            }
-                            if (isOptionalProperty(sourceProp) && !isOptionalProperty(targetProp)) {
-                                // TypeScript 1.0 spec (April 2014): 3.8.3
-                                // S is a subtype of a type T, and T is a supertype of S if ...
-                                // S' and T are object types and, for each member M in T..
-                                // M is a property and S' contains a property N where
-                                // if M is a required property, N is also a required property 
-                                // (M - property in T)
-                                // (N - property in S)
-                                if (reportErrors) {
-                                    reportError(Diagnostics.Property_0_is_optional_in_type_1_but_required_in_type_2,
-                                        symbolToString(targetProp), typeToString(source), typeToString(target));
-                                }
-                                return false;
-                            }
-                        }
-                    }
-                }
-                return true;
-            }
-
-            function propertiesIdenticalTo(source: ObjectType, target: ObjectType, reportErrors: boolean): boolean {
-                var sourceProperties = getPropertiesOfObjectType(source);
-                var targetProperties = getPropertiesOfObjectType(target);
-                if (sourceProperties.length !== targetProperties.length) {
-                    return false;
-                }
-                for (var i = 0, len = sourceProperties.length; i < len; ++i) {
-                    var sourceProp = sourceProperties[i];
-                    var targetProp = getPropertyOfObjectType(target, sourceProp.name);
-                    if (!targetProp || !isPropertyIdenticalToRecursive(sourceProp, targetProp, reportErrors, isRelatedTo)) {
-                        return false;
-                    }
-                }
-                return true;
-            }
-
-            function signaturesRelatedTo(source: ObjectType, target: ObjectType, kind: SignatureKind, reportErrors: boolean): boolean {
-                if (relation === identityRelation) {
-                    return signaturesIdenticalTo(source, target, kind, reportErrors);
-                }
-                if (target === anyFunctionType || source === anyFunctionType) return true;
-                var sourceSignatures = getSignaturesOfType(source, kind);
-                var targetSignatures = getSignaturesOfType(target, kind);
-                var saveErrorInfo = errorInfo;
-                outer: for (var i = 0; i < targetSignatures.length; i++) {
-                    var t = targetSignatures[i];
-                    if (!t.hasStringLiterals || target.flags & TypeFlags.FromSignature) {
-                        var localErrors = reportErrors;
-                        for (var j = 0; j < sourceSignatures.length; j++) {
-                            var s = sourceSignatures[j];
-                            if (!s.hasStringLiterals || source.flags & TypeFlags.FromSignature) {
-                                if (signatureRelatedTo(s, t, localErrors)) {
-                                    errorInfo = saveErrorInfo;
-                                    continue outer;
-                                }
-                                // Only report errors from the first failure
-                                localErrors = false;
-                            }
-                        }
-                        return false;
-                    }
-                }
-                return true;
-            }
-
-            function signatureRelatedTo(source: Signature, target: Signature, reportErrors: boolean): boolean {
-                if (source === target) {
-                    return true;
-                }
-                if (!target.hasRestParameter && source.minArgumentCount > target.parameters.length) {
-                    return false;
-                }
-                var sourceMax = source.parameters.length;
-                var targetMax = target.parameters.length;
-                var checkCount: number;
-                if (source.hasRestParameter && target.hasRestParameter) {
-                    checkCount = sourceMax > targetMax ? sourceMax : targetMax;
-                    sourceMax--;
-                    targetMax--;
-                }
-                else if (source.hasRestParameter) {
-                    sourceMax--;
-                    checkCount = targetMax;
-                }
-                else if (target.hasRestParameter) {
-                    targetMax--;
-                    checkCount = sourceMax;
-                }
-                else {
-                    checkCount = sourceMax < targetMax ? sourceMax : targetMax;
-                }
-                // Spec 1.0 Section 3.8.3 & 3.8.4:
-                // M and N (the signatures) are instantiated using type Any as the type argument for all type parameters declared by M and N
-                source = getErasedSignature(source);
-                target = getErasedSignature(target);
-                for (var i = 0; i < checkCount; i++) {
-                    var s = i < sourceMax ? getTypeOfSymbol(source.parameters[i]) : getRestTypeOfSignature(source);
-                    var t = i < targetMax ? getTypeOfSymbol(target.parameters[i]) : getRestTypeOfSignature(target);
-                    var saveErrorInfo = errorInfo;
-                    if (!isRelatedTo(s, t, reportErrors)) {
-                        if (!isRelatedTo(t, s, false)) {
-                            if (reportErrors) {
-                                reportError(Diagnostics.Types_of_parameters_0_and_1_are_incompatible,
-                                    source.parameters[i < sourceMax ? i : sourceMax].name,
-                                    target.parameters[i < targetMax ? i : targetMax].name);
-                            }
-                            return false;
-                        }
-                        errorInfo = saveErrorInfo;
-                    }
-                }
-                var t = getReturnTypeOfSignature(target);
-                if (t === voidType) return true;
-                var s = getReturnTypeOfSignature(source);
-                return isRelatedTo(s, t, reportErrors);
-            }
-
-            function signaturesIdenticalTo(source: ObjectType, target: ObjectType, kind: SignatureKind, reportErrors: boolean): boolean {
-                var sourceSignatures = getSignaturesOfType(source, kind);
-                var targetSignatures = getSignaturesOfType(target, kind);
-                if (sourceSignatures.length !== targetSignatures.length) {
-                    return false;
-                }
-                for (var i = 0, len = sourceSignatures.length; i < len; ++i) {
-                    if (!compareSignatures(sourceSignatures[i], targetSignatures[i], /*compareReturnTypes*/ true, isRelatedTo)) {
-                        return false;
-                    }
-                }
-                return true;
-            }
-
-            function stringIndexTypesRelatedTo(source: ObjectType, target: ObjectType, reportErrors: boolean): boolean {
-                if (relation === identityRelation) {
-                    return indexTypesIdenticalTo(IndexKind.String, source, target, reportErrors);
-                }
-                var targetType = getIndexTypeOfType(target, IndexKind.String);
-                if (targetType) {
-                    var sourceType = getIndexTypeOfType(source, IndexKind.String);
-                    if (!sourceType) {
-                        if (reportErrors) {
-                            reportError(Diagnostics.Index_signature_is_missing_in_type_0, typeToString(source));
-                        }
-                        return false;
-                    }
-                    if (!isRelatedTo(sourceType, targetType, reportErrors)) {
-                        if (reportErrors) {
-                            reportError(Diagnostics.Index_signatures_are_incompatible);
-                        }
-                        return false;
-                    }
-                }
-                return true;
-            } 
-
-            function numberIndexTypesRelatedTo(source: ObjectType, target: ObjectType, reportErrors: boolean): boolean {
-                if (relation === identityRelation) {
-                    return indexTypesIdenticalTo(IndexKind.Number, source, target, reportErrors);
-                }
-                var targetType = getIndexTypeOfType(target, IndexKind.Number);
-                if (targetType) {
-                    var sourceStringType = getIndexTypeOfType(source, IndexKind.String);
-                    var sourceNumberType = getIndexTypeOfType(source, IndexKind.Number);
-                    if (!(sourceStringType || sourceNumberType)) {
-                        if (reportErrors) {
-                            reportError(Diagnostics.Index_signature_is_missing_in_type_0, typeToString(source));
-                        }
-                        return false;
-                    }
-                    if (sourceStringType && sourceNumberType) {
-                        // If we know for sure we're testing both string and numeric index types then only report errors from the second one
-                        var compatible = isRelatedTo(sourceStringType, targetType, false) || isRelatedTo(sourceNumberType, targetType, reportErrors);
-                    }
-                    else {
-                        var compatible = isRelatedTo(sourceStringType || sourceNumberType, targetType, reportErrors);
-                    }
-                    if (!compatible) {
-                        if (reportErrors) {
-                            reportError(Diagnostics.Index_signatures_are_incompatible);
-                        }
-                        return false;
-                    }
-                }
-                return true;
-            }
-
-            function indexTypesIdenticalTo(indexKind: IndexKind, source: ObjectType, target: ObjectType, reportErrors: boolean): boolean {
-                var targetType = getIndexTypeOfType(target, indexKind);
-                var sourceType = getIndexTypeOfType(source, indexKind);
-                return (!sourceType && !targetType) || (sourceType && targetType && isRelatedTo(sourceType, targetType, reportErrors));
-            }
-        }
-
-        function compareSignatures(source: Signature, target: Signature, compareReturnTypes: boolean, compareTypes: (s: Type, t: Type) => boolean): boolean {
-            if (source === target) {
-                return true;
-            }
-            if (source.parameters.length !== target.parameters.length ||
-                source.minArgumentCount !== target.minArgumentCount ||
-                source.hasRestParameter !== target.hasRestParameter) {
-                return false;
-            }
-            if (source.typeParameters && target.typeParameters) {
-                if (source.typeParameters.length !== target.typeParameters.length) {
-                    return false;
-                }
-                for (var i = 0, len = source.typeParameters.length; i < len; ++i) {
-                    if (!compareTypes(source.typeParameters[i], target.typeParameters[i])) {
-                        return false;
-                    }
-                }
-            }
-            else if (source.typeParameters || source.typeParameters) {
-                return false;
-            }
-            // Spec 1.0 Section 3.8.3 & 3.8.4:
-            // M and N (the signatures) are instantiated using type Any as the type argument for all type parameters declared by M and N
-            source = getErasedSignature(source);
-            target = getErasedSignature(target);
-            for (var i = 0, len = source.parameters.length; i < len; i++) {
-                var s = source.hasRestParameter && i === len - 1 ? getRestTypeOfSignature(source) : getTypeOfSymbol(source.parameters[i]);
-                var t = target.hasRestParameter && i === len - 1 ? getRestTypeOfSignature(target) : getTypeOfSymbol(target.parameters[i]);
-                if (!compareTypes(s, t)) {
-                    return false;
-                }
-            }
-            return !compareReturnTypes || compareTypes(getReturnTypeOfSignature(source), getReturnTypeOfSignature(target));
-        }
-
-        function isSupertypeOfEach(candidate: Type, types: Type[]): boolean {
-            for (var i = 0, len = types.length; i < len; i++) {
-                if (candidate !== types[i] && !isTypeSubtypeOf(types[i], candidate)) return false;
-            }
-            return true;
-        }
-
-        function getCommonSupertype(types: Type[]): Type {
-            return forEach(types, t => isSupertypeOfEach(t, types) ? t : undefined);
-        }
-
-        function reportNoCommonSupertypeError(types: Type[], errorLocation: Node, errorMessageChainHead: DiagnosticMessageChain): void {
-            var bestSupertype: Type;
-            var bestSupertypeDownfallType: Type; // The type that caused bestSupertype not to be the common supertype
-            var bestSupertypeScore = 0;
-
-            for (var i = 0; i < types.length; i++) {
-                var score = 0;
-                var downfallType: Type = undefined;
-                for (var j = 0; j < types.length; j++) {
-                    if (isTypeSubtypeOf(types[j], types[i])) {
-                        score++;
-                    }
-                    else if (!downfallType) {
-                        downfallType = types[j];
-                    }
-                }
-
-                if (score > bestSupertypeScore) {
-                    bestSupertype = types[i];
-                    bestSupertypeDownfallType = downfallType;
-                    bestSupertypeScore = score;
-                }
-
-                // types.length - 1 is the maximum score, given that getCommonSupertype returned false
-                if (bestSupertypeScore === types.length - 1) {
-                    break;
-                }
-            }
-
-            // In the following errors, the {1} slot is before the {0} slot because checkTypeSubtypeOf supplies the
-            // subtype as the first argument to the error
-            checkTypeSubtypeOf(bestSupertypeDownfallType, bestSupertype, errorLocation,
-                Diagnostics.Type_argument_candidate_1_is_not_a_valid_type_argument_because_it_is_not_a_supertype_of_candidate_0,
-                errorMessageChainHead);
-        }
-
-        function isTypeOfObjectLiteral(type: Type): boolean {
-            return (type.flags & TypeFlags.Anonymous) && type.symbol && (type.symbol.flags & SymbolFlags.ObjectLiteral) ? true : false;
-        }
-
-        function isArrayType(type: Type): boolean {
-            return type.flags & TypeFlags.Reference && (<TypeReference>type).target === globalArrayType;
-        }
-
-        function getInnermostTypeOfNestedArrayTypes(type: Type): Type {
-            while (isArrayType(type)) {
-                type = (<GenericType>type).typeArguments[0];
-            }
-            return type;
-        }
-
-        /* If we are widening on a literal, then we may need to the 'node' parameter for reporting purposes */
-        function getWidenedType(type: Type, suppressNoImplicitAnyErrors?: boolean): Type {
-            if (type.flags & (TypeFlags.Undefined | TypeFlags.Null)) {
-                return anyType;
-            }
-            if (type.flags & TypeFlags.Union) {
-                return getWidenedTypeOfUnion(type);
-            }
-            if (isTypeOfObjectLiteral(type)) {
-                return getWidenedTypeOfObjectLiteral(type);
-            }
-            if (isArrayType(type)) {
-                return getWidenedTypeOfArrayLiteral(type);
-            }
-            return type;
-
-            function getWidenedTypeOfUnion(type: Type): Type {
-                return getUnionType(map((<UnionType>type).types, t => getWidenedType(t, suppressNoImplicitAnyErrors)));
-            }
-
-            function getWidenedTypeOfObjectLiteral(type: Type): Type {
-                var properties = getPropertiesOfObjectType(type);
-                if (properties.length) {
-                    var widenedTypes: Type[] = [];
-                    var propTypeWasWidened: boolean = false;
-                    forEach(properties, p => {
-                        var propType = getTypeOfSymbol(p);
-                        var widenedType = getWidenedType(propType);
-                        if (propType !== widenedType) {
-                            propTypeWasWidened = true;
-                            if (!suppressNoImplicitAnyErrors && compilerOptions.noImplicitAny && getInnermostTypeOfNestedArrayTypes(widenedType) === anyType) {
-                                error(p.valueDeclaration, Diagnostics.Object_literal_s_property_0_implicitly_has_an_1_type, p.name, typeToString(widenedType));
-                            }
-                        }
-                        widenedTypes.push(widenedType);
-                    });
-                    if (propTypeWasWidened) {
-                        var members: SymbolTable = {};
-                        var index = 0;
-                        forEach(properties, p => {
-                            var symbol = <TransientSymbol>createSymbol(SymbolFlags.Property | SymbolFlags.Transient | p.flags, p.name);
-                            symbol.declarations = p.declarations;
-                            symbol.parent = p.parent;
-                            symbol.type = widenedTypes[index++];
-                            symbol.target = p;
-                            if (p.valueDeclaration) symbol.valueDeclaration = p.valueDeclaration;
-                            members[symbol.name] = symbol;
-                        });
-                        var stringIndexType = getIndexTypeOfType(type, IndexKind.String);
-                        var numberIndexType = getIndexTypeOfType(type, IndexKind.Number);
-                        if (stringIndexType) stringIndexType = getWidenedType(stringIndexType);
-                        if (numberIndexType) numberIndexType = getWidenedType(numberIndexType);
-                        type = createAnonymousType(type.symbol, members, emptyArray, emptyArray, stringIndexType, numberIndexType);
-                    }
-                }
-                return type;
-            }
-
-            function getWidenedTypeOfArrayLiteral(type: Type): Type {
-                var elementType = (<TypeReference>type).typeArguments[0];
-                var widenedType = getWidenedType(elementType, suppressNoImplicitAnyErrors);
-                type = elementType !== widenedType ? createArrayType(widenedType) : type;
-                return type;
-            }
-        }
-
-        function forEachMatchingParameterType(source: Signature, target: Signature, callback: (s: Type, t: Type) => void) {
-            var sourceMax = source.parameters.length;
-            var targetMax = target.parameters.length;
-            var count: number;
-            if (source.hasRestParameter && target.hasRestParameter) {
-                count = sourceMax > targetMax ? sourceMax : targetMax;
-                sourceMax--;
-                targetMax--;
-            }
-            else if (source.hasRestParameter) {
-                sourceMax--;
-                count = targetMax;
-            }
-            else if (target.hasRestParameter) {
-                targetMax--;
-                count = sourceMax;
-            }
-            else {
-                count = sourceMax < targetMax ? sourceMax : targetMax;
-            }
-            for (var i = 0; i < count; i++) {
-                var s = i < sourceMax ? getTypeOfSymbol(source.parameters[i]) : getRestTypeOfSignature(source);
-                var t = i < targetMax ? getTypeOfSymbol(target.parameters[i]) : getRestTypeOfSignature(target);
-                callback(s, t);
-            }
-        }
-
-        function createInferenceContext(typeParameters: TypeParameter[], inferUnionTypes: boolean): InferenceContext {
-            var inferences: Type[][] = [];
-            for (var i = 0; i < typeParameters.length; i++) inferences.push([]);
-            return {
-                typeParameters: typeParameters,
-                inferUnionTypes: inferUnionTypes,
-                inferenceCount: 0,
-                inferences: inferences,
-                inferredTypes: new Array(typeParameters.length),
-            };
-        }
-
-        function inferTypes(context: InferenceContext, source: Type, target: Type) {
-            var sourceStack: Type[];
-            var targetStack: Type[];
-            var depth = 0;
-            inferFromTypes(source, target);
-
-            function isInProcess(source: Type, target: Type) {
-                for (var i = 0; i < depth; i++) {
-                    if (source === sourceStack[i] && target === targetStack[i]) return true;
-                }
-                return false;
-            }
-
-            function isWithinDepthLimit(type: Type, stack: Type[]) {
-                if (depth >= 5) {
-                    var target = (<TypeReference>type).target;
-                    var count = 0;
-                    for (var i = 0; i < depth; i++) {
-                        var t = stack[i];
-                        if (t.flags & TypeFlags.Reference && (<TypeReference>t).target === target) count++;
-                    }
-                    return count < 5;
-                }
-                return true;
-            }
-
-            function inferFromTypes(source: Type, target: Type) {
-                if (target.flags & TypeFlags.TypeParameter) {
-                    // If target is a type parameter, make an inference
-                    var typeParameters = context.typeParameters;
-                    for (var i = 0; i < typeParameters.length; i++) {
-                        if (target === typeParameters[i]) {
-                            context.inferenceCount++;
-                            var inferences = context.inferences[i];
-                            if (!contains(inferences, source)) inferences.push(source);
-                            break;
-                        }
-                    }
-                }
-                else if (source.flags & TypeFlags.Reference && target.flags & TypeFlags.Reference && (<TypeReference>source).target === (<TypeReference>target).target) {
-                    // If source and target are references to the same generic type, infer from type arguments
-                    var sourceTypes = (<TypeReference>source).typeArguments;
-                    var targetTypes = (<TypeReference>target).typeArguments;
-                    for (var i = 0; i < sourceTypes.length; i++) {
-                        inferFromTypes(sourceTypes[i], targetTypes[i]);
-                    }
-                }
-                else if (target.flags & TypeFlags.Union) {
-                    var targetTypes = (<UnionType>target).types;
-                    var startCount = context.inferenceCount;
-                    var typeParameterCount = 0;
-                    var typeParameter: TypeParameter;
-                    // First infer to each type in union that isn't a type parameter
-                    for (var i = 0; i < targetTypes.length; i++) {
-                        var t = targetTypes[i];
-                        if (t.flags & TypeFlags.TypeParameter && contains(context.typeParameters, t)) {
-                            typeParameter = <TypeParameter>t;
-                            typeParameterCount++;
-                        }
-                        else {
-                            inferFromTypes(source, t);
-                        }
-                    }
-                    // If no inferences were produced above and union contains a single naked type parameter, infer to that type parameter
-                    if (context.inferenceCount === startCount && typeParameterCount === 1) {
-                        inferFromTypes(source, typeParameter);
-                    }
-                }
-                else if (source.flags & TypeFlags.Union) {
-                    // Source is a union type, infer from each consituent type
-                    var sourceTypes = (<UnionType>source).types;
-                    for (var i = 0; i < sourceTypes.length; i++) {
-                        inferFromTypes(sourceTypes[i], target);
-                    }
-                }
-                else if (source.flags & TypeFlags.ObjectType && (target.flags & (TypeFlags.Reference | TypeFlags.Tuple) ||
-                    (target.flags & TypeFlags.Anonymous) && target.symbol && target.symbol.flags & (SymbolFlags.Method | SymbolFlags.TypeLiteral))) {
-                    // If source is an object type, and target is a type reference, a tuple type, the type of a method, or a type literal, infer from members
-                    if (!isInProcess(source, target) && isWithinDepthLimit(source, sourceStack) && isWithinDepthLimit(target, targetStack)) {
-                        if (depth === 0) {
-                            sourceStack = [];
-                            targetStack = [];
-                        }
-                        sourceStack[depth] = source;
-                        targetStack[depth] = target;
-                        depth++;
-                        inferFromProperties(source, target);
-                        inferFromSignatures(source, target, SignatureKind.Call);
-                        inferFromSignatures(source, target, SignatureKind.Construct);
-                        inferFromIndexTypes(source, target, IndexKind.String, IndexKind.String);
-                        inferFromIndexTypes(source, target, IndexKind.Number, IndexKind.Number);
-                        inferFromIndexTypes(source, target, IndexKind.String, IndexKind.Number);
-                        depth--;
-                    }
-                }
-            }
-
-            function inferFromProperties(source: Type, target: Type) {
-                var properties = getPropertiesOfObjectType(target);
-                for (var i = 0; i < properties.length; i++) {
-                    var targetProp = properties[i];
-                    var sourceProp = getPropertyOfObjectType(source, targetProp.name);
-                    if (sourceProp) {
-                        inferFromTypes(getTypeOfSymbol(sourceProp), getTypeOfSymbol(targetProp));
-                    }
-                }
-            }
-
-            function inferFromSignatures(source: Type, target: Type, kind: SignatureKind) {
-                var sourceSignatures = getSignaturesOfType(source, kind);
-                var targetSignatures = getSignaturesOfType(target, kind);
-                var sourceLen = sourceSignatures.length;
-                var targetLen = targetSignatures.length;
-                var len = sourceLen < targetLen ? sourceLen : targetLen;
-                for (var i = 0; i < len; i++) {
-                    inferFromSignature(getErasedSignature(sourceSignatures[sourceLen - len + i]), getErasedSignature(targetSignatures[targetLen - len + i]));
-                }
-            }
-
-            function inferFromSignature(source: Signature, target: Signature) {
-                forEachMatchingParameterType(source, target, inferFromTypes);
-                inferFromTypes(getReturnTypeOfSignature(source), getReturnTypeOfSignature(target));
-            }
-
-            function inferFromIndexTypes(source: Type, target: Type, sourceKind: IndexKind, targetKind: IndexKind) {
-                var targetIndexType = getIndexTypeOfType(target, targetKind);
-                if (targetIndexType) {
-                    var sourceIndexType = getIndexTypeOfType(source, sourceKind);
-                    if (sourceIndexType) {
-                        inferFromTypes(sourceIndexType, targetIndexType);
-                    }
-                }
-            }
-        }
-
-        function getInferredType(context: InferenceContext, index: number): Type {
-            var inferredType = context.inferredTypes[index];
-            if (!inferredType) {
-                var inferences = context.inferences[index];
-                if (inferences.length) {
-                    // Infer widened union or supertype, or the undefined type for no common supertype
-                    var unionOrSuperType = context.inferUnionTypes ? getUnionType(inferences) : getCommonSupertype(inferences);
-                    inferredType = unionOrSuperType ? getWidenedType(unionOrSuperType) : inferenceFailureType;
-                }
-                else {
-                    // Infer the empty object type when no inferences were made
-                    inferredType = emptyObjectType;
-                }
-
-                if (inferredType !== inferenceFailureType) {
-                    var constraint = getConstraintOfTypeParameter(context.typeParameters[index]);
-                    inferredType = constraint && !isTypeAssignableTo(inferredType, constraint) ? constraint : inferredType;
-                }
-                context.inferredTypes[index] = inferredType;
-            }
-            return inferredType;
-        }
-
-        function getInferredTypes(context: InferenceContext): Type[] {
-            for (var i = 0; i < context.inferredTypes.length; i++) {
-                getInferredType(context, i);
-            }
-
-            return context.inferredTypes;
-        }
-
-        function hasAncestor(node: Node, kind: SyntaxKind): boolean {
-            return getAncestor(node, kind) !== undefined;
-        }
-
-        // EXPRESSION TYPE CHECKING
-
-        function getResolvedSymbol(node: Identifier): Symbol {
-            var links = getNodeLinks(node);
-            if (!links.resolvedSymbol) {
-                links.resolvedSymbol = resolveName(node, node.text, SymbolFlags.Value | SymbolFlags.ExportValue, Diagnostics.Cannot_find_name_0, node) || unknownSymbol;
-            }
-            return links.resolvedSymbol;
-        }
-
-        function isInTypeQuery(node: Node): boolean {
-            // TypeScript 1.0 spec (April 2014): 3.6.3
-            // A type query consists of the keyword typeof followed by an expression.
-            // The expression is restricted to a single identifier or a sequence of identifiers separated by periods
-            while (node) {
-                switch (node.kind) {
-                    case SyntaxKind.TypeQuery:
-                        return true;
-                    case SyntaxKind.Identifier:
-                    case SyntaxKind.QualifiedName:
-                        node = node.parent;
-                        continue;
-                    default:
-                        return false;
-                }
-            }
-            Debug.fail("should not get here");
-        }
-
-        // Remove one or more primitive types from a union type
-        function subtractPrimitiveTypes(type: Type, subtractMask: TypeFlags): Type {
-            if (type.flags & TypeFlags.Union) {
-                var types = (<UnionType>type).types;
-                if (forEach(types, t => t.flags & subtractMask)) {
-                    return getUnionType(filter(types, t => !(t.flags & subtractMask)));
-                }
-            }
-            return type;
-        }
-
-        // Check if a given variable is assigned within a given syntax node
-        function isVariableAssignedWithin(symbol: Symbol, node: Node): boolean {
-            var links = getNodeLinks(node);
-            if (links.assignmentChecks) {
-                var cachedResult = links.assignmentChecks[symbol.id];
-                if (cachedResult !== undefined) {
-                    return cachedResult;
-                }
-            }
-            else {
-                links.assignmentChecks = {};
-            }
-            return links.assignmentChecks[symbol.id] = isAssignedIn(node);
-
-            function isAssignedInBinaryExpression(node: BinaryExpression) {
-                if (node.operator >= SyntaxKind.FirstAssignment && node.operator <= SyntaxKind.LastAssignment) {
-                    var n = node.left;
-                    while (n.kind === SyntaxKind.ParenExpression) {
-                        n = (<ParenExpression>n).expression;
-                    }
-                    if (n.kind === SyntaxKind.Identifier && getResolvedSymbol(<Identifier>n) === symbol) {
-                        return true;
-                    }
-                }
-                return forEachChild(node, isAssignedIn);
-            }
-
-            function isAssignedInVariableDeclaration(node: VariableDeclaration) {
-                if (getSymbolOfNode(node) === symbol && node.initializer) {
-                    return true;
-                }
-                return forEachChild(node, isAssignedIn);
-            }
-
-            function isAssignedIn(node: Node): boolean {
-                switch (node.kind) {
-                    case SyntaxKind.BinaryExpression:
-                        return isAssignedInBinaryExpression(<BinaryExpression>node);
-                    case SyntaxKind.VariableDeclaration:
-                        return isAssignedInVariableDeclaration(<VariableDeclaration>node);
-                    case SyntaxKind.ArrayLiteral:
-                    case SyntaxKind.ObjectLiteral:
-                    case SyntaxKind.PropertyAccess:
-                    case SyntaxKind.IndexedAccess:
-                    case SyntaxKind.CallExpression:
-                    case SyntaxKind.NewExpression:
-                    case SyntaxKind.TypeAssertion:
-                    case SyntaxKind.ParenExpression:
-                    case SyntaxKind.PrefixOperator:
-                    case SyntaxKind.PostfixOperator:
-                    case SyntaxKind.ConditionalExpression:
-                    case SyntaxKind.Block:
-                    case SyntaxKind.VariableStatement:
-                    case SyntaxKind.ExpressionStatement:
-                    case SyntaxKind.IfStatement:
-                    case SyntaxKind.DoStatement:
-                    case SyntaxKind.WhileStatement:
-                    case SyntaxKind.ForStatement:
-                    case SyntaxKind.ForInStatement:
-                    case SyntaxKind.ReturnStatement:
-                    case SyntaxKind.WithStatement:
-                    case SyntaxKind.SwitchStatement:
-                    case SyntaxKind.CaseClause:
-                    case SyntaxKind.DefaultClause:
-                    case SyntaxKind.LabeledStatement:
-                    case SyntaxKind.ThrowStatement:
-                    case SyntaxKind.TryStatement:
-                    case SyntaxKind.TryBlock:
-                    case SyntaxKind.CatchBlock:
-                    case SyntaxKind.FinallyBlock:
-                        return forEachChild(node, isAssignedIn);
-                }
-                return false;
-            }
-        }
-
-        // Get the narrowed type of a given symbol at a given location
-        function getNarrowedTypeOfSymbol(symbol: Symbol, node: Node) {
-            var type = getTypeOfSymbol(symbol);
-            // Only narrow when symbol is variable of a structured type
-            if (symbol.flags & SymbolFlags.Variable && type.flags & TypeFlags.Structured) {
-                while (true) {
-                    var child = node;
-                    node = node.parent;
-                    // Stop at containing function or module block
-                    if (!node || node.kind === SyntaxKind.FunctionBlock || node.kind === SyntaxKind.ModuleBlock) {
-                        break;
-                    }
-                    var narrowedType = type;
-                    switch (node.kind) {
-                        case SyntaxKind.IfStatement:
-                            // In a branch of an if statement, narrow based on controlling expression
-                            if (child !== (<IfStatement>node).expression) {
-                                narrowedType = narrowType(type, (<IfStatement>node).expression, /*assumeTrue*/ child === (<IfStatement>node).thenStatement);
-                            }
-                            break;
-                        case SyntaxKind.ConditionalExpression:
-                            // In a branch of a conditional expression, narrow based on controlling condition
-                            if (child !== (<ConditionalExpression>node).condition) {
-                                narrowedType = narrowType(type, (<ConditionalExpression>node).condition, /*assumeTrue*/ child === (<ConditionalExpression>node).whenTrue);
-                            }
-                            break;
-                        case SyntaxKind.BinaryExpression:
-                            // In the right operand of an && or ||, narrow based on left operand
-                            if (child === (<BinaryExpression>node).right) {
-                                if ((<BinaryExpression>node).operator === SyntaxKind.AmpersandAmpersandToken) {
-                                    narrowedType = narrowType(type, (<BinaryExpression>node).left, /*assumeTrue*/ true);
-                                }
-                                else if ((<BinaryExpression>node).operator === SyntaxKind.BarBarToken) {
-                                    narrowedType = narrowType(type, (<BinaryExpression>node).left, /*assumeTrue*/ false);
-                                }
-                            }
-                            break;
-                    }
-                    // Only use narrowed type if construct contains no assignments to variable
-                    if (narrowedType !== type) {
-                        if (isVariableAssignedWithin(symbol, node)) {
-                            break;
-                        }
-                        type = narrowedType;
-                    }
-                }
-            }
-            return type;
-
-            function narrowTypeByEquality(type: Type, expr: BinaryExpression, assumeTrue: boolean): Type {
-                var left = <UnaryExpression>expr.left;
-                var right = <LiteralExpression>expr.right;
-                // Check that we have 'typeof <symbol>' on the left and string literal on the right
-                if (left.kind !== SyntaxKind.PrefixOperator || left.operator !== SyntaxKind.TypeOfKeyword ||
-                    left.operand.kind !== SyntaxKind.Identifier || right.kind !== SyntaxKind.StringLiteral ||
-                    getResolvedSymbol(<Identifier>left.operand) !== symbol) {
-                    return type;
-                }
-                var t = right.text;
-                var checkType: Type = t === "string" ? stringType : t === "number" ? numberType : t === "boolean" ? booleanType : emptyObjectType;
-                if (expr.operator === SyntaxKind.ExclamationEqualsEqualsToken) {
-                    assumeTrue = !assumeTrue;
-                }
-                if (assumeTrue) {
-                    // The assumed result is true. If check was for a primitive type, that type is the narrowed type. Otherwise we can
-                    // remove the primitive types from the narrowed type.
-                    return checkType === emptyObjectType ? subtractPrimitiveTypes(type, TypeFlags.String | TypeFlags.Number | TypeFlags.Boolean) : checkType;
-                }
-                else {
-                    // The assumed result is false. If check was for a primitive type we can remove that type from the narrowed type.
-                    // Otherwise we don't have enough information to do anything.
-                    return checkType === emptyObjectType ? type : subtractPrimitiveTypes(type, checkType.flags);
-                }
-            }
-
-            function narrowTypeByAnd(type: Type, expr: BinaryExpression, assumeTrue: boolean): Type {
-                if (assumeTrue) {
-                    // The assumed result is true, therefore we narrow assuming each operand to be true.
-                    return narrowType(narrowType(type, expr.left, /*assumeTrue*/ true), expr.right, /*assumeTrue*/ true);
-                }
-                else {
-                    // The assumed result is false. This means either the first operand was false, or the first operand was true
-                    // and the second operand was false. We narrow with those assumptions and union the two resulting types.
-                    return getUnionType([
-                        narrowType(type, expr.left, /*assumeTrue*/ false),
-                        narrowType(narrowType(type, expr.left, /*assumeTrue*/ true), expr.right, /*assumeTrue*/ false)
-                    ]);
-                }
-            }
-
-            function narrowTypeByOr(type: Type, expr: BinaryExpression, assumeTrue: boolean): Type {
-                if (assumeTrue) {
-                    // The assumed result is true. This means either the first operand was true, or the first operand was false
-                    // and the second operand was true. We narrow with those assumptions and union the two resulting types.
-                    return getUnionType([
-                        narrowType(type, expr.left, /*assumeTrue*/ true),
-                        narrowType(narrowType(type, expr.left, /*assumeTrue*/ false), expr.right, /*assumeTrue*/ true)
-                    ]);
-                }
-                else {
-                    // The assumed result is false, therefore we narrow assuming each operand to be false.
-                    return narrowType(narrowType(type, expr.left, /*assumeTrue*/ false), expr.right, /*assumeTrue*/ false);
-                }
-            }
-
-            function narrowTypeByInstanceof(type: Type, expr: BinaryExpression, assumeTrue: boolean): Type {
-                // Check that assumed result is true and we have variable symbol on the left
-                if (!assumeTrue || expr.left.kind !== SyntaxKind.Identifier || getResolvedSymbol(<Identifier>expr.left) !== symbol) {
-                    return type;
-                }
-                // Check that right operand is a function type with a prototype property
-                var rightType = checkExpression(expr.right);
-                if (!isTypeSubtypeOf(rightType, globalFunctionType)) {
-                    return type;
-                }
-                var prototypeProperty = getPropertyOfType(rightType, "prototype");
-                if (!prototypeProperty) {
-                    return type;
-                }
-                var prototypeType = getTypeOfSymbol(prototypeProperty);
-                // Narrow to type of prototype property if it is a subtype of current type
-                return isTypeSubtypeOf(prototypeType, type) ? prototypeType : type;
-            }
-
-            // Narrow the given type based on the given expression having the assumed boolean value
-            function narrowType(type: Type, expr: Expression, assumeTrue: boolean): Type {
-                switch (expr.kind) {
-                    case SyntaxKind.ParenExpression:
-                        return narrowType(type, (<ParenExpression>expr).expression, assumeTrue);
-                    case SyntaxKind.BinaryExpression:
-                        var operator = (<BinaryExpression>expr).operator;
-                        if (operator === SyntaxKind.EqualsEqualsEqualsToken || operator === SyntaxKind.ExclamationEqualsEqualsToken) {
-                            return narrowTypeByEquality(type, <BinaryExpression>expr, assumeTrue);
-                        }
-                        else if (operator === SyntaxKind.AmpersandAmpersandToken) {
-                            return narrowTypeByAnd(type, <BinaryExpression>expr, assumeTrue);
-                        }
-                        else if (operator === SyntaxKind.BarBarToken) {
-                            return narrowTypeByOr(type, <BinaryExpression>expr, assumeTrue);
-                        }
-                        else if (operator === SyntaxKind.InstanceOfKeyword) {
-                            return narrowTypeByInstanceof(type, <BinaryExpression>expr, assumeTrue);
-                        }
-                        break;
-                    case SyntaxKind.PrefixOperator:
-                        if ((<UnaryExpression>expr).operator === SyntaxKind.ExclamationToken) {
-                            return narrowType(type, (<UnaryExpression>expr).operand, !assumeTrue);
-                        }
-                        break;
-                }
-                return type;
-            }
-        }
-
-        function checkIdentifier(node: Identifier): Type {
-            var symbol = getResolvedSymbol(node);
-
-            if (symbol.flags & SymbolFlags.Import) {
-                // Mark the import as referenced so that we emit it in the final .js file.
-                // exception: identifiers that appear in type queries
-                getSymbolLinks(symbol).referenced = !isInTypeQuery(node);
-            }
-
-            checkCollisionWithCapturedSuperVariable(node, node);
-            checkCollisionWithCapturedThisVariable(node, node);
-            checkCollisionWithIndexVariableInGeneratedCode(node, node);
-
-            return getNarrowedTypeOfSymbol(getExportSymbolOfValueSymbolIfExported(symbol), node);
-        }
-
-        function captureLexicalThis(node: Node, container: Node): void {
-            var classNode = container.parent && container.parent.kind === SyntaxKind.ClassDeclaration ? container.parent : undefined;
-            getNodeLinks(node).flags |= NodeCheckFlags.LexicalThis;
-            if (container.kind === SyntaxKind.Property || container.kind === SyntaxKind.Constructor) {
-                getNodeLinks(classNode).flags |= NodeCheckFlags.CaptureThis;
-            }
-            else {
-                getNodeLinks(container).flags |= NodeCheckFlags.CaptureThis;
-            }
-        }
-
-        function checkThisExpression(node: Node): Type {
-            // Stop at the first arrow function so that we can
-            // tell whether 'this' needs to be captured.
-            var container = getThisContainer(node, /* includeArrowFunctions */ true);
-            var needToCaptureLexicalThis = false;
-
-            // Now skip arrow functions to get the "real" owner of 'this'.
-            if (container.kind === SyntaxKind.ArrowFunction) {
-                container = getThisContainer(container, /* includeArrowFunctions */ false);
-                needToCaptureLexicalThis = true;
-            }
-
-            switch (container.kind) {
-                case SyntaxKind.ModuleDeclaration:
-                    error(node, Diagnostics.this_cannot_be_referenced_in_a_module_body);
-                    // do not return here so in case if lexical this is captured - it will be reflected in flags on NodeLinks
-                    break;
-                case SyntaxKind.EnumDeclaration:
-                    error(node, Diagnostics.this_cannot_be_referenced_in_current_location);
-                    // do not return here so in case if lexical this is captured - it will be reflected in flags on NodeLinks
-                    break;
-                case SyntaxKind.Constructor:
-                    if (isInConstructorArgumentInitializer(node, container)) {
-                        error(node, Diagnostics.this_cannot_be_referenced_in_constructor_arguments);
-                        // do not return here so in case if lexical this is captured - it will be reflected in flags on NodeLinks
-                    }
-                    break;
-                case SyntaxKind.Property:
-                    if (container.flags & NodeFlags.Static) {
-                        error(node, Diagnostics.this_cannot_be_referenced_in_a_static_property_initializer);
-                        // do not return here so in case if lexical this is captured - it will be reflected in flags on NodeLinks
-                    }
-                    break;
-            }
-
-            if (needToCaptureLexicalThis) {
-                captureLexicalThis(node, container);
-            }
-
-            var classNode = container.parent && container.parent.kind === SyntaxKind.ClassDeclaration ? container.parent : undefined;
-            if (classNode) {
-                var symbol = getSymbolOfNode(classNode);
-                return container.flags & NodeFlags.Static ? getTypeOfSymbol(symbol) : getDeclaredTypeOfSymbol(symbol);
-            }
-            return anyType;
-        }
-
-        function getSuperContainer(node: Node): Node {
-            while (true) {
-                node = node.parent;
-                if (!node) return node;
-                switch (node.kind) {
-                    case SyntaxKind.FunctionDeclaration:
-                    case SyntaxKind.FunctionExpression:
-                    case SyntaxKind.ArrowFunction:
-                    case SyntaxKind.Property:
-                    case SyntaxKind.Method:
-                    case SyntaxKind.Constructor:
-                    case SyntaxKind.GetAccessor:
-                    case SyntaxKind.SetAccessor:
-                        return node;
-                }
-            }
-        }
-
-        function isInConstructorArgumentInitializer(node: Node, constructorDecl: Node): boolean {
-            for (var n = node; n && n !== constructorDecl; n = n.parent) {
-                if (n.kind === SyntaxKind.Parameter) {
-                    return true;
-                }
-            }
-            return false;
-        }
-
-        function checkSuperExpression(node: Node): Type {
-            var isCallExpression = node.parent.kind === SyntaxKind.CallExpression && (<CallExpression>node.parent).func === node;
-            var enclosingClass = <ClassDeclaration>getAncestor(node, SyntaxKind.ClassDeclaration);
-            var baseClass: Type;
-            if (enclosingClass && enclosingClass.baseType) {
-                var classType = <InterfaceType>getDeclaredTypeOfSymbol(getSymbolOfNode(enclosingClass));
-                baseClass = classType.baseTypes.length && classType.baseTypes[0];
-            }
-
-            if (!baseClass) {
-                error(node, Diagnostics.super_can_only_be_referenced_in_a_derived_class);
-                return unknownType;
-            }
-
-            var container = getSuperContainer(node);
-
-            if (container) {
-                var canUseSuperExpression = false;
-                if (isCallExpression) {
-                    // TS 1.0 SPEC (April 2014): 4.8.1
-                    // Super calls are only permitted in constructors of derived classes
-                    canUseSuperExpression = container.kind === SyntaxKind.Constructor;
-                }
-                else {
-                    // TS 1.0 SPEC (April 2014)
-                    // 'super' property access is allowed
-                    // - In a constructor, instance member function, instance member accessor, or instance member variable initializer where this references a derived class instance
-                    // - In a static member function or static member accessor
-
-                    // super property access might appear in arrow functions with arbitrary deep nesting
-                    var needToCaptureLexicalThis = false;
-                    while (container && container.kind === SyntaxKind.ArrowFunction) {
-                        container = getSuperContainer(container);
-                        needToCaptureLexicalThis = true;
-                    }
-
-                    // topmost container must be something that is directly nested in the class declaration
-                    if (container && container.parent && container.parent.kind === SyntaxKind.ClassDeclaration) {
-                        if (container.flags & NodeFlags.Static) {
-                            canUseSuperExpression =
-                                container.kind === SyntaxKind.Method ||
-                                container.kind === SyntaxKind.GetAccessor ||
-                                container.kind === SyntaxKind.SetAccessor;
-                        }
-                        else {
-                            canUseSuperExpression =
-                                container.kind === SyntaxKind.Method ||
-                                container.kind === SyntaxKind.GetAccessor ||
-                                container.kind === SyntaxKind.SetAccessor ||
-                                container.kind === SyntaxKind.Property ||
-                                container.kind === SyntaxKind.Constructor;
-                        }
-                    }                    
-                }
-
-                if (canUseSuperExpression) {
-                    var returnType: Type;
-
-                    if ((container.flags & NodeFlags.Static) || isCallExpression) {
-                        getNodeLinks(node).flags |= NodeCheckFlags.SuperStatic;
-                        returnType = getTypeOfSymbol(baseClass.symbol);
-                    }
-                    else {
-                        getNodeLinks(node).flags |= NodeCheckFlags.SuperInstance;
-                        returnType = baseClass;
-                    }
-
-                    if (container.kind === SyntaxKind.Constructor && isInConstructorArgumentInitializer(node, container)) {
-                        // issue custom error message for super property access in constructor arguments (to be aligned with old compiler)
-                        error(node, Diagnostics.super_cannot_be_referenced_in_constructor_arguments);
-                        returnType = unknownType;
-                    }
-
-                    if (!isCallExpression && needToCaptureLexicalThis) {
-                        // call expressions are allowed only in constructors so they should always capture correct 'this'
-                        // super property access expressions can also appear in arrow functions -
-                        // in this case they should also use correct lexical this
-                        captureLexicalThis(node.parent, container);
-                    }
-
-                    return returnType;
-                }
-            }
-
-            if (isCallExpression) {
-                error(node, Diagnostics.Super_calls_are_not_permitted_outside_constructors_or_in_nested_functions_inside_constructors);
-            }
-            else {
-                error(node, Diagnostics.super_property_access_is_permitted_only_in_a_constructor_member_function_or_member_accessor_of_a_derived_class);
-            }
-
-            return unknownType;
-        }
-
-        // Return contextual type of parameter or undefined if no contextual type is available
-        function getContextuallyTypedParameterType(parameter: ParameterDeclaration): Type {
-            var func = <FunctionDeclaration>parameter.parent;
-            if (func.kind === SyntaxKind.FunctionExpression || func.kind === SyntaxKind.ArrowFunction) {
-                if (isContextSensitiveExpression(func)) {
-                    var contextualSignature = getContextualSignature(func);
-                    if (contextualSignature) {
-
-                        var funcHasRestParameters = hasRestParameters(func);
-                        var len = func.parameters.length - (funcHasRestParameters ? 1 : 0);
-                        var indexOfParameter = indexOf(func.parameters, parameter);
-                        if (indexOfParameter < len) {
-                            return getTypeAtPosition(contextualSignature, indexOfParameter);
-                        }
-
-                        // If last parameter is contextually rest parameter get its type
-                        if (indexOfParameter === (func.parameters.length - 1) && 
-                            funcHasRestParameters && contextualSignature.hasRestParameter && func.parameters.length >= contextualSignature.parameters.length) {
-                            return getTypeOfSymbol(contextualSignature.parameters[contextualSignature.parameters.length - 1]);
-                        }
-                    }
-                }
-            }
-            return undefined;
-        }
-
-        // In a variable, parameter or property declaration with a type annotation, the contextual type of an initializer
-        // expression is the type of the variable, parameter or property. In a parameter declaration of a contextually
-        // typed function expression, the contextual type of an initializer expression is the contextual type of the
-        // parameter.
-        function getContextualTypeForInitializerExpression(node: Expression): Type {
-            var declaration = <VariableDeclaration>node.parent;
-            if (node === declaration.initializer) {
-                if (declaration.type) {
-                    return getTypeFromTypeNode(declaration.type);
-                }
-                if (declaration.kind === SyntaxKind.Parameter) {
-                    return getContextuallyTypedParameterType(declaration);
-                }
-            }
-            return undefined;
-        }
-
-        function getContextualTypeForReturnExpression(node: Expression): Type {
-            var func = getContainingFunction(node);
-            if (func) {
-                // If the containing function has a return type annotation, is a constructor, or is a get accessor whose
-                // corresponding set accessor has a type annotation, return statements in the function are contextually typed
-                if (func.type || func.kind === SyntaxKind.Constructor || func.kind === SyntaxKind.GetAccessor && getSetAccessorTypeAnnotationNode(<AccessorDeclaration>getDeclarationOfKind(func.symbol, SyntaxKind.SetAccessor))) {
-                    return getReturnTypeOfSignature(getSignatureFromDeclaration(func));
-                }
-                // Otherwise, if the containing function is contextually typed by a function type with exactly one call signature
-                // and that call signature is non-generic, return statements are contextually typed by the return type of the signature
-                var signature = getContextualSignature(func);
-                if (signature) {
-                    return getReturnTypeOfSignature(signature);
-                }
-            }
-            return undefined;
-        }
-
-        // In a typed function call, an argument expression is contextually typed by the type of the corresponding parameter.
-        function getContextualTypeForArgument(node: Expression): Type {
-            var callExpression = <CallExpression>node.parent;
-            var argIndex = indexOf(callExpression.arguments, node);
-            if (argIndex >= 0) {
-                var signature = getResolvedSignature(callExpression);
-                return getTypeAtPosition(signature, argIndex);
-            }
-            return undefined;
-        }
-
-        function getContextualTypeForBinaryOperand(node: Expression): Type {
-            var binaryExpression = <BinaryExpression>node.parent;
-            var operator = binaryExpression.operator;
-            if (operator >= SyntaxKind.FirstAssignment && operator <= SyntaxKind.LastAssignment) {
-                // In an assignment expression, the right operand is contextually typed by the type of the left operand.
-                if (node === binaryExpression.right) {
-                    return checkExpression(binaryExpression.left);
-                }
-            }
-            else if (operator === SyntaxKind.BarBarToken) {
-                // When an || expression has a contextual type, the operands are contextually typed by that type. When an ||
-                // expression has no contextual type, the right operand is contextually typed by the type of the left operand.
-                var type = getContextualType(binaryExpression);
-                if (!type && node === binaryExpression.right) {
-                    type = checkExpression(binaryExpression.left);
-                }
-                return type;
-            }
-            return undefined;
-        }
-
-        // Apply a mapping function to a contextual type and return the resulting type. If the contextual type
-        // is a union type, the mapping function is applied to each constituent type and a union of the resulting
-        // types is returned.
-        function applyToContextualType(type: Type, mapper: (t: Type) => Type): Type {
-            if (!(type.flags & TypeFlags.Union)) {
-                return mapper(type);
-            }
-            var types = (<UnionType>type).types;
-            var mappedType: Type;
-            var mappedTypes: Type[];
-            for (var i = 0; i < types.length; i++) {
-                var t = mapper(types[i]);
-                if (t) {
-                    if (!mappedType) {
-                        mappedType = t;
-                    }
-                    else if (!mappedTypes) {
-                        mappedTypes = [mappedType, t];
-                    }
-                    else {
-                        mappedTypes.push(t);
-                    }
-                }
-            }
-            return mappedTypes ? getUnionType(mappedTypes) : mappedType;
-        }
-
-        function getTypeOfPropertyOfContextualType(type: Type, name: string) {
-            return applyToContextualType(type, t => {
-                var prop = getPropertyOfObjectType(t, name);
-                return prop ? getTypeOfSymbol(prop) : undefined;
-            });
-        }
-
-        function getIndexTypeOfContextualType(type: Type, kind: IndexKind) {
-            return applyToContextualType(type, t => getIndexTypeOfObjectOrUnionType(t, kind));
-        }
-
-        // Return true if the given contextual type is a tuple-like type
-        function contextualTypeIsTupleType(type: Type): boolean {
-            return !!(type.flags & TypeFlags.Union ? forEach((<UnionType>type).types, t => getPropertyOfObjectType(t, "0")) : getPropertyOfObjectType(type, "0"));
-        }
-
-        // Return true if the given contextual type provides an index signature of the given kind
-        function contextualTypeHasIndexSignature(type: Type, kind: IndexKind): boolean {
-            return !!(type.flags & TypeFlags.Union ? forEach((<UnionType>type).types, t => getIndexTypeOfObjectOrUnionType(t, kind)) : getIndexTypeOfObjectOrUnionType(type, kind));
-        }
-
-        // In an object literal contextually typed by a type T, the contextual type of a property assignment is the type of
-        // the matching property in T, if one exists. Otherwise, it is the type of the numeric index signature in T, if one
-        // exists. Otherwise, it is the type of the string index signature in T, if one exists.
-        function getContextualTypeForPropertyExpression(node: Expression): Type {
-            var declaration = <PropertyDeclaration>node.parent;
-            var objectLiteral = <ObjectLiteral>declaration.parent;
-            var type = getContextualType(objectLiteral);
-            var name = declaration.name.text;
-            if (type && name) {
-                return getTypeOfPropertyOfContextualType(type, name) ||
-                    isNumericName(name) && getIndexTypeOfContextualType(type, IndexKind.Number) ||
-                    getIndexTypeOfContextualType(type, IndexKind.String);
-            }
-            return undefined;
-        }
-
-        // In an array literal contextually typed by a type T, the contextual type of an element expression at index N is
-        // the type of the property with the numeric name N in T, if one exists. Otherwise, it is the type of the numeric
-        // index signature in T, if one exists.
-        function getContextualTypeForElementExpression(node: Expression): Type {
-            var arrayLiteral = <ArrayLiteral>node.parent;
-            var type = getContextualType(arrayLiteral);
-            if (type) {
-                var index = indexOf(arrayLiteral.elements, node);
-                return getTypeOfPropertyOfContextualType(type, "" + index) || getIndexTypeOfContextualType(type, IndexKind.Number);
-            }
-            return undefined;
-        }
-
-        // In a contextually typed conditional expression, the true/false expressions are contextually typed by the same type.
-        function getContextualTypeForConditionalOperand(node: Expression): Type {
-            var conditional = <ConditionalExpression>node.parent;
-            return node === conditional.whenTrue || node === conditional.whenFalse ? getContextualType(conditional) : undefined; 
-        }
-
-        // Return the contextual type for a given expression node. During overload resolution, a contextual type may temporarily
-        // be "pushed" onto a node using the contextualType property.
-        function getContextualType(node: Expression): Type {
-            if (isInsideWithStatementBody(node)) {
-                // We cannot answer semantic questions within a with block, do not proceed any further
-                return undefined;
-            }
-            if (node.contextualType) {
-                return node.contextualType;
-            }
-            var parent = node.parent;
-            switch (parent.kind) {
-                case SyntaxKind.VariableDeclaration:
-                case SyntaxKind.Parameter:
-                case SyntaxKind.Property:
-                    return getContextualTypeForInitializerExpression(node);
-                case SyntaxKind.ArrowFunction:
-                case SyntaxKind.ReturnStatement:
-                    return getContextualTypeForReturnExpression(node);
-                case SyntaxKind.CallExpression:
-                case SyntaxKind.NewExpression:
-                    return getContextualTypeForArgument(node);
-                case SyntaxKind.TypeAssertion:
-                    return getTypeFromTypeNode((<TypeAssertion>parent).type);
-                case SyntaxKind.BinaryExpression:
-                    return getContextualTypeForBinaryOperand(node);
-                case SyntaxKind.PropertyAssignment:
-                    return getContextualTypeForPropertyExpression(node);
-                case SyntaxKind.ArrayLiteral:
-                    return getContextualTypeForElementExpression(node);
-                case SyntaxKind.ConditionalExpression:
-                    return getContextualTypeForConditionalOperand(node);
-            }
-            return undefined;
-        }
-
-        // If the given type is an object or union type, if that type has a single signature, and if
-        // that signature is non-generic, return the signature. Otherwise return undefined.
-        function getNonGenericSignature(type: Type): Signature {
-            var signatures = getSignaturesOfObjectOrUnionType(type, SignatureKind.Call);
-            if (signatures.length === 1) {
-                var signature = signatures[0];
-                if (!signature.typeParameters) {
-                    return signature;
-                }
-            }
-        }
-
-        // Return the contextual signature for a given expression node. A contextual type provides a
-        // contextual signature if it has a single call signature and if that call signature is non-generic.
-        // If the contextual type is a union type and each constituent type that has a contextual signature
-        // provides the same contextual signature, then the union type provides that contextual signature.
-        function getContextualSignature(node: Expression): Signature {
-            var type = getContextualType(node);
-            if (!type) {
-                return undefined;
-            }
-            if (!(type.flags & TypeFlags.Union)) {
-                return getNonGenericSignature(type);
-            }
-            var result: Signature;
-            var types = (<UnionType>type).types;
-            for (var i = 0; i < types.length; i++) {
-                var signature = getNonGenericSignature(types[i]);
-                if (signature) {
-                    if (!result) {
-                        result = signature;
-                    }
-                    else if (!compareSignatures(result, signature, /*compareReturnTypes*/ true, isTypeIdenticalTo)) {
-                        return undefined;
-                    }
-                }
-            }
-            return result;
-        }
-
-        // Presence of a contextual type mapper indicates inferential typing, except the identityMapper object is
-        // used as a special marker for other purposes.
-        function isInferentialContext(mapper: TypeMapper) {
-            return mapper && mapper !== identityMapper;
-        }
-
-        function checkArrayLiteral(node: ArrayLiteral, contextualMapper?: TypeMapper): Type {
-            var elements = node.elements;
-            if (!elements.length) {
-                return createArrayType(undefinedType);
-            }
-            var elementTypes = map(elements, e => checkExpression(e, contextualMapper));
-            var contextualType = getContextualType(node);
-            if (contextualType && contextualTypeIsTupleType(contextualType)) {
-                return createTupleType(elementTypes);
-            }
-            return createArrayType(getUnionType(elementTypes));
-        }
-
-        function isNumericName(name: string) {
-            // The intent of numeric names is that
-            //     - they are names with text in a numeric form, and that
-            //     - setting properties/indexing with them is always equivalent to doing so with the numeric literal 'numLit',
-            //         acquired by applying the abstract 'ToNumber' operation on the name's text.
-            //
-            // The subtlety is in the latter portion, as we cannot reliably say that anything that looks like a numeric literal is a numeric name.
-            // In fact, it is the case that the text of the name must be equal to 'ToString(numLit)' for this to hold.
-            //
-            // Consider the property name '"0xF00D"'. When one indexes with '0xF00D', they are actually indexing with the value of 'ToString(0xF00D)'
-            // according to the ECMAScript specification, so it is actually as if the user indexed with the string '"61453"'.
-            // Thus, the text of all numeric literals equivalent to '61543' such as '0xF00D', '0xf00D', '0170015', etc. are not valid numeric names
-            // because their 'ToString' representation is not equal to their original text.
-            // This is motivated by ECMA-262 sections 9.3.1, 9.8.1, 11.1.5, and 11.2.1.
-            //
-            // Here, we test whether 'ToString(ToNumber(name))' is exactly equal to 'name'.
-            // The '+' prefix operator is equivalent here to applying the abstract ToNumber operation.
-            // Applying the 'toString()' method on a number gives us the abstract ToString operation on a number.
-            //
-            // Note that this accepts the values 'Infinity', '-Infinity', and 'NaN', and that this is intentional.
-            // This is desired behavior, because when indexing with them as numeric entities, you are indexing
-            // with the strings '"Infinity"', '"-Infinity"', and '"NaN"' respectively.
-            return (+name).toString() === name;
-        }
-
-        function checkObjectLiteral(node: ObjectLiteral, contextualMapper?: TypeMapper): Type {
-            var members = node.symbol.members;
-            var properties: SymbolTable = {};
-            var contextualType = getContextualType(node);
-            for (var id in members) {
-                if (hasProperty(members, id)) {
-                    var member = members[id];
-                    if (member.flags & SymbolFlags.Property) {
-                        var type = checkExpression((<PropertyDeclaration>member.declarations[0]).initializer, contextualMapper);
-                        var prop = <TransientSymbol>createSymbol(SymbolFlags.Property | SymbolFlags.Transient | member.flags, member.name);
-                        prop.declarations = member.declarations;
-                        prop.parent = member.parent;
-                        if (member.valueDeclaration) prop.valueDeclaration = member.valueDeclaration;
-                        prop.type = type;
-                        prop.target = member;
-                        member = prop;
-                    }
-                    else {
-                        // TypeScript 1.0 spec (April 2014)
-                        // A get accessor declaration is processed in the same manner as 
-                        // an ordinary function declaration(section 6.1) with no parameters.
-                        // A set accessor declaration is processed in the same manner 
-                        // as an ordinary function declaration with a single parameter and a Void return type.
-                        var getAccessor = <AccessorDeclaration>getDeclarationOfKind(member, SyntaxKind.GetAccessor);
-                        if (getAccessor) {
-                            checkAccessorDeclaration(getAccessor);
-                        }
-
-                        var setAccessor = <AccessorDeclaration>getDeclarationOfKind(member, SyntaxKind.SetAccessor);
-                        if (setAccessor) {
-                            checkAccessorDeclaration(setAccessor);
-                        }
-                    }
-                    properties[member.name] = member;
-                }
-            }
-            var stringIndexType = getIndexType(IndexKind.String);
-            var numberIndexType = getIndexType(IndexKind.Number);
-            return createAnonymousType(node.symbol, properties, emptyArray, emptyArray, stringIndexType, numberIndexType);
-
-            function getIndexType(kind: IndexKind) {
-                if (contextualType && contextualTypeHasIndexSignature(contextualType, kind)) {
-                    var propTypes: Type[] = [];
-                    for (var id in properties) {
-                        if (hasProperty(properties, id)) {
-                            if (kind === IndexKind.String || isNumericName(id)) {
-                                var type = getTypeOfSymbol(properties[id]);
-                                if (!contains(propTypes, type)) {
-                                    propTypes.push(type);
-                                }
-                            }
-                        }
-                    }
-                    return propTypes.length ? getUnionType(propTypes) : undefinedType;
-                }
-                return undefined;
-            }
-        }
-
-        // If a symbol is a synthesized symbol with no value declaration, we assume it is a property. Example of this are the synthesized
-        // '.prototype' property as well as synthesized tuple index properties.
-        function getDeclarationKindFromSymbol(s: Symbol) {
-            return s.valueDeclaration ? s.valueDeclaration.kind : SyntaxKind.Property;
-        }
-
-        function getDeclarationFlagsFromSymbol(s: Symbol) {
-            return s.valueDeclaration ? s.valueDeclaration.flags : s.flags & SymbolFlags.Prototype ? NodeFlags.Public | NodeFlags.Static : 0;
-        }
-
-        function checkClassPropertyAccess(node: PropertyAccess, type: Type, prop: Symbol) {
-            var flags = getDeclarationFlagsFromSymbol(prop);
-            // Public properties are always accessible
-            if (!(flags & (NodeFlags.Private | NodeFlags.Protected))) {
-                return;
-            }
-            // Property is known to be private or protected at this point
-            // Get the declaring and enclosing class instance types
-            var enclosingClassDeclaration = getAncestor(node, SyntaxKind.ClassDeclaration);
-            var enclosingClass = enclosingClassDeclaration ? <InterfaceType>getDeclaredTypeOfSymbol(getSymbolOfNode(enclosingClassDeclaration)) : undefined;
-            var declaringClass = <InterfaceType>getDeclaredTypeOfSymbol(prop.parent);
-            // Private property is accessible if declaring and enclosing class are the same
-            if (flags & NodeFlags.Private) {
-                if (declaringClass !== enclosingClass) {
-                    error(node, Diagnostics.Property_0_is_private_and_only_accessible_within_class_1, symbolToString(prop), typeToString(declaringClass));
-                }
-                return;
-            }
-            // Property is known to be protected at this point
-            // All protected properties of a supertype are accessible in a super access
-            if (node.left.kind === SyntaxKind.SuperKeyword) {
-                return;
-            }
-            // A protected property is accessible in the declaring class and classes derived from it
-            if (!enclosingClass || !hasBaseType(enclosingClass, declaringClass)) {
-                error(node, Diagnostics.Property_0_is_protected_and_only_accessible_within_class_1_and_its_subclasses, symbolToString(prop), typeToString(declaringClass));
-                return;
-            }
-            // No further restrictions for static properties
-            if (flags & NodeFlags.Static) {
-                return;
-            }
-            // An instance property must be accessed through an instance of the enclosing class
-            if (!(getTargetType(type).flags & (TypeFlags.Class | TypeFlags.Interface) && hasBaseType(<InterfaceType>type, enclosingClass))) {
-                error(node, Diagnostics.Property_0_is_protected_and_only_accessible_through_an_instance_of_class_1, symbolToString(prop), typeToString(enclosingClass));
-            }
-        }
-
-        function checkPropertyAccess(node: PropertyAccess) {
-            var type = checkExpression(node.left);
-            if (type === unknownType) return type;
-            if (type !== anyType) {
-                var apparentType = getApparentType(getWidenedType(type));
-                if (apparentType === unknownType) {
-                    // handle cases when type is Type parameter with invalid constraint
-                    return unknownType;
-                }
-                var prop = getPropertyOfType(apparentType, node.right.text);
-                if (!prop) {
-                    if (node.right.text) {
-                        error(node.right, Diagnostics.Property_0_does_not_exist_on_type_1, identifierToString(node.right), typeToString(type));
-                    }
-                    return unknownType;
-                }
-                getNodeLinks(node).resolvedSymbol = prop;
-                if (prop.parent && prop.parent.flags & SymbolFlags.Class) {
-                    // TS 1.0 spec (April 2014): 4.8.2
-                    // - In a constructor, instance member function, instance member accessor, or 
-                    //   instance member variable initializer where this references a derived class instance, 
-                    //   a super property access is permitted and must specify a public instance member function of the base class.
-                    // - In a static member function or static member accessor 
-                    //   where this references the constructor function object of a derived class, 
-                    //   a super property access is permitted and must specify a public static member function of the base class.
-                    if (node.left.kind === SyntaxKind.SuperKeyword && getDeclarationKindFromSymbol(prop) !== SyntaxKind.Method) {
-                        error(node.right, Diagnostics.Only_public_and_protected_methods_of_the_base_class_are_accessible_via_the_super_keyword);
-                    }
-                    else {
-                        checkClassPropertyAccess(node, type, prop);
-                    }
-                }
-                return getTypeOfSymbol(prop);
-            }
-            return anyType;
-        }
-
-        function isValidPropertyAccess(node: PropertyAccess, propertyName: string): boolean {
-            var type = checkExpression(node.left);
-            if (type !== unknownType && type !== anyType) {
-                var prop = getPropertyOfType(getWidenedType(type), propertyName);
-                if (prop && prop.parent && prop.parent.flags & SymbolFlags.Class) {
-                    if (node.left.kind === SyntaxKind.SuperKeyword && getDeclarationKindFromSymbol(prop) !== SyntaxKind.Method) {
-                        return false;
-                    }
-                    else {
-                        var diagnosticsCount = diagnostics.length;
-                        checkClassPropertyAccess(node, type, prop);
-                        return diagnostics.length === diagnosticsCount
-                    }
-                }
-            }
-            return true;
-        }
-
-        function checkIndexedAccess(node: IndexedAccess): Type {
-            // Obtain base constraint such that we can bail out if the constraint is an unknown type
-            var objectType = getApparentType(checkExpression(node.object));
-            var indexType = checkExpression(node.index);
-
-            if (objectType === unknownType) return unknownType;
-
-            // TypeScript 1.0 spec (April 2014): 4.10 Property Access
-            // - If IndexExpr is a string literal or a numeric literal and ObjExpr's apparent type has a property with the name 
-            //    given by that literal(converted to its string representation in the case of a numeric literal), the property access is of the type of that property.
-            // - Otherwise, if ObjExpr's apparent type has a numeric index signature and IndexExpr is of type Any, the Number primitive type, or an enum type, 
-            //    the property access is of the type of that index signature.
-            // - Otherwise, if ObjExpr's apparent type has a string index signature and IndexExpr is of type Any, the String or Number primitive type, or an enum type, 
-            //    the property access is of the type of that index signature.
-            // - Otherwise, if IndexExpr is of type Any, the String or Number primitive type, or an enum type, the property access is of type Any.
-
-            // See if we can index as a property.
-            if (node.index.kind === SyntaxKind.StringLiteral || node.index.kind === SyntaxKind.NumericLiteral) {
-                var name = (<LiteralExpression>node.index).text;
-                var prop = getPropertyOfType(objectType, name);
-                if (prop) {
-                    return getTypeOfSymbol(prop);
-                }
-            }
-
-            // Check for compatible indexer types.
-            if (indexType.flags & (TypeFlags.Any | TypeFlags.StringLike | TypeFlags.NumberLike)) { 
-
-                // Try to use a number indexer.
-                if (indexType.flags & (TypeFlags.Any | TypeFlags.NumberLike)) {
-                    var numberIndexType = getIndexTypeOfType(objectType, IndexKind.Number);
-                    if (numberIndexType) {
-                        return numberIndexType;
-                    }
-                }
-
-                // Try to use string indexing.
-                var stringIndexType = getIndexTypeOfType(objectType, IndexKind.String);
-                if (stringIndexType) {
-                    return stringIndexType;
-                }
-
-                // Fall back to any.
-                if (compilerOptions.noImplicitAny && objectType !== anyType) {
-                    error(node, Diagnostics.Index_signature_of_object_type_implicitly_has_an_any_type);
-                }
-
-                return anyType;
-            }
-
-            // REVIEW: Users should know the type that was actually used.
-            error(node, Diagnostics.An_index_expression_argument_must_be_of_type_string_number_or_any);
-
-            return unknownType;
-        }
-
-        function resolveUntypedCall(node: CallExpression): Signature {
-            forEach(node.arguments, argument => {
-                checkExpression(argument);
-            });
-            return anySignature;
-        }
-
-        function resolveErrorCall(node: CallExpression): Signature {
-            resolveUntypedCall(node);
-            return unknownSignature;
-        }
-
-        function signatureHasCorrectArity(node: CallExpression, signature: Signature): boolean {
-            if (!node.arguments) {
-                // This only happens when we have something of the form:
-                //     new C
-                //
-                return signature.minArgumentCount === 0;
-            }
-
-            // For IDE scenarios, since we may have an incomplete call, we make two modifications
-            // to arity checking.
-            //    1. A trailing comma is tantamount to adding another argument
-            //    2. If the call is incomplete (no closing paren) allow fewer arguments than expected
-            var args = node.arguments;
-            var numberOfArgs = args.hasTrailingComma ? args.length + 1 : args.length;
-            var hasTooManyArguments = !signature.hasRestParameter && numberOfArgs > signature.parameters.length;
-            var hasRightNumberOfTypeArguments = !node.typeArguments ||
-                (signature.typeParameters && node.typeArguments.length === signature.typeParameters.length);
-
-            if (hasTooManyArguments || !hasRightNumberOfTypeArguments) {
-                return false;
-            }
-
-            // If we are missing the close paren, the call is incomplete, and we should skip
-            // the lower bound check.
-            var callIsIncomplete = args.end === node.end;
-            var hasEnoughArguments = numberOfArgs >= signature.minArgumentCount;
-            return callIsIncomplete || hasEnoughArguments;
-        }
-
-        // If type has a single call signature and no other members, return that signature. Otherwise, return undefined.
-        function getSingleCallSignature(type: Type): Signature {
-            if (type.flags & TypeFlags.ObjectType) {
-                var resolved = resolveObjectOrUnionTypeMembers(<ObjectType>type);
-                if (resolved.callSignatures.length === 1 && resolved.constructSignatures.length === 0 &&
-                    resolved.properties.length === 0 && !resolved.stringIndexType && !resolved.numberIndexType) {
-                    return resolved.callSignatures[0];
-                }
-            }
-            return undefined;
-        }
-
-        // Instantiate a generic signature in the context of a non-generic signature (section 3.8.5 in TypeScript spec)
-        function instantiateSignatureInContextOf(signature: Signature, contextualSignature: Signature, contextualMapper: TypeMapper): Signature {
-            var context = createInferenceContext(signature.typeParameters, /*inferUnionTypes*/ true);
-            forEachMatchingParameterType(contextualSignature, signature, (source, target) => {
-                // Type parameters from outer context referenced by source type are fixed by instantiation of the source type
-                inferTypes(context, instantiateType(source, contextualMapper), target);
-            });
-            return getSignatureInstantiation(signature, getInferredTypes(context));
-        }
-
-        function inferTypeArguments(signature: Signature, args: Expression[], excludeArgument?: boolean[]): InferenceContext {
-            var typeParameters = signature.typeParameters;
-            var context = createInferenceContext(typeParameters, /*inferUnionTypes*/ false);
-            var mapper = createInferenceMapper(context);
-            // First infer from arguments that are not context sensitive
-            for (var i = 0; i < args.length; i++) {
-                if (args[i].kind === SyntaxKind.OmittedExpression) {
-                    continue;
-                }
-                if (!excludeArgument || excludeArgument[i] === undefined) {
-                    var parameterType = getTypeAtPosition(signature, i);
-                    inferTypes(context, checkExpressionWithContextualType(args[i], parameterType, mapper), parameterType);
-                }
-            }
-            // Next, infer from those context sensitive arguments that are no longer excluded
-            if (excludeArgument) {
-                for (var i = 0; i < args.length; i++) {
-                    if (args[i].kind === SyntaxKind.OmittedExpression) {
-                        continue;
-                    }
-                    if (excludeArgument[i] === false) {
-                        var parameterType = getTypeAtPosition(signature, i);
-                        inferTypes(context, checkExpressionWithContextualType(args[i], parameterType, mapper), parameterType);
-                    }
-                }
-            }
-            var inferredTypes = getInferredTypes(context);
-            // Inference has failed if the inferenceFailureType type is in list of inferences
-            context.failedTypeParameterIndex = indexOf(inferredTypes, inferenceFailureType);
-
-            // Wipe out the inferenceFailureType from the array so that error recovery can work properly
-            for (var i = 0; i < inferredTypes.length; i++) {
-                if (inferredTypes[i] === inferenceFailureType) {
-                    inferredTypes[i] = unknownType;
-                }
-            }
-
-            return context;
-        }
-
-        function checkTypeArguments(signature: Signature, typeArguments: TypeNode[], typeArgumentResultTypes: Type[], reportErrors: boolean): boolean {
-            var typeParameters = signature.typeParameters;
-            var typeArgumentsAreAssignable = true;
-            for (var i = 0; i < typeParameters.length; i++) {
-                var typeArgNode = typeArguments[i];
-                var typeArgument = getTypeFromTypeNode(typeArgNode);
-                // Do not push on this array! It has a preallocated length
-                typeArgumentResultTypes[i] = typeArgument;
-                if (typeArgumentsAreAssignable /* so far */) {
-                    var constraint = getConstraintOfTypeParameter(typeParameters[i]);
-                    if (constraint) {
-                        typeArgumentsAreAssignable = checkTypeAssignableTo(typeArgument, constraint, reportErrors ? typeArgNode : undefined,
-                                Diagnostics.Type_0_does_not_satisfy_the_constraint_1);
-                    }
-                }
-            }
-            return typeArgumentsAreAssignable;
-        }
-
-        function checkApplicableSignature(node: CallExpression, signature: Signature, relation: Map<boolean>, excludeArgument: boolean[], reportErrors: boolean) {
-            if (node.arguments) {
-                for (var i = 0; i < node.arguments.length; i++) {
-                    var arg = node.arguments[i];
-                    if (arg.kind === SyntaxKind.OmittedExpression) {
-                        continue;
-                    }
-                    var paramType = getTypeAtPosition(signature, i);
-                    // String literals get string literal types unless we're reporting errors
-                    var argType = arg.kind === SyntaxKind.StringLiteral && !reportErrors ?
-                        getStringLiteralType(<LiteralExpression>arg) :
-                        checkExpressionWithContextualType(arg, paramType, excludeArgument && excludeArgument[i] ? identityMapper : undefined);
-                    // Use argument expression as error location when reporting errors
-                    var isValidArgument = checkTypeRelatedTo(argType, paramType, relation, reportErrors ? arg : undefined,
-                        Diagnostics.Argument_of_type_0_is_not_assignable_to_parameter_of_type_1);
-                    if (!isValidArgument) {
-                        return false;
-                    }
-                }
-            }
-            return true;
-        }
-
-        function resolveCall(node: CallExpression, signatures: Signature[], candidatesOutArray: Signature[]): Signature {
-            forEach(node.typeArguments, checkSourceElement);
-            var candidates = candidatesOutArray || [];
-            // collectCandidates fills up the candidates array directly
-            collectCandidates();
-            if (!candidates.length) {
-                error(node, Diagnostics.Supplied_parameters_do_not_match_any_signature_of_call_target);
-                return resolveErrorCall(node);
-            }
-            var args = node.arguments || emptyArray;
-            var excludeArgument: boolean[];
-            for (var i = 0; i < args.length; i++) {
-                if (isContextSensitiveExpression(args[i])) {
-                    if (!excludeArgument) excludeArgument = new Array(args.length);
-                    excludeArgument[i] = true;
-                }
-            }
-
-            // The following variables are captured and modified by calls to chooseOverload.
-            // If overload resolution or type argument inference fails, we want to report the
-            // best error possible. The best error is one which says that an argument was not
-            // assignable to a parameter. This implies that everything else about the overload
-            // was fine. So if there is any overload that is only incorrect because of an
-            // argument, we will report an error on that one.
-            //
-            //     function foo(s: string) {}
-            //     function foo(n: number) {} // Report argument error on this overload
-            //     function foo() {}
-            //     foo(true);
-            //
-            // If none of the overloads even made it that far, there are two possibilities.
-            // There was a problem with type arguments for some overload, in which case
-            // report an error on that. Or none of the overloads even had correct arity,
-            // in which case give an arity error.
-            //
-            //     function foo<T>(x: T, y: T) {} // Report type argument inference error
-            //     function foo() {}
-            //     foo(0, true);
-            //
-            var candidateForArgumentError: Signature;
-            var candidateForTypeArgumentError: Signature;
-            var resultOfFailedInference: InferenceContext;
-            var result: Signature;
-
-            // Section 4.12.1:
-            // if the candidate list contains one or more signatures for which the type of each argument
-            // expression is a subtype of each corresponding parameter type, the return type of the first
-            // of those signatures becomes the return type of the function call.
-            // Otherwise, the return type of the first signature in the candidate list becomes the return
-            // type of the function call.
-            //
-            // Whether the call is an error is determined by assignability of the arguments. The subtype pass
-            // is just important for choosing the best signature. So in the case where there is only one
-            // signature, the subtype pass is useless. So skipping it is an optimization.
-            if (candidates.length > 1) {
-                result = chooseOverload(candidates, subtypeRelation, excludeArgument);
-            }
-            if (!result) {
-                // Reinitialize these pointers for round two
-                candidateForArgumentError = undefined;
-                candidateForTypeArgumentError = undefined;
-                resultOfFailedInference = undefined;
-                result = chooseOverload(candidates, assignableRelation, excludeArgument);
-            }
-            if (result) {
-                return result;
-            }
-
-            // No signatures were applicable. Now report errors based on the last applicable signature with
-            // no arguments excluded from assignability checks.
-            // If candidate is undefined, it means that no candidates had a suitable arity. In that case,
-            // skip the checkApplicableSignature check.
-            if (candidateForArgumentError) {
-                // excludeArgument is undefined, in this case also equivalent to [undefined, undefined, ...]
-                // The importance of excludeArgument is to prevent us from typing function expression parameters
-                // in arguments too early. If possible, we'd like to only type them once we know the correct
-                // overload. However, this matters for the case where the call is correct. When the call is
-                // an error, we don't need to exclude any arguments, although it would cause no harm to do so.
-                checkApplicableSignature(node, candidateForArgumentError, assignableRelation, /*excludeArgument*/ undefined, /*reportErrors*/ true);
-            }
-            else if (candidateForTypeArgumentError) {
-                if (node.typeArguments) {
-                    checkTypeArguments(candidateForTypeArgumentError, node.typeArguments, [], /*reportErrors*/ true)
-                }
-                else {
-                    Debug.assert(resultOfFailedInference.failedTypeParameterIndex >= 0);
-                    var failedTypeParameter = candidateForTypeArgumentError.typeParameters[resultOfFailedInference.failedTypeParameterIndex];
-                    var inferenceCandidates = resultOfFailedInference.inferences[resultOfFailedInference.failedTypeParameterIndex];
-
-                    var diagnosticChainHead = chainDiagnosticMessages(/*details*/ undefined, // details will be provided by call to reportNoCommonSupertypeError
-                        Diagnostics.The_type_argument_for_type_parameter_0_cannot_be_inferred_from_the_usage_Consider_specifying_the_type_arguments_explicitly,
-                        typeToString(failedTypeParameter));
-
-                    reportNoCommonSupertypeError(inferenceCandidates, node.func, diagnosticChainHead);
-                }
-            }
-            else {
-                error(node, Diagnostics.Supplied_parameters_do_not_match_any_signature_of_call_target);
-            }
-
-            // No signature was applicable. We have already reported the errors for the invalid signature.
-            // If this is a type resolution session, e.g. Language Service, try to get better information that anySignature.
-            // Pick the first candidate that matches the arity. This way we can get a contextual type for cases like:
-            //  declare function f(a: { xa: number; xb: number; });
-            //  f({ |
-            if (!fullTypeCheck) {
-                for (var i = 0, n = candidates.length; i < n; i++) {
-                    if (signatureHasCorrectArity(node, candidates[i])) {
-                        return candidates[i];
-                    }
-                }
-            }
-
-            return resolveErrorCall(node);
-
-            function chooseOverload(candidates: Signature[], relation: Map<boolean>, excludeArgument: boolean[]) {
-                for (var i = 0; i < candidates.length; i++) {
-                    if (!signatureHasCorrectArity(node, candidates[i])) {
-                        continue;
-                    }
-
-                    var originalCandidate = candidates[i];
-                    var inferenceResult: InferenceContext;
-
-                    while (true) {
-                        var candidate = originalCandidate;
-                        if (candidate.typeParameters) {
-                            var typeArgumentTypes: Type[];
-                            var typeArgumentsAreValid: boolean;
-                            if (node.typeArguments) {
-                                typeArgumentTypes = new Array<Type>(candidate.typeParameters.length);
-                                typeArgumentsAreValid = checkTypeArguments(candidate, node.typeArguments, typeArgumentTypes, /*reportErrors*/ false)
-                            }
-                            else {
-                                inferenceResult = inferTypeArguments(candidate, args, excludeArgument);
-                                typeArgumentsAreValid = inferenceResult.failedTypeParameterIndex < 0;
-                                typeArgumentTypes = inferenceResult.inferredTypes;
-                            }
-                            if (!typeArgumentsAreValid) {
-                                break;
-                            }
-                            candidate = getSignatureInstantiation(candidate, typeArgumentTypes);
-                        }
-                        if (!checkApplicableSignature(node, candidate, relation, excludeArgument, /*reportErrors*/ false)) {
-                            break;
-                        }
-                        var index = excludeArgument ? indexOf(excludeArgument, true) : -1;
-                        if (index < 0) {
-                            return candidate;
-                        }
-                        excludeArgument[index] = false;
-                    }
-
-                    // A post-mortem of this iteration of the loop. The signature was not applicable,
-                    // so we want to track it as a candidate for reporting an error. If the candidate
-                    // had no type parameters, or had no issues related to type arguments, we can
-                    // report an error based on the arguments. If there was an issue with type
-                    // arguments, then we can only report an error based on the type arguments.
-                    if (originalCandidate.typeParameters) {
-                        var instantiatedCandidate = candidate;
-                        if (typeArgumentsAreValid) {
-                            candidateForArgumentError = instantiatedCandidate;
-                        }
-                        else {
-                            candidateForTypeArgumentError = originalCandidate;
-                            if (!node.typeArguments) {
-                                resultOfFailedInference = inferenceResult;
-                            }
-                        }
-                    }
-                    else {
-                        Debug.assert(originalCandidate === candidate);
-                        candidateForArgumentError = originalCandidate;
-                    }
-                }
-
-                return undefined;
-            }
-
-            // The candidate list orders groups in reverse, but within a group signatures are kept in declaration order
-            // A nit here is that we reorder only signatures that belong to the same symbol,
-            // so order how inherited signatures are processed is still preserved.
-            // interface A { (x: string): void }
-            // interface B extends A { (x: 'foo'): string }
-            // var b: B;
-            // b('foo') // <- here overloads should be processed as [(x:'foo'): string, (x: string): void]
-            function collectCandidates(): void {
-                var result = candidates;
-                var lastParent: Node;
-                var lastSymbol: Symbol;
-                var cutoffPos: number = 0;
-                var pos: number;
-                Debug.assert(!result.length);
-                for (var i = 0; i < signatures.length; i++) {
-                    var signature = signatures[i];
-                    if (true) {
-                        var symbol = signature.declaration && getSymbolOfNode(signature.declaration);
-                        var parent = signature.declaration && signature.declaration.parent;
-                        if (!lastSymbol || symbol === lastSymbol) {
-                            if (lastParent && parent === lastParent) {
-                                pos++;
-                            }
-                            else {
-                                lastParent = parent;
-                                pos = cutoffPos;
-                            }
-                        }
-                        else {
-                            // current declaration belongs to a different symbol
-                            // set cutoffPos so re-orderings in the future won't change result set from 0 to cutoffPos
-                            pos = cutoffPos = result.length;
-                            lastParent = parent;
-                        }
-                        lastSymbol = symbol;
-
-                        for (var j = result.length; j > pos; j--) {
-                            result[j] = result[j - 1];
-                        }
-                        result[pos] = signature;
-                    }
-                }
-            }
-        }
-
-        function resolveCallExpression(node: CallExpression, candidatesOutArray: Signature[]): Signature {
-            if (node.func.kind === SyntaxKind.SuperKeyword) {
-                var superType = checkSuperExpression(node.func);
-                if (superType !== unknownType) {
-                    return resolveCall(node, getSignaturesOfType(superType, SignatureKind.Construct), candidatesOutArray);
-                }
-                return resolveUntypedCall(node);
-            }
-
-            var funcType = checkExpression(node.func);
-            var apparentType = getApparentType(funcType);
-
-            if (apparentType === unknownType) {
-                // Another error has already been reported
-                return resolveErrorCall(node);
-            }
-            
-            // Technically, this signatures list may be incomplete. We are taking the apparent type,
-            // but we are not including call signatures that may have been added to the Object or
-            // Function interface, since they have none by default. This is a bit of a leap of faith
-            // that the user will not add any.
-            var callSignatures = getSignaturesOfType(apparentType, SignatureKind.Call);
-
-            var constructSignatures = getSignaturesOfType(apparentType, SignatureKind.Construct);
-            // TS 1.0 spec: 4.12
-            // If FuncExpr is of type Any, or of an object type that has no call or construct signatures
-            // but is a subtype of the Function interface, the call is an untyped function call. In an
-            // untyped function call no TypeArgs are permitted, Args can be any argument list, no contextual
-            // types are provided for the argument expressions, and the result is always of type Any.
-            // We exclude union types because we may have a union of function types that happen to have
-            // no common signatures.
-            if (funcType === anyType || (!callSignatures.length && !constructSignatures.length && !(funcType.flags & TypeFlags.Union) && isTypeAssignableTo(funcType, globalFunctionType))) {
-                if (node.typeArguments) {
-                    error(node, Diagnostics.Untyped_function_calls_may_not_accept_type_arguments);
-                }
-                return resolveUntypedCall(node);
-            }
-            // If FuncExpr's apparent type(section 3.8.1) is a function type, the call is a typed function call.
-            // TypeScript employs overload resolution in typed function calls in order to support functions
-            // with multiple call signatures.
-            if (!callSignatures.length) {
-                if (constructSignatures.length) {
-                    error(node, Diagnostics.Value_of_type_0_is_not_callable_Did_you_mean_to_include_new, typeToString(funcType));
-                }
-                else {
-                    error(node, Diagnostics.Cannot_invoke_an_expression_whose_type_lacks_a_call_signature);
-                }
-                return resolveErrorCall(node);
-            }
-            return resolveCall(node, callSignatures, candidatesOutArray);
-        }
-
-        function resolveNewExpression(node: NewExpression, candidatesOutArray: Signature[]): Signature {
-            var expressionType = checkExpression(node.func);
-
-            // TS 1.0 spec: 4.11
-            // If ConstructExpr is of type Any, Args can be any argument
-            // list and the result of the operation is of type Any.
-            if (expressionType === anyType) {
-                if (node.typeArguments) {
-                    error(node, Diagnostics.Untyped_function_calls_may_not_accept_type_arguments);
-                }
-                return resolveUntypedCall(node);
-            }
-
-            // If ConstructExpr's apparent type(section 3.8.1) is an object type with one or
-            // more construct signatures, the expression is processed in the same manner as a
-            // function call, but using the construct signatures as the initial set of candidate
-            // signatures for overload resolution.The result type of the function call becomes
-            // the result type of the operation.
-            expressionType = getApparentType(expressionType);
-            if (expressionType === unknownType) {
-                // Another error has already been reported
-                return resolveErrorCall(node);
-            }
-
-            // Technically, this signatures list may be incomplete. We are taking the apparent type,
-            // but we are not including construct signatures that may have been added to the Object or
-            // Function interface, since they have none by default. This is a bit of a leap of faith
-            // that the user will not add any.
-            var constructSignatures = getSignaturesOfType(expressionType, SignatureKind.Construct);
-            if (constructSignatures.length) {
-                return resolveCall(node, constructSignatures, candidatesOutArray);
-            }
-
-            // If ConstructExpr's apparent type is an object type with no construct signatures but
-            // one or more call signatures, the expression is processed as a function call. A compile-time
-            // error occurs if the result of the function call is not Void. The type of the result of the
-            // operation is Any.
-            var callSignatures = getSignaturesOfType(expressionType, SignatureKind.Call);
-            if (callSignatures.length) {
-                var signature = resolveCall(node, callSignatures, candidatesOutArray);
-                if (getReturnTypeOfSignature(signature) !== voidType) {
-                    error(node, Diagnostics.Only_a_void_function_can_be_called_with_the_new_keyword);
-                }
-                return signature;
-            }
-
-            error(node, Diagnostics.Cannot_use_new_with_an_expression_whose_type_lacks_a_call_or_construct_signature);
-            return resolveErrorCall(node);
-        }
-
-        // candidatesOutArray is passed by signature help in the language service, and collectCandidates
-        // must fill it up with the appropriate candidate signatures
-        function getResolvedSignature(node: CallExpression, candidatesOutArray?: Signature[]): Signature {
-            var links = getNodeLinks(node);
-            // If getResolvedSignature has already been called, we will have cached the resolvedSignature.
-            // However, it is possible that either candidatesOutArray was not passed in the first time,
-            // or that a different candidatesOutArray was passed in. Therefore, we need to redo the work
-            // to correctly fill the candidatesOutArray.
-            if (!links.resolvedSignature || candidatesOutArray) {
-                links.resolvedSignature = anySignature;
-                links.resolvedSignature = node.kind === SyntaxKind.CallExpression
-                    ? resolveCallExpression(node, candidatesOutArray)
-                    : resolveNewExpression(node, candidatesOutArray);
-            }
-            return links.resolvedSignature;
-        }
-
-        function checkCallExpression(node: CallExpression): Type {
-            var signature = getResolvedSignature(node);
-            if (node.func.kind === SyntaxKind.SuperKeyword) {
-                return voidType;
-            }
-            if (node.kind === SyntaxKind.NewExpression) {
-                var declaration = signature.declaration;
-                if (declaration && (declaration.kind !== SyntaxKind.Constructor && declaration.kind !== SyntaxKind.ConstructSignature)) {
-                    // When resolved signature is a call signature (and not a construct signature) the result type is any
-                    if (compilerOptions.noImplicitAny) {
-                        error(node, Diagnostics.new_expression_whose_target_lacks_a_construct_signature_implicitly_has_an_any_type);
-                    }
-                    return anyType;
-                }
-            }
-            return getReturnTypeOfSignature(signature);
-        }
-
-        function checkTypeAssertion(node: TypeAssertion): Type {
-            var exprType = checkExpression(node.operand);
-            var targetType = getTypeFromTypeNode(node.type);
-            if (fullTypeCheck && targetType !== unknownType) {
-                var widenedType = getWidenedType(exprType, /*supressNoImplicitAnyErrors*/ true);
-                if (!(isTypeAssignableTo(targetType, widenedType))) {
-                    checkTypeAssignableTo(exprType, targetType, node, Diagnostics.Neither_type_0_nor_type_1_is_assignable_to_the_other);
-                }
-            }
-            return targetType;
-        }
-
-        function getTypeAtPosition(signature: Signature, pos: number): Type {
-            return signature.hasRestParameter ?
-                pos < signature.parameters.length - 1 ? getTypeOfSymbol(signature.parameters[pos]) : getRestTypeOfSignature(signature) :
-                pos < signature.parameters.length ? getTypeOfSymbol(signature.parameters[pos]) : anyType;
-        }
-
-        function assignContextualParameterTypes(signature: Signature, context: Signature, mapper: TypeMapper) {
-            var len = signature.parameters.length - (signature.hasRestParameter ? 1 : 0);
-            for (var i = 0; i < len; i++) {
-                var parameter = signature.parameters[i];
-                var links = getSymbolLinks(parameter);
-                links.type = instantiateType(getTypeAtPosition(context, i), mapper);
-            }
-            if (signature.hasRestParameter && context.hasRestParameter && signature.parameters.length >= context.parameters.length) {
-                var parameter = signature.parameters[signature.parameters.length - 1];
-                var links = getSymbolLinks(parameter);
-                links.type = instantiateType(getTypeOfSymbol(context.parameters[context.parameters.length - 1]), mapper);
-            }
-        }
-
-        function getReturnTypeFromBody(func: FunctionDeclaration, contextualMapper?: TypeMapper): Type {
-            var contextualSignature = getContextualSignature(func);
-            if (func.body.kind !== SyntaxKind.FunctionBlock) {
-                var unwidenedType = checkAndMarkExpression(func.body, contextualMapper);
-                var widenedType = getWidenedType(unwidenedType);
-
-                if (fullTypeCheck && compilerOptions.noImplicitAny && !contextualSignature && widenedType !== unwidenedType && getInnermostTypeOfNestedArrayTypes(widenedType) === anyType) {
-                    error(func, Diagnostics.Function_expression_which_lacks_return_type_annotation_implicitly_has_an_0_return_type, typeToString(widenedType));
-                }
-
-                return widenedType;
-            }
-
-            // Aggregate the types of expressions within all the return statements.
-            var types = checkAndAggregateReturnExpressionTypes(<Block>func.body, contextualMapper);
-
-            // Try to return the best common type if we have any return expressions.
-            if (types.length > 0) {
-                // When return statements are contextually typed we allow the return type to be a union type. Otherwise we require the
-                // return expressions to have a best common supertype.
-                var commonType = contextualSignature ? getUnionType(types) : getCommonSupertype(types);
-                if (!commonType) {
-                    error(func, Diagnostics.No_best_common_type_exists_among_return_expressions);
-                    
-                    return unknownType;
-                }
-
-                var widenedType = getWidenedType(commonType);
-
-                // Check and report for noImplicitAny if the best common type implicitly gets widened to an 'any'/arrays-of-'any' type.
-                if (fullTypeCheck && compilerOptions.noImplicitAny && !contextualSignature && widenedType !== commonType && getInnermostTypeOfNestedArrayTypes(widenedType) === anyType) {
-                    var typeName = typeToString(widenedType);
-
-                    if (func.name) {
-                        error(func, Diagnostics._0_which_lacks_return_type_annotation_implicitly_has_an_1_return_type, identifierToString(func.name), typeName);
-                    }
-                    else {
-                        error(func, Diagnostics.Function_expression_which_lacks_return_type_annotation_implicitly_has_an_0_return_type, typeName);
-                    }
-                }
-
-                return widenedType;
-            }
-
-            return voidType;
-        }
-
-        /// Returns a set of types relating to every return expression relating to a function block.
-        function checkAndAggregateReturnExpressionTypes(body: Block, contextualMapper?: TypeMapper): Type[] {
-            var aggregatedTypes: Type[] = [];
-
-            forEachReturnStatement(body, returnStatement => {
-                var expr = returnStatement.expression;
-                if (expr) {
-                    var type = checkAndMarkExpression(expr, contextualMapper);
-                    if (!contains(aggregatedTypes, type)) {
-                        aggregatedTypes.push(type);
-                    }
-                }
-            });
-
-            return aggregatedTypes;
-        }
-
-        function bodyContainsAReturnStatement(funcBody: Block) {
-            return forEachReturnStatement(funcBody, returnStatement => {
-                return true;
-            });
-        }
-
-        function bodyContainsSingleThrowStatement(body: Block) {
-            return (body.statements.length === 1) && (body.statements[0].kind === SyntaxKind.ThrowStatement);
-        }
-
-        // TypeScript Specification 1.0 (6.3) - July 2014
-        // An explicitly typed function whose return type isn't the Void or the Any type
-        // must have at least one return statement somewhere in its body.
-        // An exception to this rule is if the function implementation consists of a single 'throw' statement.
-        function checkIfNonVoidFunctionHasReturnExpressionsOrSingleThrowStatment(func: FunctionDeclaration, returnType: Type): void {
-            if (!fullTypeCheck) {
-                return;
-            }
-
-            // Functions that return 'void' or 'any' don't need any return expressions.
-            if (returnType === voidType || returnType === anyType) {
-                return;
-            }
-
-            // If all we have is a function signature, or an arrow function with an expression body, then there is nothing to check.
-            if (!func.body || func.body.kind !== SyntaxKind.FunctionBlock) {
-                return;
-            }
-
-            var bodyBlock = <Block>func.body;
-
-            // Ensure the body has at least one return expression.
-            if (bodyContainsAReturnStatement(bodyBlock)) {
-                return;
-            }
-
-            // If there are no return expressions, then we need to check if
-            // the function body consists solely of a throw statement;
-            // this is to make an exception for unimplemented functions.
-            if (bodyContainsSingleThrowStatement(bodyBlock)) {
-                return;
-            }
-
-            // This function does not conform to the specification.
-            error(func.type, Diagnostics.A_function_whose_declared_type_is_neither_void_nor_any_must_return_a_value_or_consist_of_a_single_throw_statement);
-        }
-
-        function checkFunctionExpression(node: FunctionExpression, contextualMapper?: TypeMapper): Type {
-            // The identityMapper object is used to indicate that function expressions are wildcards
-            if (contextualMapper === identityMapper) {
-                return anyFunctionType;
-            }
-            var links = getNodeLinks(node);
-            var type = getTypeOfSymbol(node.symbol);
-            // Check if function expression is contextually typed and assign parameter types if so
-            if (!(links.flags & NodeCheckFlags.ContextChecked)) {
-                var contextualSignature = getContextualSignature(node);
-                // If a type check is started at a function expression that is an argument of a function call, obtaining the
-                // contextual type may recursively get back to here during overload resolution of the call. If so, we will have
-                // already assigned contextual types.
-                if (!(links.flags & NodeCheckFlags.ContextChecked)) {
-                    links.flags |= NodeCheckFlags.ContextChecked;
-                    if (contextualSignature) {
-                        var signature = getSignaturesOfType(type, SignatureKind.Call)[0];
-                        if (isContextSensitiveExpression(node)) {
-                            assignContextualParameterTypes(signature, contextualSignature, contextualMapper || identityMapper);
-                        }
-                        if (!node.type) {
-                            signature.resolvedReturnType = resolvingType;
-                            var returnType = getReturnTypeFromBody(node, contextualMapper);
-                            if (signature.resolvedReturnType === resolvingType) {
-                                signature.resolvedReturnType = returnType;
-                            }
-                        }
-                    }
-                    checkSignatureDeclaration(node);
-                }
-            }
-            return type;
-        }
-
-        function checkFunctionExpressionBody(node: FunctionExpression) {
-            if (node.type) {
-                checkIfNonVoidFunctionHasReturnExpressionsOrSingleThrowStatment(node, getTypeFromTypeNode(node.type));
-            }
-            if (node.body.kind === SyntaxKind.FunctionBlock) {
-                checkSourceElement(node.body);
-            }
-            else {
-                var exprType = checkExpression(node.body);
-                if (node.type) {
-                    checkTypeAssignableTo(exprType, getTypeFromTypeNode(node.type), node.body, /*headMessage*/ undefined);
-                }
-                checkFunctionExpressionBodies(node.body);
-            }
-        }
-
-        function checkArithmeticOperandType(operand: Node, type: Type, diagnostic: DiagnosticMessage): boolean {
-            if (!(type.flags & (TypeFlags.Any | TypeFlags.NumberLike))) {
-                error(operand, diagnostic);
-                return false;
-            }
-            return true;
-        }
-
-        function checkReferenceExpression(n: Node, invalidReferenceMessage: DiagnosticMessage, constantVarianleMessage: DiagnosticMessage): boolean {
-            function findSymbol(n: Node): Symbol {
-                var symbol = getNodeLinks(n).resolvedSymbol;
-                // Because we got the symbol from the resolvedSymbol property, it might be of kind
-                // SymbolFlags.ExportValue. In this case it is necessary to get the actual export
-                // symbol, which will have the correct flags set on it.
-                return symbol && getExportSymbolOfValueSymbolIfExported(symbol);
-            }
-
-            function isReferenceOrErrorExpression(n: Node): boolean {
-                // TypeScript 1.0 spec (April 2014):
-                // Expressions are classified as values or references. 
-                // References are the subset of expressions that are permitted as the target of an assignment.
-                // Specifically, references are combinations of identifiers(section 4.3), parentheses(section 4.7), 
-                // and property accesses(section 4.10).
-                // All other expression constructs described in this chapter are classified as values.
-                switch (n.kind) {
-                    case SyntaxKind.Identifier:
-                        var symbol = findSymbol(n);
-                        // TypeScript 1.0 spec (April 2014): 4.3
-                        // An identifier expression that references a variable or parameter is classified as a reference. 
-                        // An identifier expression that references any other kind of entity is classified as a value(and therefore cannot be the target of an assignment).
-                        return !symbol || symbol === unknownSymbol || symbol === argumentsSymbol || (symbol.flags & SymbolFlags.Variable) !== 0;
-                    case SyntaxKind.PropertyAccess:
-                        var symbol = findSymbol(n);
-                        // TypeScript 1.0 spec (April 2014): 4.10
-                        // A property access expression is always classified as a reference.
-                        // NOTE (not in spec): assignment to enum members should not be allowed
-                        return !symbol || symbol === unknownSymbol || (symbol.flags & ~SymbolFlags.EnumMember) !== 0;
-                    case SyntaxKind.IndexedAccess:
-                        //  old compiler doesn't check indexed assess
-                        return true;
-                    case SyntaxKind.ParenExpression:
-                        return isReferenceOrErrorExpression((<ParenExpression>n).expression);
-                    default:
-                        return false;
-                }
-            }
-
-            function isConstVariableReference(n: Node): boolean {
-                switch (n.kind) {
-                    case SyntaxKind.Identifier:
-                    case SyntaxKind.PropertyAccess:
-                        var symbol = findSymbol(n);
-                        return symbol && (symbol.flags & SymbolFlags.Variable) !== 0 && (getDeclarationFlagsFromSymbol(symbol) & NodeFlags.Const) !== 0;
-                    case SyntaxKind.IndexedAccess:
-                        var index = (<IndexedAccess>n).index;
-                        var symbol = findSymbol((<IndexedAccess>n).object);
-                        if (symbol && index.kind === SyntaxKind.StringLiteral) {
-                            var name = (<LiteralExpression>index).text;
-                            var prop = getPropertyOfType(getTypeOfSymbol(symbol), name);
-                            return prop && (prop.flags & SymbolFlags.Variable) !== 0 && (getDeclarationFlagsFromSymbol(prop) & NodeFlags.Const) !== 0;
-                        }
-                        return false;
-                    case SyntaxKind.ParenExpression:
-                        return isConstVariableReference((<ParenExpression>n).expression);
-                    default:
-                        return false;
-                }
-            }
-
-            if (!isReferenceOrErrorExpression(n)) {
-                error(n, invalidReferenceMessage);
-                return false;
-            }
-            if (isConstVariableReference(n)) {
-                error(n, constantVarianleMessage);
-                return false;
-            }
-            return true;
-        }
-
-        function checkPrefixExpression(node: UnaryExpression): Type {
-            var operandType = checkExpression(node.operand);
-            switch (node.operator) {
-                case SyntaxKind.PlusToken:
-                case SyntaxKind.MinusToken:
-                case SyntaxKind.TildeToken:
-                    return numberType;
-                case SyntaxKind.ExclamationToken:
-                case SyntaxKind.DeleteKeyword:
-                    return booleanType;
-                case SyntaxKind.TypeOfKeyword:
-                    return stringType;
-                case SyntaxKind.VoidKeyword:
-                    return undefinedType;
-                case SyntaxKind.PlusPlusToken:
-                case SyntaxKind.MinusMinusToken:
-                    var ok = checkArithmeticOperandType(node.operand, operandType, Diagnostics.An_arithmetic_operand_must_be_of_type_any_number_or_an_enum_type);
-                    if (ok) {
-                        // run check only if former checks succeeded to avoid reporting cascading errors
-                        checkReferenceExpression(node.operand,
-                            Diagnostics.The_operand_of_an_increment_or_decrement_operator_must_be_a_variable_property_or_indexer,
-                            Diagnostics.The_operand_of_an_increment_or_decrement_operator_cannot_be_a_constant);
-                    }
-                    return numberType;
-            }
-            return unknownType;
-        }
-
-        function checkPostfixExpression(node: UnaryExpression): Type {
-            var operandType = checkExpression(node.operand);
-            var ok = checkArithmeticOperandType(node.operand, operandType, Diagnostics.An_arithmetic_operand_must_be_of_type_any_number_or_an_enum_type);
-            if (ok) {
-                // run check only if former checks succeeded to avoid reporting cascading errors
-                checkReferenceExpression(node.operand,
-                    Diagnostics.The_operand_of_an_increment_or_decrement_operator_must_be_a_variable_property_or_indexer,
-                    Diagnostics.The_operand_of_an_increment_or_decrement_operator_cannot_be_a_constant);
-            }
-            return numberType;
-        }
-
-        // Return true if type is any, an object type, a type parameter, or a union type composed of only those kinds of types
-        function isStructuredType(type: Type): boolean {
-            if (type.flags & TypeFlags.Union) {
-                return !forEach((<UnionType>type).types, t => !isStructuredType(t));
-            }
-            return (type.flags & TypeFlags.Structured) !== 0;
-        }
-
-        function checkInstanceOfExpression(node: BinaryExpression, leftType: Type, rightType: Type): Type {
-            // TypeScript 1.0 spec (April 2014): 4.15.4
-            // The instanceof operator requires the left operand to be of type Any, an object type, or a type parameter type,
-            // and the right operand to be of type Any or a subtype of the 'Function' interface type. 
-            // The result is always of the Boolean primitive type.
-            // NOTE: do not raise error if leftType is unknown as related error was already reported
-            if (leftType !== unknownType && !isStructuredType(leftType)) {
-                error(node.left, Diagnostics.The_left_hand_side_of_an_instanceof_expression_must_be_of_type_any_an_object_type_or_a_type_parameter);
-            }
-            // NOTE: do not raise error if right is unknown as related error was already reported
-            if (rightType !== unknownType && rightType !== anyType && !isTypeSubtypeOf(rightType, globalFunctionType)) {
-                error(node.right, Diagnostics.The_right_hand_side_of_an_instanceof_expression_must_be_of_type_any_or_of_a_type_assignable_to_the_Function_interface_type);
-            }
-            return booleanType;
-        }
-
-        function checkInExpression(node: BinaryExpression, leftType: Type, rightType: Type): Type {
-            // TypeScript 1.0 spec (April 2014): 4.15.5
-            // The in operator requires the left operand to be of type Any, the String primitive type, or the Number primitive type,
-            // and the right operand to be of type Any, an object type, or a type parameter type.
-            // The result is always of the Boolean primitive type.
-            if (leftType !== anyType && leftType !== stringType && leftType !== numberType) {
-                error(node.left, Diagnostics.The_left_hand_side_of_an_in_expression_must_be_of_types_any_string_or_number);
-            }
-            if (!isStructuredType(rightType)) {
-                error(node.right, Diagnostics.The_right_hand_side_of_an_in_expression_must_be_of_type_any_an_object_type_or_a_type_parameter);
-            }
-            return booleanType;
-        }
-
-        function checkBinaryExpression(node: BinaryExpression, contextualMapper?: TypeMapper) {
-            var operator = node.operator;
-            var leftType = checkExpression(node.left, contextualMapper);
-            var rightType = checkExpression(node.right, contextualMapper);
-            switch (operator) {
-                case SyntaxKind.AsteriskToken:
-                case SyntaxKind.AsteriskEqualsToken:
-                case SyntaxKind.SlashToken:
-                case SyntaxKind.SlashEqualsToken:
-                case SyntaxKind.PercentToken:
-                case SyntaxKind.PercentEqualsToken:
-                case SyntaxKind.MinusToken:
-                case SyntaxKind.MinusEqualsToken:
-                case SyntaxKind.LessThanLessThanToken:
-                case SyntaxKind.LessThanLessThanEqualsToken:
-                case SyntaxKind.GreaterThanGreaterThanToken:
-                case SyntaxKind.GreaterThanGreaterThanEqualsToken:
-                case SyntaxKind.GreaterThanGreaterThanGreaterThanToken:
-                case SyntaxKind.GreaterThanGreaterThanGreaterThanEqualsToken:
-                case SyntaxKind.BarToken:
-                case SyntaxKind.BarEqualsToken:
-                case SyntaxKind.CaretToken:
-                case SyntaxKind.CaretEqualsToken:
-                case SyntaxKind.AmpersandToken:
-                case SyntaxKind.AmpersandEqualsToken:
-                    // TypeScript 1.0 spec (April 2014): 4.15.1
-                    // These operators require their operands to be of type Any, the Number primitive type,
-                    // or an enum type. Operands of an enum type are treated 
-                    // as having the primitive type Number. If one operand is the null or undefined value,
-                    // it is treated as having the type of the other operand.
-                    // The result is always of the Number primitive type.
-                    if (leftType.flags & (TypeFlags.Undefined | TypeFlags.Null)) leftType = rightType;
-                    if (rightType.flags & (TypeFlags.Undefined | TypeFlags.Null)) rightType = leftType;
-
-                    var suggestedOperator: SyntaxKind;
-                    // if a user tries to apply a bitwise operator to 2 boolean operands 
-                    // try and return them a helpful suggestion
-                    if ((leftType.flags & TypeFlags.Boolean) &&
-                        (rightType.flags & TypeFlags.Boolean) && 
-                        (suggestedOperator = getSuggestedBooleanOperator(node.operator)) !== undefined) {   
-                        error(node, Diagnostics.The_0_operator_is_not_allowed_for_boolean_types_Consider_using_1_instead, tokenToString(node.operator), tokenToString(suggestedOperator));
-                    }
-                    else {
-                        // otherwise just check each operand separately and report errors as normal 
-                        var leftOk = checkArithmeticOperandType(node.left, leftType, Diagnostics.The_left_hand_side_of_an_arithmetic_operation_must_be_of_type_any_number_or_an_enum_type);
-                        var rightOk = checkArithmeticOperandType(node.right, rightType, Diagnostics.The_right_hand_side_of_an_arithmetic_operation_must_be_of_type_any_number_or_an_enum_type);
-                        if (leftOk && rightOk) {
-                            checkAssignmentOperator(numberType);
-                        }    
-                    }
-
-                    return numberType;
-                case SyntaxKind.PlusToken:
-                case SyntaxKind.PlusEqualsToken:
-                    // TypeScript 1.0 spec (April 2014): 4.15.2
-                    // The binary + operator requires both operands to be of the Number primitive type or an enum type,
-                    // or at least one of the operands to be of type Any or the String primitive type.
-
-                    // If one operand is the null or undefined value, it is treated as having the type of the other operand.
-                    if (leftType.flags & (TypeFlags.Undefined | TypeFlags.Null)) leftType = rightType;
-                    if (rightType.flags & (TypeFlags.Undefined | TypeFlags.Null)) rightType = leftType;
-
-                    var resultType: Type;
-                    if (leftType.flags & TypeFlags.NumberLike && rightType.flags & TypeFlags.NumberLike) {
-                        // Operands of an enum type are treated as having the primitive type Number.
-                        // If both operands are of the Number primitive type, the result is of the Number primitive type.
-                        resultType = numberType;
-                    }
-                    else if (leftType.flags & TypeFlags.StringLike || rightType.flags & TypeFlags.StringLike) {
-                        // If one or both operands are of the String primitive type, the result is of the String primitive type.
-                        resultType = stringType;
-                    }
-                    else if (leftType.flags & TypeFlags.Any || leftType === unknownType || rightType.flags & TypeFlags.Any || rightType === unknownType) {
-                        // Otherwise, the result is of type Any.
-                        // NOTE: unknown type here denotes error type. Old compiler treated this case as any type so do we.
-                        resultType = anyType;
-                    }
-
-                    if (!resultType) {
-                        reportOperatorError();
-                        return anyType;
-                    }
-
-                    if (operator === SyntaxKind.PlusEqualsToken) {
-                        checkAssignmentOperator(resultType);
-                    }
-                    return resultType;
-                case SyntaxKind.EqualsEqualsToken:
-                case SyntaxKind.ExclamationEqualsToken:
-                case SyntaxKind.EqualsEqualsEqualsToken:
-                case SyntaxKind.ExclamationEqualsEqualsToken:
-                case SyntaxKind.LessThanToken:
-                case SyntaxKind.GreaterThanToken:
-                case SyntaxKind.LessThanEqualsToken:
-                case SyntaxKind.GreaterThanEqualsToken:
-                    if (!isTypeAssignableTo(leftType, rightType) && !isTypeAssignableTo(rightType, leftType)) {
-                        reportOperatorError();
-                    }
-                    return booleanType;
-                case SyntaxKind.InstanceOfKeyword:
-                    return checkInstanceOfExpression(node, leftType, rightType);
-                case SyntaxKind.InKeyword:
-                    return checkInExpression(node, leftType, rightType);
-                case SyntaxKind.AmpersandAmpersandToken:
-                    return rightType;
-                case SyntaxKind.BarBarToken:
-                    return getUnionType([leftType, rightType]);
-                case SyntaxKind.EqualsToken:
-                    checkAssignmentOperator(rightType);
-                    return rightType;
-                case SyntaxKind.CommaToken:
-                    return rightType;
-            }
-            
-            function getSuggestedBooleanOperator(operator: SyntaxKind): SyntaxKind { 
-                switch (operator) {
-                    case SyntaxKind.BarToken:
-                    case SyntaxKind.BarEqualsToken:
-                        return SyntaxKind.BarBarToken;
-                    case SyntaxKind.CaretToken:
-                    case SyntaxKind.CaretEqualsToken:
-                        return SyntaxKind.ExclamationEqualsEqualsToken;
-                    case SyntaxKind.AmpersandToken:
-                    case SyntaxKind.AmpersandEqualsToken:
-                        return SyntaxKind.AmpersandAmpersandToken;
-                    default:
-                        return undefined;
-                }
-            }
-
-            function checkAssignmentOperator(valueType: Type): void {
-                if (fullTypeCheck && operator >= SyntaxKind.FirstAssignment && operator <= SyntaxKind.LastAssignment) {
-                    // TypeScript 1.0 spec (April 2014): 4.17
-                    // An assignment of the form
-                    //    VarExpr = ValueExpr
-                    // requires VarExpr to be classified as a reference
-                    // A compound assignment furthermore requires VarExpr to be classified as a reference (section 4.1) 
-                    // and the type of the non - compound operation to be assignable to the type of VarExpr.
-                    var ok = checkReferenceExpression(node.left, Diagnostics.Invalid_left_hand_side_of_assignment_expression, Diagnostics.Left_hand_side_of_assignment_expression_cannot_be_a_constant);
-                    // Use default messages
-                    if (ok) {
-                        // to avoid cascading errors check assignability only if 'isReference' check succeeded and no errors were reported
-                        checkTypeAssignableTo(valueType, leftType, node.left, /*headMessage*/ undefined);
-                    }
-                }
-            }
-
-            function reportOperatorError() {
-                error(node, Diagnostics.Operator_0_cannot_be_applied_to_types_1_and_2, tokenToString(node.operator), typeToString(leftType), typeToString(rightType));
-            }
-        }
-
-        function checkConditionalExpression(node: ConditionalExpression, contextualMapper?: TypeMapper): Type {
-            checkExpression(node.condition);
-            var type1 = checkExpression(node.whenTrue, contextualMapper);
-            var type2 = checkExpression(node.whenFalse, contextualMapper);
-            return getUnionType([type1, type2]);
-        }
-
-        function checkExpressionWithContextualType(node: Expression, contextualType: Type, contextualMapper?: TypeMapper): Type {
-            var saveContextualType = node.contextualType;
-            node.contextualType = contextualType;
-            var result = checkExpression(node, contextualMapper);
-            node.contextualType = saveContextualType;
-            return result;
-        }
-
-        function checkAndMarkExpression(node: Expression, contextualMapper?: TypeMapper): Type {
-            var result = checkExpression(node, contextualMapper);
-            getNodeLinks(node).flags |= NodeCheckFlags.TypeChecked;
-            return result;
-        }
-
-        // Checks an expression and returns its type. The contextualMapper parameter serves two purposes: When
-        // contextualMapper is not undefined and not equal to the identityMapper function object it indicates that the
-        // expression is being inferentially typed (section 4.12.2 in spec) and provides the type mapper to use in
-        // conjunction with the generic contextual type. When contextualMapper is equal to the identityMapper function
-        // object, it serves as an indicator that all contained function and arrow expressions should be considered to
-        // have the wildcard function type; this form of type check is used during overload resolution to exclude
-        // contextually typed function and arrow expressions in the initial phase.
-        function checkExpression(node: Expression, contextualMapper?: TypeMapper): Type {
-            var type = checkExpressionNode(node, contextualMapper);
-            if (contextualMapper && contextualMapper !== identityMapper) {
-                var signature = getSingleCallSignature(type);
-                if (signature && signature.typeParameters) {
-                    var contextualType = getContextualType(node);
-                    if (contextualType) {
-                        var contextualSignature = getSingleCallSignature(contextualType);
-                        if (contextualSignature && !contextualSignature.typeParameters) {
-                            type = getOrCreateTypeFromSignature(instantiateSignatureInContextOf(signature, contextualSignature, contextualMapper));
-                        }
-                    }
-                }
-            }
-
-            if (type.flags & (TypeFlags.ObjectType | TypeFlags.Anonymous) &&
-                type.symbol &&
-                (type.symbol.flags & SymbolFlags.Enum) &&
-                isConstEnumDeclaration(<EnumDeclaration>type.symbol.valueDeclaration)) {
-                // enum object type for const enums are only permitted in as 'left' in property access and 'object' in indexed access
-                var ok =
-                    (node.parent.kind === SyntaxKind.PropertyAccess && (<PropertyAccess>node.parent).left === node) ||
-                    (node.parent.kind === SyntaxKind.IndexedAccess && (<IndexedAccess>node.parent).object === node);
-                if (!ok) {
-                    error(node, Diagnostics.const_enums_can_only_be_used_in_property_access_expressions);
-                }
-            }
-            return type;
-        }
-
-        function checkExpressionNode(node: Expression, contextualMapper: TypeMapper): Type {
-            switch (node.kind) {
-                case SyntaxKind.Identifier:
-                    return checkIdentifier(<Identifier>node);
-                case SyntaxKind.ThisKeyword:
-                    return checkThisExpression(node);
-                case SyntaxKind.SuperKeyword:
-                    return checkSuperExpression(node);
-                case SyntaxKind.NullKeyword:
-                    return nullType;
-                case SyntaxKind.TrueKeyword:
-                case SyntaxKind.FalseKeyword:
-                    return booleanType;
-                case SyntaxKind.NumericLiteral:
-                    return numberType;
-                case SyntaxKind.StringLiteral:
-                    return stringType;
-                case SyntaxKind.RegularExpressionLiteral:
-                    return globalRegExpType;
-                case SyntaxKind.QualifiedName:
-                    return checkPropertyAccess(<QualifiedName>node);
-                case SyntaxKind.ArrayLiteral:
-                    return checkArrayLiteral(<ArrayLiteral>node, contextualMapper);
-                case SyntaxKind.ObjectLiteral:
-                    return checkObjectLiteral(<ObjectLiteral>node, contextualMapper);
-                case SyntaxKind.PropertyAccess:
-                    return checkPropertyAccess(<PropertyAccess>node);
-                case SyntaxKind.IndexedAccess:
-                    return checkIndexedAccess(<IndexedAccess>node);
-                case SyntaxKind.CallExpression:
-                case SyntaxKind.NewExpression:
-                    return checkCallExpression(<CallExpression>node);
-                case SyntaxKind.TypeAssertion:
-                    return checkTypeAssertion(<TypeAssertion>node);
-                case SyntaxKind.ParenExpression:
-                    return checkExpression((<ParenExpression>node).expression);
-                case SyntaxKind.FunctionExpression:
-                case SyntaxKind.ArrowFunction:
-                    return checkFunctionExpression(<FunctionExpression>node, contextualMapper);
-                case SyntaxKind.PrefixOperator:
-                    return checkPrefixExpression(<UnaryExpression>node);
-                case SyntaxKind.PostfixOperator:
-                    return checkPostfixExpression(<UnaryExpression>node);
-                case SyntaxKind.BinaryExpression:
-                    return checkBinaryExpression(<BinaryExpression>node, contextualMapper);
-                case SyntaxKind.ConditionalExpression:
-                    return checkConditionalExpression(<ConditionalExpression>node, contextualMapper);
-                case SyntaxKind.OmittedExpression:
-                    return undefinedType;
-            }
-            return unknownType;
-        }
-
-        // DECLARATION AND STATEMENT TYPE CHECKING
-
-        function checkTypeParameter(node: TypeParameterDeclaration) {
-            checkSourceElement(node.constraint);
-            if (fullTypeCheck) {
-                checkTypeParameterHasIllegalReferencesInConstraint(node);
-                checkTypeNameIsReserved(node.name, Diagnostics.Type_parameter_name_cannot_be_0);
-            }
-            // TODO: Check multiple declarations are identical
-        }
-
-        function checkParameter(parameterDeclaration: ParameterDeclaration) {
-            checkVariableDeclaration(parameterDeclaration);
-
-            if (fullTypeCheck) {
-                checkCollisionWithIndexVariableInGeneratedCode(parameterDeclaration, parameterDeclaration.name);
-
-                if (parameterDeclaration.flags & (NodeFlags.Public | NodeFlags.Private | NodeFlags.Protected) &&
-                    !(parameterDeclaration.parent.kind === SyntaxKind.Constructor && (<ConstructorDeclaration>parameterDeclaration.parent).body)) {
-                    error(parameterDeclaration, Diagnostics.A_parameter_property_is_only_allowed_in_a_constructor_implementation);
-                }
-                if (parameterDeclaration.flags & NodeFlags.Rest) {
-                    if (!isArrayType(getTypeOfSymbol(parameterDeclaration.symbol))) {
-                        error(parameterDeclaration, Diagnostics.A_rest_parameter_must_be_of_an_array_type);
-                    }
-                }
-                else {
-                    if (parameterDeclaration.initializer && !(<FunctionDeclaration>parameterDeclaration.parent).body) {
-                        error(parameterDeclaration, Diagnostics.A_parameter_initializer_is_only_allowed_in_a_function_or_constructor_implementation);
-                    }
-                }
-            }
-
-            function checkReferencesInInitializer(n: Node): void {
-                if (n.kind === SyntaxKind.Identifier) {
-                    var referencedSymbol = getNodeLinks(n).resolvedSymbol;
-                    // check FunctionDeclaration.locals (stores parameters\function local variable) 
-                    // if it contains entry with a specified name and if this entry matches the resolved symbol
-                    if (referencedSymbol && referencedSymbol !== unknownSymbol && getSymbol(parameterDeclaration.parent.locals, referencedSymbol.name, SymbolFlags.Value) === referencedSymbol) {
-                        if (referencedSymbol.valueDeclaration.kind === SyntaxKind.Parameter) {
-                            if (referencedSymbol.valueDeclaration === parameterDeclaration) {
-                                error(n, Diagnostics.Parameter_0_cannot_be_referenced_in_its_initializer, identifierToString(parameterDeclaration.name));
-                                return;
-                            }
-                            var enclosingOrReferencedParameter =
-                                forEach((<FunctionDeclaration>parameterDeclaration.parent).parameters, p => p === parameterDeclaration || p === referencedSymbol.valueDeclaration ? p : undefined);
-
-                            if (enclosingOrReferencedParameter === referencedSymbol.valueDeclaration) {
-                                // legal case - parameter initializer references some parameter strictly on left of current parameter declaration
-                                return;
-                            }
-                            // fall through to error reporting
-                        }
-
-                        error(n, Diagnostics.Initializer_of_parameter_0_cannot_reference_identifier_1_declared_after_it, identifierToString(parameterDeclaration.name), identifierToString(<Identifier>n));
-                    }
-                }
-                else {
-                    forEachChild(n, checkReferencesInInitializer);
-                }
-            }
-
-            if (parameterDeclaration.initializer) {
-                checkReferencesInInitializer(parameterDeclaration.initializer);
-            }
-        }
-
-        function checkSignatureDeclaration(node: SignatureDeclaration) {
-            checkTypeParameters(node.typeParameters);
-            forEach(node.parameters, checkParameter);
-            if (node.type) {
-                checkSourceElement(node.type);
-            }
-            if (fullTypeCheck) {
-                checkCollisionWithCapturedSuperVariable(node, node.name);
-                checkCollisionWithCapturedThisVariable(node, node.name);
-                checkCollisionWithRequireExportsInGeneratedCode(node, node.name);
-                checkCollisionWithArgumentsInGeneratedCode(node);
-                if (compilerOptions.noImplicitAny && !node.type) {
-                    switch (node.kind) {
-                        case SyntaxKind.ConstructSignature:
-                            error(node, Diagnostics.Construct_signature_which_lacks_return_type_annotation_implicitly_has_an_any_return_type);
-                            break;
-                        case SyntaxKind.CallSignature:
-                            error(node, Diagnostics.Call_signature_which_lacks_return_type_annotation_implicitly_has_an_any_return_type);
-                            break;
-                    }
-                }
-            }
-
-            checkSpecializedSignatureDeclaration(node);
-        }
-
-        function checkTypeForDuplicateIndexSignatures(node: Node) {
-            if (node.kind === SyntaxKind.InterfaceDeclaration) {
-                var nodeSymbol = getSymbolOfNode(node);
-                // in case of merging interface declaration it is possible that we'll enter this check procedure several times for every declaration
-                // to prevent this run check only for the first declaration of a given kind
-                if (nodeSymbol.declarations.length > 0 && nodeSymbol.declarations[0] !== node) {
-                    return;
-                }
-            }
-
-            // TypeScript 1.0 spec (April 2014)
-            // 3.7.4: An object type can contain at most one string index signature and one numeric index signature.
-            // 8.5: A class declaration can have at most one string index member declaration and one numeric index member declaration
-            var indexSymbol = getIndexSymbol(getSymbolOfNode(node));
-            if (indexSymbol) {
-                var seenNumericIndexer = false;
-                var seenStringIndexer = false;
-                for (var i = 0, len = indexSymbol.declarations.length; i < len; ++i) {
-                    var declaration = <SignatureDeclaration>indexSymbol.declarations[i];
-                    if (declaration.parameters.length  == 1 && declaration.parameters[0].type) {
-                        switch (declaration.parameters[0].type.kind) {
-                            case SyntaxKind.StringKeyword:
-                                if (!seenStringIndexer) {
-                                    seenStringIndexer = true;
-                                }
-                                else {
-                                    error(declaration, Diagnostics.Duplicate_string_index_signature);
-                                }
-                                break;
-                            case SyntaxKind.NumberKeyword:
-                                if (!seenNumericIndexer) {
-                                    seenNumericIndexer = true;
-                                }
-                                else {
-                                    error(declaration, Diagnostics.Duplicate_number_index_signature);
-                                }
-                                break;
-                        }
-                    }
-                }
-            }
-        }
-
-        function checkPropertyDeclaration(node: PropertyDeclaration) {
-            // TODO
-            checkVariableDeclaration(node);
-        }
-
-        function checkMethodDeclaration(node: MethodDeclaration) {
-            // TODO
-            checkFunctionDeclaration(node);
-        }
-
-        function checkConstructorDeclaration(node: ConstructorDeclaration) {
-            // TODO
-            checkSignatureDeclaration(node);
-            checkSourceElement(node.body);
-
-            var symbol = getSymbolOfNode(node);
-            var firstDeclaration = getDeclarationOfKind(symbol, node.kind);
-            // Only type check the symbol once
-            if (node === firstDeclaration) {
-                checkFunctionOrConstructorSymbol(symbol);
-            }
-
-            // exit early in the case of signature - super checks are not relevant to them
-            if (!node.body) {
-                return;
-            }
-
-            if (!fullTypeCheck) {
-                return;
-            }
-
-            function isSuperCallExpression(n: Node): boolean {
-                return n.kind === SyntaxKind.CallExpression && (<CallExpression>n).func.kind === SyntaxKind.SuperKeyword;
-            }
-
-            function containsSuperCall(n: Node): boolean {
-                if (isSuperCallExpression(n)) {
-                    return true;
-                }
-                switch (n.kind) {
-                    case SyntaxKind.FunctionExpression:
-                    case SyntaxKind.FunctionDeclaration:
-                    case SyntaxKind.ArrowFunction:
-                    case SyntaxKind.ObjectLiteral: return false;
-                    default: return forEachChild(n, containsSuperCall);
-                }
-            }
-
-            function markThisReferencesAsErrors(n: Node): void {
-                if (n.kind === SyntaxKind.ThisKeyword) {
-                    error(n, Diagnostics.this_cannot_be_referenced_in_current_location);
-                }
-                else if (n.kind !== SyntaxKind.FunctionExpression && n.kind !== SyntaxKind.FunctionDeclaration) {
-                    forEachChild(n, markThisReferencesAsErrors);
-                }
-            }
-
-            function isInstancePropertyWithInitializer(n: Node): boolean {
-                return n.kind === SyntaxKind.Property &&
-                    !(n.flags & NodeFlags.Static) &&
-                    !!(<PropertyDeclaration>n).initializer;
-            }
-
-            // TS 1.0 spec (April 2014): 8.3.2
-            // Constructors of classes with no extends clause may not contain super calls, whereas 
-            // constructors of derived classes must contain at least one super call somewhere in their function body.
-            if ((<ClassDeclaration>node.parent).baseType) {
-                
-                if (containsSuperCall(node.body)) {
-                    // The first statement in the body of a constructor must be a super call if both of the following are true:
-                    // - The containing class is a derived class.
-                    // - The constructor declares parameter properties 
-                    //   or the containing class declares instance member variables with initializers.
-                    var superCallShouldBeFirst =
-                        forEach((<ClassDeclaration>node.parent).members, isInstancePropertyWithInitializer) ||
-                        forEach(node.parameters, p => p.flags & (NodeFlags.Public | NodeFlags.Private | NodeFlags.Protected));
-
-                    if (superCallShouldBeFirst) {
-                        var statements = (<Block>node.body).statements;
-                        if (!statements.length || statements[0].kind !== SyntaxKind.ExpressionStatement || !isSuperCallExpression((<ExpressionStatement>statements[0]).expression)) {
-                            error(node, Diagnostics.A_super_call_must_be_the_first_statement_in_the_constructor_when_a_class_contains_initialized_properties_or_has_parameter_properties);
-                        }
-                        else {
-                            // In such a required super call, it is a compile-time error for argument expressions to reference this.
-                            markThisReferencesAsErrors((<ExpressionStatement>statements[0]).expression);
-                        }
-                    }
-                }
-                else {
-                    error(node, Diagnostics.Constructors_for_derived_classes_must_contain_a_super_call);
-                }
-            }
-        }
-
-        function checkAccessorDeclaration(node: AccessorDeclaration) {
-            if (fullTypeCheck) {
-                if (node.kind === SyntaxKind.GetAccessor) {
-                    if (!isInAmbientContext(node) && node.body && !(bodyContainsAReturnStatement(<Block>node.body) || bodyContainsSingleThrowStatement(<Block>node.body))) {
-                        error(node.name, Diagnostics.A_get_accessor_must_return_a_value_or_consist_of_a_single_throw_statement);
-                    }
-                }
-
-                // TypeScript 1.0 spec (April 2014): 8.4.3
-                // Accessors for the same member name must specify the same accessibility.
-                var otherKind = node.kind === SyntaxKind.GetAccessor ? SyntaxKind.SetAccessor : SyntaxKind.GetAccessor;
-                var otherAccessor = <AccessorDeclaration>getDeclarationOfKind(node.symbol, otherKind);
-                if (otherAccessor) {
-                    if (((node.flags & NodeFlags.AccessibilityModifier) !== (otherAccessor.flags & NodeFlags.AccessibilityModifier))) {
-                        error(node.name, Diagnostics.Getter_and_setter_accessors_do_not_agree_in_visibility);
-                    }
-
-                    var thisType = getAnnotatedAccessorType(node);
-                    var otherType = getAnnotatedAccessorType(otherAccessor);
-                    // TypeScript 1.0 spec (April 2014): 4.5
-                    // If both accessors include type annotations, the specified types must be identical.
-                    if (thisType && otherType) {
-                        if (!isTypeIdenticalTo(thisType, otherType)) {
-                            error(node, Diagnostics.get_and_set_accessor_must_have_the_same_type);
-                        }
-                    }
-                }
-            }
-
-            checkFunctionDeclaration(node);
-            checkAndStoreTypeOfAccessors(getSymbolOfNode(node));
-        }
-
-        function checkTypeReference(node: TypeReferenceNode) {
-            var type = getTypeFromTypeReferenceNode(node);
-            if (type !== unknownType && node.typeArguments) {
-                // Do type argument local checks only if referenced type is successfully resolved
-                var len = node.typeArguments.length;
-                for (var i = 0; i < len; i++) {
-                    checkSourceElement(node.typeArguments[i]);
-                    var constraint = getConstraintOfTypeParameter((<TypeReference>type).target.typeParameters[i]);
-                    if (fullTypeCheck && constraint) {
-                        var typeArgument = (<TypeReference>type).typeArguments[i];
-                        checkTypeAssignableTo(typeArgument, constraint, node, Diagnostics.Type_0_does_not_satisfy_the_constraint_1);
-                    }
-                }
-            }
-        }
-
-        function checkTypeQuery(node: TypeQueryNode) {
-            getTypeFromTypeQueryNode(node);
-        }
-
-        function checkTypeLiteral(node: TypeLiteralNode) {
-            forEach(node.members, checkSourceElement);
-            if (fullTypeCheck) {
-                var type = getTypeFromTypeLiteralNode(node);
-                checkIndexConstraints(type);
-                checkTypeForDuplicateIndexSignatures(node);
-            }
-        }
-
-        function checkArrayType(node: ArrayTypeNode) {
-            checkSourceElement(node.elementType);
-        }
-
-        function checkTupleType(node: TupleTypeNode) {
-            forEach(node.elementTypes, checkSourceElement);
-        }
-
-        function checkUnionType(node: UnionTypeNode) {
-            forEach(node.types, checkSourceElement);
-        }
-
-        function isPrivateWithinAmbient(node: Node): boolean {
-            return (node.flags & NodeFlags.Private) && isInAmbientContext(node);
-        }
-
-        function checkSpecializedSignatureDeclaration(signatureDeclarationNode: SignatureDeclaration): void {
-            if (!fullTypeCheck) {
-                return;
-            }
-            var signature = getSignatureFromDeclaration(signatureDeclarationNode);
-            if (!signature.hasStringLiterals) {
-                return;
-            }
-
-            // TypeScript 1.0 spec (April 2014): 3.7.2.2
-            // Specialized signatures are not permitted in conjunction with a function body
-            if ((<FunctionDeclaration>signatureDeclarationNode).body) {
-                error(signatureDeclarationNode, Diagnostics.A_signature_with_an_implementation_cannot_use_a_string_literal_type);
-                return;
-            }
-
-            var symbol = getSymbolOfNode(signatureDeclarationNode);
-            // TypeScript 1.0 spec (April 2014): 3.7.2.4
-            // Every specialized call or construct signature in an object type must be assignable
-            // to at least one non-specialized call or construct signature in the same object type
-            var signaturesToCheck: Signature[];
-            // Unnamed (call\construct) signatures in interfaces are inherited and not shadowed so examining just node symbol won't give complete answer.
-            // Use declaring type to obtain full list of signatures.
-            if (!signatureDeclarationNode.name && signatureDeclarationNode.parent && signatureDeclarationNode.parent.kind === SyntaxKind.InterfaceDeclaration) {
-                Debug.assert(signatureDeclarationNode.kind === SyntaxKind.CallSignature || signatureDeclarationNode.kind === SyntaxKind.ConstructSignature);
-                var signatureKind = signatureDeclarationNode.kind === SyntaxKind.CallSignature ? SignatureKind.Call : SignatureKind.Construct;
-                var containingSymbol = getSymbolOfNode(signatureDeclarationNode.parent);
-                var containingType = getDeclaredTypeOfSymbol(containingSymbol);
-                signaturesToCheck = getSignaturesOfType(containingType, signatureKind);
-            }
-            else {
-                signaturesToCheck = getSignaturesOfSymbol(getSymbolOfNode(signatureDeclarationNode));
-            }
-
-            for (var i = 0; i < signaturesToCheck.length; i++) {
-                var otherSignature = signaturesToCheck[i];
-                if (!otherSignature.hasStringLiterals && isSignatureAssignableTo(signature, otherSignature)) {
-                    return;
-                }
-            }
-
-            error(signatureDeclarationNode, Diagnostics.Specialized_overload_signature_is_not_assignable_to_any_non_specialized_signature);
-        }
-
-        function getEffectiveDeclarationFlags(n: Node, flagsToCheck: NodeFlags) {
-            var flags = n.flags;
-            if (n.parent.kind !== SyntaxKind.InterfaceDeclaration && isInAmbientContext(n)) {
-                if (!(flags & NodeFlags.Ambient)) {
-                    // It is nested in an ambient context, which means it is automatically exported
-                    flags |= NodeFlags.Export;
-                }
-                flags |= NodeFlags.Ambient;
-            }
-
-            return flags & flagsToCheck;
-        }
-
-        function checkFunctionOrConstructorSymbol(symbol: Symbol): void {
-            if (!fullTypeCheck) {
-                return;
-            }
-
-            function checkFlagAgreementBetweenOverloads(overloads: Declaration[], implementation: FunctionDeclaration, flagsToCheck: NodeFlags, someOverloadFlags: NodeFlags, allOverloadFlags: NodeFlags): void {
-                // Error if some overloads have a flag that is not shared by all overloads. To find the
-                // deviations, we XOR someOverloadFlags with allOverloadFlags
-                var someButNotAllOverloadFlags = someOverloadFlags ^ allOverloadFlags;
-                if (someButNotAllOverloadFlags !== 0) {
-                    // Consider the canonical set of flags to be the flags of the bodyDeclaration or the first declaration
-                    // Error on all deviations from this canonical set of flags
-                    // The caveat is that if some overloads are defined in lib.d.ts, we don't want to
-                    // report the errors on those. To achieve this, we will say that the implementation is
-                    // the canonical signature only if it is in the same container as the first overload
-                    var implementationSharesContainerWithFirstOverload = implementation !== undefined && implementation.parent === overloads[0].parent;
-                    var canonicalFlags = implementationSharesContainerWithFirstOverload
-                        ? getEffectiveDeclarationFlags(implementation, flagsToCheck)
-                        : getEffectiveDeclarationFlags(overloads[0], flagsToCheck);
-                    forEach(overloads, o => {
-                        var deviation = getEffectiveDeclarationFlags(o, flagsToCheck) ^ canonicalFlags;
-                        if (deviation & NodeFlags.Export) {
-                            error(o.name, Diagnostics.Overload_signatures_must_all_be_exported_or_not_exported);
-                        }
-                        else if (deviation & NodeFlags.Ambient) {
-                            error(o.name, Diagnostics.Overload_signatures_must_all_be_ambient_or_non_ambient);
-                        }
-                        else if (deviation & (NodeFlags.Private | NodeFlags.Protected)) {
-                            error(o.name, Diagnostics.Overload_signatures_must_all_be_public_private_or_protected);
-                        }
-                        else if (deviation & NodeFlags.QuestionMark) {
-                            error(o.name, Diagnostics.Overload_signatures_must_all_be_optional_or_required);
-                        }
-                    });
-                }
-            }
-
-            var flagsToCheck: NodeFlags = NodeFlags.Export | NodeFlags.Ambient | NodeFlags.Private | NodeFlags.Protected | NodeFlags.QuestionMark;
-            var someNodeFlags: NodeFlags = 0;
-            var allNodeFlags = flagsToCheck;
-            var hasOverloads = false;
-            var bodyDeclaration: FunctionDeclaration;
-            var lastSeenNonAmbientDeclaration: FunctionDeclaration;
-            var previousDeclaration: FunctionDeclaration;
-
-            var declarations = symbol.declarations;
-            var isConstructor = (symbol.flags & SymbolFlags.Constructor) !== 0;
-
-            function reportImplementationExpectedError(node: FunctionDeclaration): void {
-                if (node.name && node.name.kind === SyntaxKind.Missing) {
-                    return;
-                }
-
-                var seen = false;
-                var subsequentNode = forEachChild(node.parent, c => {
-                    if (seen) {
-                        return c;
-                    }
-                    else {
-                        seen = c === node;
-                    }
-                });
-                if (subsequentNode) {
-                    if (subsequentNode.kind === node.kind) {
-                        var errorNode: Node = (<FunctionDeclaration>subsequentNode).name || subsequentNode;
-                        if (node.name && (<FunctionDeclaration>subsequentNode).name && node.name.text === (<FunctionDeclaration>subsequentNode).name.text) {
-                            // the only situation when this is possible (same kind\same name but different symbol) - mixed static and instance class members
-                            Debug.assert(node.kind === SyntaxKind.Method);
-                            Debug.assert((node.flags & NodeFlags.Static) !== (subsequentNode.flags & NodeFlags.Static));
-                            var diagnostic = node.flags & NodeFlags.Static ? Diagnostics.Function_overload_must_be_static : Diagnostics.Function_overload_must_not_be_static;
-                            error(errorNode, diagnostic);
-                            return;
-                        }
-                        else if ((<FunctionDeclaration>subsequentNode).body) {
-                            error(errorNode, Diagnostics.Function_implementation_name_must_be_0, identifierToString(node.name));
-                            return;
-                        }
-                    }
-                }
-                var errorNode: Node = node.name || node;
-                if (isConstructor) {
-                    error(errorNode, Diagnostics.Constructor_implementation_is_missing);
-                }
-                else {
-                    error(errorNode, Diagnostics.Function_implementation_is_missing_or_not_immediately_following_the_declaration);
-                }
-            }
-
-            // when checking exported function declarations across modules check only duplicate implementations
-            // names and consistency of modifiers are verified when we check local symbol
-            var isExportSymbolInsideModule = symbol.parent && symbol.parent.flags & SymbolFlags.Module;
-            var duplicateFunctionDeclaration = false;
-            var multipleConstructorImplementation = false;
-            for (var i = 0; i < declarations.length; i++) {
-                var node = <FunctionDeclaration>declarations[i];
-                var inAmbientContext = isInAmbientContext(node);
-                var inAmbientContextOrInterface = node.parent.kind === SyntaxKind.InterfaceDeclaration || node.parent.kind === SyntaxKind.TypeLiteral || inAmbientContext;
-                if (inAmbientContextOrInterface) {
-                    // check if declarations are consecutive only if they are non-ambient
-                    // 1. ambient declarations can be interleaved
-                    // i.e. this is legal
-                    //     declare function foo();
-                    //     declare function bar();
-                    //     declare function foo();
-                    // 2. mixing ambient and non-ambient declarations is a separate error that will be reported - do not want to report an extra one
-                    previousDeclaration = undefined;
-                }
-
-                if (node.kind === SyntaxKind.FunctionDeclaration || node.kind === SyntaxKind.Method || node.kind === SyntaxKind.Constructor) {
-                    var currentNodeFlags = getEffectiveDeclarationFlags(node, flagsToCheck);
-                    someNodeFlags |= currentNodeFlags;
-                    allNodeFlags &= currentNodeFlags;
-
-                    if (node.body && bodyDeclaration) {
-                        if (isConstructor) {
-                            multipleConstructorImplementation = true;
-                        }
-                        else {
-                            duplicateFunctionDeclaration = true;
-                        }
-                    }
-                    else if (!isExportSymbolInsideModule && previousDeclaration && previousDeclaration.parent === node.parent && previousDeclaration.end !== node.pos) {
-                        reportImplementationExpectedError(previousDeclaration);
-                    }
-
-                    if (node.body) {
-                        if (!bodyDeclaration) {
-                            bodyDeclaration = node;
-                        }
-                    }
-                    else {
-                        hasOverloads = true;
-                    }
-
-                    previousDeclaration = node;
-
-                    if (!inAmbientContextOrInterface) {
-                        lastSeenNonAmbientDeclaration = node;
-                    }
-                }
-            }
-
-            if (multipleConstructorImplementation) {
-                forEach(declarations, declaration => {
-                    error(declaration, Diagnostics.Multiple_constructor_implementations_are_not_allowed);
-                });
-            }
-
-            if (duplicateFunctionDeclaration) {
-                forEach( declarations, declaration => {
-                    error(declaration.name, Diagnostics.Duplicate_function_implementation);
-                });
-            }
-
-            if (!isExportSymbolInsideModule && lastSeenNonAmbientDeclaration && !lastSeenNonAmbientDeclaration.body) {
-                reportImplementationExpectedError(lastSeenNonAmbientDeclaration);
-            }
-
-            if (hasOverloads) {
-                checkFlagAgreementBetweenOverloads(declarations, bodyDeclaration, flagsToCheck, someNodeFlags, allNodeFlags);
-                if (bodyDeclaration) {
-                    var signatures = getSignaturesOfSymbol(symbol);
-                    var bodySignature = getSignatureFromDeclaration(bodyDeclaration);
-                    // If the implementation signature has string literals, we will have reported an error in
-                    // checkSpecializedSignatureDeclaration
-                    if (!bodySignature.hasStringLiterals) {
-                        // TypeScript 1.0 spec (April 2014): 6.1
-                        // If a function declaration includes overloads, the overloads determine the call 
-                        // signatures of the type given to the function object 
-                        // and the function implementation signature must be assignable to that type
-                        //
-                        // TypeScript 1.0 spec (April 2014): 3.8.4
-                        // Note that specialized call and construct signatures (section 3.7.2.4) are not significant when determining assignment compatibility
-                        // Consider checking against specialized signatures too. Not doing so creates a type hole:
-                        //
-                        // function g(x: "hi", y: boolean);
-                        // function g(x: string, y: {});
-                        // function g(x: string, y: string) { }
-                        //
-                        // The implementation is completely unrelated to the specialized signature, yet we do not check this.
-                        for (var i = 0, len = signatures.length; i < len; ++i) {
-                            if (!signatures[i].hasStringLiterals && !isSignatureAssignableTo(bodySignature, signatures[i])) {
-                                error(signatures[i].declaration, Diagnostics.Overload_signature_is_not_compatible_with_function_implementation);
-                                break;
-                            }
-                        }
-                    }
-                }
-            }
-        }
-
-        function checkExportsOnMergedDeclarations(node: Node): void {
-            if (!fullTypeCheck) {
-                return;
-            }
-
-            var symbol: Symbol;
-
-            // Exports should be checked only if enclosing module contains both exported and non exported declarations.
-            // In case if all declarations are non-exported check is unnecessary.
-
-            // if localSymbol is defined on node then node itself is exported - check is required
-            var symbol = node.localSymbol;
-            if (!symbol) {
-                // local symbol is undefined => this declaration is non-exported.
-                // however symbol might contain other declarations that are exported
-                symbol = getSymbolOfNode(node);
-                if (!(symbol.flags & SymbolFlags.Export)) {
-                    // this is a pure local symbol (all declarations are non-exported) - no need to check anything
-                    return;
-                }
-            }
-
-            // run the check only for the first declaration in the list
-            if (getDeclarationOfKind(symbol, node.kind) !== node) {
-                return;
-            }
-
-            // we use SymbolFlags.ExportValue, SymbolFlags.ExportType and SymbolFlags.ExportNamespace 
-            // to denote disjoint declarationSpaces (without making new enum type).
-            var exportedDeclarationSpaces: SymbolFlags = 0;
-            var nonExportedDeclarationSpaces: SymbolFlags = 0;
-            forEach(symbol.declarations, d => {
-                var declarationSpaces = getDeclarationSpaces(d);
-                if (getEffectiveDeclarationFlags(d, NodeFlags.Export)) {
-                    exportedDeclarationSpaces |= declarationSpaces;
-                }
-                else {
-                    nonExportedDeclarationSpaces |= declarationSpaces;
-                }
-            });
-
-            var commonDeclarationSpace = exportedDeclarationSpaces & nonExportedDeclarationSpaces;
-
-            if (commonDeclarationSpace) {
-                // declaration spaces for exported and non-exported declarations intersect
-                forEach(symbol.declarations, d => {
-                    if (getDeclarationSpaces(d) & commonDeclarationSpace) {
-                        error(d.name, Diagnostics.Individual_declarations_in_merged_declaration_0_must_be_all_exported_or_all_local, identifierToString(d.name));
-                    }
-                });
-            }
-
-            function getDeclarationSpaces(d: Declaration): SymbolFlags {
-                switch (d.kind) {
-                    case SyntaxKind.InterfaceDeclaration:
-                        return SymbolFlags.ExportType;
-                    case SyntaxKind.ModuleDeclaration:
-                        return (<ModuleDeclaration>d).name.kind === SyntaxKind.StringLiteral || isInstantiated(d)
-                            ? SymbolFlags.ExportNamespace | SymbolFlags.ExportValue
-                            : SymbolFlags.ExportNamespace;
-                    case SyntaxKind.ClassDeclaration:
-                    case SyntaxKind.EnumDeclaration:
-                        return SymbolFlags.ExportType | SymbolFlags.ExportValue;
-                    case SyntaxKind.ImportDeclaration:
-                        var result: SymbolFlags = 0;
-                        var target = resolveImport(getSymbolOfNode(d));
-                        forEach(target.declarations, d => { result |= getDeclarationSpaces(d); } );
-                        return result;
-                    default:
-                        return SymbolFlags.ExportValue;
-                }
-            }
-        }
-
-        function checkFunctionDeclaration(node: FunctionDeclaration): void {
-            checkSignatureDeclaration(node);
-
-            var symbol = getSymbolOfNode(node);
-            // first we want to check the local symbol that contain this declaration
-            // - if node.localSymbol !== undefined - this is current declaration is exported and localSymbol points to the local symbol
-            // - if node.localSymbol === undefined - this node is non-exported so we can just pick the result of getSymbolOfNode
-            var localSymbol = node.localSymbol || symbol;
-
-            var firstDeclaration = getDeclarationOfKind(localSymbol, node.kind);
-            // Only type check the symbol once
-            if (node === firstDeclaration) {
-                checkFunctionOrConstructorSymbol(localSymbol);
-            }
-
-            if (symbol.parent) {
-                // run check once for the first declaration
-                if (getDeclarationOfKind(symbol, node.kind) === node) {
-                    // run check on export symbol to check that modifiers agree across all exported declarations
-                    checkFunctionOrConstructorSymbol(symbol);
-                }
-            }
-
-            checkSourceElement(node.body);
-            if (node.type && !isAccessor(node.kind)) {
-                checkIfNonVoidFunctionHasReturnExpressionsOrSingleThrowStatment(node, getTypeFromTypeNode(node.type));
-            }
-
-            // If there is no body and no explicit return type, then report an error.
-            if (fullTypeCheck && compilerOptions.noImplicitAny && !node.body && !node.type) {
-                // Ignore privates within ambient contexts; they exist purely for documentative purposes to avoid name clashing.
-                // (e.g. privates within .d.ts files do not expose type information)
-                if (!isPrivateWithinAmbient(node)) {
-                    var typeName = typeToString(anyType);
-
-                    if (node.name) {
-                        error(node, Diagnostics._0_which_lacks_return_type_annotation_implicitly_has_an_1_return_type, identifierToString(node.name), typeName);
-                    }
-                    else {
-                        error(node, Diagnostics.Function_expression_which_lacks_return_type_annotation_implicitly_has_an_0_return_type, typeName);
-                    }
-                }
-            }
-        }
-
-        function checkBlock(node: Block) {
-            forEach(node.statements, checkSourceElement);
-        }
-
-        function checkCollisionWithArgumentsInGeneratedCode(node: SignatureDeclaration) {
-            // no rest parameters \ declaration context \ overload - no codegen impact
-            if (!hasRestParameters(node) || isInAmbientContext(node) || !(<FunctionDeclaration>node).body) {
-                return;
-            }
-
-            forEach(node.parameters, p => {
-                if (p.name && p.name.text === argumentsSymbol.name) {
-                    error(p, Diagnostics.Duplicate_identifier_arguments_Compiler_uses_arguments_to_initialize_rest_parameters);
-                }
-            });
-        }
-
-        function checkCollisionWithIndexVariableInGeneratedCode(node: Node, name: Identifier) {
-            if (!(name && name.text === "_i")) {
-                return;
-            }
-
-            if (node.kind === SyntaxKind.Parameter) {
-                // report error if parameter has name '_i' when:
-                // - function has implementation (not a signature)
-                // - function has rest parameters
-                // - context is not ambient (otherwise no codegen impact)
-                if ((<FunctionDeclaration>node.parent).body && hasRestParameters(<FunctionDeclaration>node.parent) && !isInAmbientContext(node)) {
-                    error(node, Diagnostics.Duplicate_identifier_i_Compiler_uses_i_to_initialize_rest_parameter);                    
-                }
-                return;
-            }
-
-            var symbol = getNodeLinks(node).resolvedSymbol;
-            if (symbol === unknownSymbol) {
-                return;
-            }
-
-            // we would like to discover cases like one below:
-            //
-            // var _i = "!";
-            // function foo(...a) {
-            //    function bar() {
-            //        var x = { get baz() { return _i; } }
-            //    }
-            // }
-            // 
-            // at runtime '_i' referenced in getter will be resolved to the generated index variable '_i' used to initialize rest parameters.
-            // legitimate case: when '_i' is defined inside the function declaration with rest parameters.
-            // 
-            // function foo(...a) {
-            //    var _i = "!";
-            //    function bar() {
-            //        var x = { get baz() { return _i; } }
-            //    }
-            // }
-
-            ////  if resolved symbol for node has more than one declaration - this is definitely an error
-            ////  (there is nothing value-like in the language that can be nested in function and consists of multiple declarations)
-            //if (symbol.declarations.length > 1) {
-            //    error(node, Diagnostics.Expression_resolves_to_variable_declaration_i_that_compiler_uses_to_initialize_rest_parameter);
-            //    return;
-            //}
-
-            // short gist of the check:
-            // - otherwise
-            // - walk to the top of the tree starting from the 'node'
-            // - at every step check if 'current' node contains any declaration of original node
-            //   yes - return
-            //   no - check if current declaration is function with rest parameters
-            //        yes - report error since '_i' from this function will shadow '_i' defined in the outer scope
-            //        no - go up to the next level
-            var current = node;
-            while (current) {
-                var definedOnCurrentLevel = forEach(symbol.declarations, d => d.parent === current ? d : undefined);
-                if (definedOnCurrentLevel) {
-                    return;
-                }
-                switch (current.kind) {
-                    // all kinds that might have rest parameters
-                    case SyntaxKind.FunctionDeclaration:
-                    case SyntaxKind.FunctionExpression:
-                    case SyntaxKind.Method:
-                    case SyntaxKind.ArrowFunction:
-                    case SyntaxKind.Constructor:
-                        if (hasRestParameters(<FunctionDeclaration>current)) {
-                            error(node, Diagnostics.Expression_resolves_to_variable_declaration_i_that_compiler_uses_to_initialize_rest_parameter);
-                            return;
-                        }
-                        break;
-                }
-                current = current.parent;
-            }
-        }
-
-        function needCollisionCheckForIdentifier(node: Node, identifier: Identifier, name: string): boolean {
-            if (!(identifier && identifier.text === name)) {
-                return false;
-            }
-
-            if (node.kind === SyntaxKind.Property ||
-                node.kind === SyntaxKind.Method ||
-                node.kind === SyntaxKind.GetAccessor ||
-                node.kind === SyntaxKind.SetAccessor) {
-                // it is ok to have member named '_super' or '_this' - member access is always qualified
-                return false;
-            }
-
-            if (isInAmbientContext(node)) {
-                // ambient context - no codegen impact
-                return false;
-            }
-
-            if (node.kind === SyntaxKind.Parameter && !(<FunctionDeclaration>node.parent).body) {
-                // just an overload - no codegen impact
-                return false;
-            }
-
-            return true;
-        }
-
-        function checkCollisionWithCapturedThisVariable(node: Node, name: Identifier): void {
-            if (!needCollisionCheckForIdentifier(node, name, "_this")) {
-                return;
-            }
-            potentialThisCollisions.push(node);
-        }
-
-        // this function will run after checking the source file so 'CaptureThis' is correct for all nodes
-        function checkIfThisIsCapturedInEnclosingScope(node: Node): void {
-            var current = node;
-            while (current) {                
-                if (getNodeCheckFlags(current) & NodeCheckFlags.CaptureThis) {
-                    var isDeclaration = node.kind !== SyntaxKind.Identifier;
-                    if (isDeclaration) {
-                        error((<Declaration>node).name, Diagnostics.Duplicate_identifier_this_Compiler_uses_variable_declaration_this_to_capture_this_reference);
-                    }
-                    else {
-                        error(node, Diagnostics.Expression_resolves_to_variable_declaration_this_that_compiler_uses_to_capture_this_reference);
-                    }
-                    return;
-                }
-                current = current.parent;
-            }
-        }
-
-        function checkCollisionWithCapturedSuperVariable(node: Node, name: Identifier) {
-            if (!needCollisionCheckForIdentifier(node, name, "_super")) {
-                return;
-            }
-
-            // bubble up and find containing type
-            var enclosingClass = <ClassDeclaration>getAncestor(node, SyntaxKind.ClassDeclaration);
-            // if containing type was not found or it is ambient - exit (no codegen)
-            if (!enclosingClass || isInAmbientContext(enclosingClass)) {
-                return;
-            }
-
-            if (enclosingClass.baseType) {
-                var isDeclaration = node.kind !== SyntaxKind.Identifier;
-                if (isDeclaration) {
-                    error(node, Diagnostics.Duplicate_identifier_super_Compiler_uses_super_to_capture_base_class_reference);
-                }
-                else {
-                    error(node, Diagnostics.Expression_resolves_to_super_that_compiler_uses_to_capture_base_class_reference);
-                }
-            }
-        }
-
-        function checkCollisionWithRequireExportsInGeneratedCode(node: Node, name: Identifier) {
-            if (!needCollisionCheckForIdentifier(node, name, "require") && !needCollisionCheckForIdentifier(node, name, "exports")) {
-                return;
-            }
-
-            // Uninstantiated modules shouldnt do this check
-            if (node.kind === SyntaxKind.ModuleDeclaration && !isInstantiated(node)) {
-                return;
-            }
-
-            // In case of variable declaration, node.parent is variable statement so look at the variable statement's parent
-            var parent = node.kind === SyntaxKind.VariableDeclaration ? node.parent.parent : node.parent;
-            if (parent.kind === SyntaxKind.SourceFile && isExternalModule(<SourceFile>parent)) {
-                // If the declaration happens to be in external module, report error that require and exports are reserved keywords
-                error(name, Diagnostics.Duplicate_identifier_0_Compiler_reserves_name_1_in_top_level_scope_of_an_external_module, name.text, name.text);
-            }
-        }
-
-        function checkCollisionWithConstDeclarations(node: VariableDeclaration) {
-            // Variable declarations are hoisted to the top of their function scope. They can shadow
-            // block scoped declarations, which bind tighter. this will not be flagged as duplicate definition
-            // by the binder as the declaration scope is different.
-            // A non-initialized declaration is a no-op as the block declaration will resolve before the var
-            // declaration. the problem is if the declaration has an initializer. this will act as a write to the
-            // block declared value. this is fine for let, but not const.
-            //
-            // Only consider declarations with initializers, uninitialized var declarations will not 
-            // step on a const variable.
-            // Do not consider let and const declarations, as duplicate block-scoped declarations 
-            // are handled by the binder.
-            // We are only looking for var declarations that step on const declarations from a 
-            // different scope. e.g.:
-            //      var x = 0;
-            //      {
-            //          const x = 0;
-            //          var x = 0;
-            //      }
-            if (node.initializer && (node.flags & NodeFlags.BlockScoped) === 0) {
-                var symbol = getSymbolOfNode(node);
-                if (symbol.flags & SymbolFlags.FunctionScopedVariable) {
-                    var localDeclarationSymbol = resolveName(node, node.name.text, SymbolFlags.Variable, /*nodeNotFoundErrorMessage*/ undefined, /*nameArg*/ undefined);
-                    if (localDeclarationSymbol && localDeclarationSymbol !== symbol && localDeclarationSymbol.flags & SymbolFlags.BlockScopedVariable) {
-                        if (getDeclarationFlagsFromSymbol(localDeclarationSymbol) & NodeFlags.Const) {
-                            error(node, Diagnostics.Cannot_redeclare_block_scoped_variable_0, symbolToString(localDeclarationSymbol));
-                        }
-                    }
-                }
-            }
-        }
-
-        function checkVariableDeclaration(node: VariableDeclaration) {
-            checkSourceElement(node.type);
-            checkExportsOnMergedDeclarations(node);
-
-            if (fullTypeCheck) {
-                var symbol = getSymbolOfNode(node);
-
-                var typeOfValueDeclaration = getTypeOfVariableOrParameterOrProperty(symbol);
-                var type: Type;
-                var useTypeFromValueDeclaration = node === symbol.valueDeclaration;
-                if (useTypeFromValueDeclaration) {
-                    type = typeOfValueDeclaration;
-                }
-                else {
-                    type = getTypeOfVariableDeclaration(node);
-                }
-
-
-                if (node.initializer) {
-                    if (!(getNodeLinks(node.initializer).flags & NodeCheckFlags.TypeChecked)) {
-                        // Use default messages
-                        checkTypeAssignableTo(checkAndMarkExpression(node.initializer), type, node, /*headMessage*/ undefined);
-                    }
-                    checkCollisionWithConstDeclarations(node);
-                }
-
-                checkCollisionWithCapturedSuperVariable(node, node.name);
-                checkCollisionWithCapturedThisVariable(node, node.name);
-                checkCollisionWithRequireExportsInGeneratedCode(node, node.name);
-                if (!useTypeFromValueDeclaration) {
-                    // TypeScript 1.0 spec (April 2014): 5.1
-                    // Multiple declarations for the same variable name in the same declaration space are permitted,
-                    // provided that each declaration associates the same type with the variable.
-                    if (typeOfValueDeclaration !== unknownType && type !== unknownType && !isTypeIdenticalTo(typeOfValueDeclaration, type)) {
-                        error(node.name, Diagnostics.Subsequent_variable_declarations_must_have_the_same_type_Variable_0_must_be_of_type_1_but_here_has_type_2, identifierToString(node.name), typeToString(typeOfValueDeclaration), typeToString(type));
-                    }
-                }
-            }
-        }
-
-        function checkVariableStatement(node: VariableStatement) {
-            forEach(node.declarations, checkVariableDeclaration);
-        }
-
-        function checkExpressionStatement(node: ExpressionStatement) {
-            checkExpression(node.expression);
-        }
-
-        function checkIfStatement(node: IfStatement) {
-            checkExpression(node.expression);
-            checkSourceElement(node.thenStatement);
-            checkSourceElement(node.elseStatement);
-        }
-
-        function checkDoStatement(node: DoStatement) {
-            checkSourceElement(node.statement);
-            checkExpression(node.expression);
-        }
-
-        function checkWhileStatement(node: WhileStatement) {
-            checkExpression(node.expression);
-            checkSourceElement(node.statement);
-        }
-
-        function checkForStatement(node: ForStatement) {
-            if (node.declarations) forEach(node.declarations, checkVariableDeclaration);
-            if (node.initializer) checkExpression(node.initializer);
-            if (node.condition) checkExpression(node.condition);
-            if (node.iterator) checkExpression(node.iterator);
-            checkSourceElement(node.statement);
-        }
-
-        function checkForInStatement(node: ForInStatement) {
-
-            // TypeScript 1.0 spec  (April 2014): 5.4
-            // In a 'for-in' statement of the form
-            // for (var VarDecl in Expr) Statement
-            //   VarDecl must be a variable declaration without a type annotation that declares a variable of type Any,
-            //   and Expr must be an expression of type Any, an object type, or a type parameter type.                        
-            if (node.declaration) {
-                checkVariableDeclaration(node.declaration);
-                if (node.declaration.type) {
-                    error(node.declaration, Diagnostics.The_left_hand_side_of_a_for_in_statement_cannot_use_a_type_annotation);
-                }
-            }
-
-            // In a 'for-in' statement of the form
-            // for (Var in Expr) Statement
-            //   Var must be an expression classified as a reference of type Any or the String primitive type,
-            //   and Expr must be an expression of type Any, an object type, or a type parameter type.
-            if (node.variable) {
-                var exprType = checkExpression(node.variable);
-                if (exprType !== anyType && exprType !== stringType) {
-                    error(node.variable, Diagnostics.The_left_hand_side_of_a_for_in_statement_must_be_of_type_string_or_any);
-                }
-                else {
-                    // run check only former check succeeded to avoid cascading errors
-                    checkReferenceExpression(node.variable, Diagnostics.Invalid_left_hand_side_in_for_in_statement, Diagnostics.Left_hand_side_of_assignment_expression_cannot_be_a_constant); 
-                }
-            }
-
-            var exprType = checkExpression(node.expression);
-            // unknownType is returned i.e. if node.expression is identifier whose name cannot be resolved
-            // in this case error about missing name is already reported - do not report extra one
-            if (!isStructuredType(exprType) && exprType !== unknownType) {
-                error(node.expression, Diagnostics.The_right_hand_side_of_a_for_in_statement_must_be_of_type_any_an_object_type_or_a_type_parameter);
-            }
-
-            checkSourceElement(node.statement);
-        }
-
-        function checkBreakOrContinueStatement(node: BreakOrContinueStatement) {
-            // TODO: Check that target label is valid
-        }
-
-        function checkReturnStatement(node: ReturnStatement) {
-            if (node.expression && !(getNodeLinks(node.expression).flags & NodeCheckFlags.TypeChecked)) {
-                var func = getContainingFunction(node);
-                if (func) {
-                    if (func.kind === SyntaxKind.SetAccessor) {
-                        if (node.expression) {
-                            error(node.expression, Diagnostics.Setters_cannot_return_a_value);
-                        }
-                    }
-                    else {
-                        var returnType = getReturnTypeOfSignature(getSignatureFromDeclaration(func));
-                        // do assignability check only if we short circuited in determining return type
-                        // - function has explicit type annotation
-                        // - function is getter with no type annotation and setter parameter type is used
-                        // - function is a constructor (will be special cased below)
-                        var checkAssignability =
-                            func.type ||
-                            (func.kind === SyntaxKind.GetAccessor && getSetAccessorTypeAnnotationNode(<AccessorDeclaration>getDeclarationOfKind(func.symbol, SyntaxKind.SetAccessor)));
-                        if (checkAssignability) {
-                            checkTypeAssignableTo(checkExpression(node.expression), returnType, node.expression, /*headMessage*/ undefined);
-                        }
-                        else if (func.kind == SyntaxKind.Constructor) {
-                            // constructor doesn't have explicit return type annotation and yet its return type is known - declaring type
-                            // handle constructors and issue specialized error message for them.
-                            if (!isTypeAssignableTo(checkExpression(node.expression), returnType)) {
-                                error(node.expression, Diagnostics.Return_type_of_constructor_signature_must_be_assignable_to_the_instance_type_of_the_class);
-                            }
-                        }
-                    }
-                }
-            }
-        }
-
-        function checkWithStatement(node: WithStatement) {
-            checkExpression(node.expression);
-            error(node.expression, Diagnostics.All_symbols_within_a_with_block_will_be_resolved_to_any);
-        }
-
-        function checkSwitchStatement(node: SwitchStatement) {
-            var expressionType = checkExpression(node.expression);
-            forEach(node.clauses, clause => {
-                if (fullTypeCheck && clause.expression) {
-                    // TypeScript 1.0 spec (April 2014):5.9
-                    // In a 'switch' statement, each 'case' expression must be of a type that is assignable to or from the type of the 'switch' expression.
-                    var caseType = checkExpression(clause.expression);
-                    if (!isTypeAssignableTo(expressionType, caseType)) {
-                        // check 'expressionType isAssignableTo caseType' failed, try the reversed check and report errors if it fails
-                        checkTypeAssignableTo(caseType, expressionType, clause.expression, /*headMessage*/ undefined);
-                    }
-                }
-                checkBlock(clause);
-            });
-        }
-
-        function checkLabeledStatement(node: LabeledStatement) {
-            checkSourceElement(node.statement);
-        }
-
-        function checkThrowStatement(node: ThrowStatement) {
-            checkExpression(node.expression);
-        }
-
-        function checkTryStatement(node: TryStatement) {
-            checkBlock(node.tryBlock);
-            if (node.catchBlock) checkBlock(node.catchBlock);
-            if (node.finallyBlock) checkBlock(node.finallyBlock);
-        }
-
-        function checkIndexConstraints(type: Type) { 
-
-            function checkIndexConstraintForProperty(prop: Symbol, propertyType: Type, indexDeclaration: Declaration, indexType: Type, indexKind: IndexKind): void {
-                if (!indexType) {
-                    return;
-                }
-
-                // index is numeric and property name is not valid numeric literal
-                if (indexKind === IndexKind.Number && !isNumericName(prop.name)) {
-                    return;
-                }
-
-                // perform property check if property or indexer is declared in 'type'
-                // this allows to rule out cases when both property and indexer are inherited from the base class
-                var errorNode: Node;
-                if (prop.parent === type.symbol) {
-                    errorNode = prop.valueDeclaration;
-                }
-                else if (indexDeclaration) {
-                    errorNode = indexDeclaration;
-                }
-
-                else if (type.flags & TypeFlags.Interface) {
-                    // for interfaces property and indexer might be inherited from different bases
-                    // check if any base class already has both property and indexer.
-                    // check should be performed only if 'type' is the first type that brings property\indexer together
-                    var someBaseClassHasBothPropertyAndIndexer = forEach((<InterfaceType>type).baseTypes, base => getPropertyOfObjectType(base, prop.name) && getIndexTypeOfType(base, indexKind));
-                    errorNode = someBaseClassHasBothPropertyAndIndexer ? undefined : type.symbol.declarations[0];
-                }
-
-                if (errorNode && !isTypeAssignableTo(propertyType, indexType)) {
-                    var errorMessage =
-                        indexKind === IndexKind.String
-                        ? Diagnostics.Property_0_of_type_1_is_not_assignable_to_string_index_type_2
-                        : Diagnostics.Property_0_of_type_1_is_not_assignable_to_numeric_index_type_2;
-                    error(errorNode, errorMessage, symbolToString(prop), typeToString(propertyType), typeToString(indexType));
-                }
-            }
-
-            var declaredNumberIndexer = getIndexDeclarationOfSymbol(type.symbol, IndexKind.Number);
-            var declaredStringIndexer = getIndexDeclarationOfSymbol(type.symbol, IndexKind.String);
-
-            var stringIndexType = getIndexTypeOfType(type, IndexKind.String);
-            var numberIndexType = getIndexTypeOfType(type, IndexKind.Number);
-
-            if (stringIndexType || numberIndexType) {
-                forEach(getPropertiesOfObjectType(type), prop => {
-                    var propType = getTypeOfSymbol(prop);
-                    checkIndexConstraintForProperty(prop, propType, declaredStringIndexer, stringIndexType, IndexKind.String);
-                    checkIndexConstraintForProperty(prop, propType, declaredNumberIndexer, numberIndexType, IndexKind.Number);
-                });
-            }
-
-            var errorNode: Node;
-            if (stringIndexType && numberIndexType) {
-                errorNode = declaredNumberIndexer || declaredStringIndexer;
-                // condition 'errorNode === undefined' may appear if types does not declare nor string neither number indexer
-                if (!errorNode && (type.flags & TypeFlags.Interface)) {
-                    var someBaseTypeHasBothIndexers = forEach((<InterfaceType>type).baseTypes, base => getIndexTypeOfType(base, IndexKind.String) && getIndexTypeOfType(base, IndexKind.Number));
-                    errorNode = someBaseTypeHasBothIndexers ? undefined : type.symbol.declarations[0];
-                }
-            }
-
-            if (errorNode && !isTypeAssignableTo(numberIndexType, stringIndexType)) {                
-                error(errorNode, Diagnostics.Numeric_index_type_0_is_not_assignable_to_string_index_type_1,
-                    typeToString(numberIndexType), typeToString(stringIndexType));
-            }
-        }
-
-        function checkTypeNameIsReserved(name: Identifier, message: DiagnosticMessage): void {
-            // TS 1.0 spec (April 2014): 3.6.1
-            // The predefined type keywords are reserved and cannot be used as names of user defined types.
-            switch (name.text) {
-                case "any":
-                case "number":
-                case "boolean":
-                case "string":
-                case "void":
-                    error(name, message, name.text);
-            }
-        }
-
-        // Check each type parameter and check that list has no duplicate type parameter declarations
-        function checkTypeParameters(typeParameterDeclarations: TypeParameterDeclaration[]) {
-            if (typeParameterDeclarations) {
-                for (var i = 0; i < typeParameterDeclarations.length; i++) {
-                    var node = typeParameterDeclarations[i];
-                    checkTypeParameter(node);
-
-                    if (fullTypeCheck) {
-                        for (var j = 0; j < i; j++) {
-                            if (typeParameterDeclarations[j].symbol === node.symbol) {
-                                error(node.name, Diagnostics.Duplicate_identifier_0, identifierToString(node.name));
-                            }
-                        }
-                    }
-                }
-            }
-        }
-
-        function checkClassDeclaration(node: ClassDeclaration) {
-            checkTypeNameIsReserved(node.name, Diagnostics.Class_name_cannot_be_0);
-            checkTypeParameters(node.typeParameters);
-            checkCollisionWithCapturedThisVariable(node, node.name);
-            checkCollisionWithRequireExportsInGeneratedCode(node, node.name);
-            checkExportsOnMergedDeclarations(node);
-            var symbol = getSymbolOfNode(node);
-            var type = <InterfaceType>getDeclaredTypeOfSymbol(symbol);
-            var staticType = <ObjectType>getTypeOfSymbol(symbol);
-            if (node.baseType) {
-                emitExtends = emitExtends || !isInAmbientContext(node);
-                checkTypeReference(node.baseType);
-            }
-            if (type.baseTypes.length) {
-                if (fullTypeCheck) {
-                    var baseType = type.baseTypes[0];
-                    checkTypeAssignableTo(type, baseType, node.name, Diagnostics.Class_0_incorrectly_extends_base_class_1);
-                    var staticBaseType = getTypeOfSymbol(baseType.symbol);
-                    checkTypeAssignableTo(staticType, getTypeWithoutConstructors(staticBaseType), node.name,
-                        Diagnostics.Class_static_side_0_incorrectly_extends_base_class_static_side_1);
-                    if (baseType.symbol !== resolveEntityName(node, node.baseType.typeName, SymbolFlags.Value)) {
-                        error(node.baseType, Diagnostics.Type_name_0_in_extends_clause_does_not_reference_constructor_function_for_0, typeToString(baseType));
-                    }
-
-                    checkKindsOfPropertyMemberOverrides(type, baseType);
-                }
-                
-                // Check that base type can be evaluated as expression
-                checkExpression(node.baseType.typeName);
-            }
-            if (node.implementedTypes) {
-                forEach(node.implementedTypes, typeRefNode => {
-                    checkTypeReference(typeRefNode);
-                    if (fullTypeCheck) {
-                        var t = getTypeFromTypeReferenceNode(typeRefNode);
-                        if (t !== unknownType) {
-                            var declaredType = (t.flags & TypeFlags.Reference) ? (<TypeReference>t).target : t;
-                            if (declaredType.flags & (TypeFlags.Class | TypeFlags.Interface)) {
-                                checkTypeAssignableTo(type, t, node.name, Diagnostics.Class_0_incorrectly_implements_interface_1);
-                            }
-                            else {
-                                error(typeRefNode, Diagnostics.A_class_may_only_implement_another_class_or_interface);
-                            }
-                        }
-                    }
-                });
-            }
-
-            forEach(node.members, checkSourceElement);
-            if (fullTypeCheck) {
-                checkIndexConstraints(type);
-                checkTypeForDuplicateIndexSignatures(node);
-            }
-        }
-
-        function getTargetSymbol(s: Symbol) {
-            // if symbol is instantiated its flags are not copied from the 'target'
-            // so we'll need to get back original 'target' symbol to work with correct set of flags
-            return s.flags & SymbolFlags.Instantiated ? getSymbolLinks(s).target : s;
-        }
-
-        function checkKindsOfPropertyMemberOverrides(type: InterfaceType, baseType: ObjectType): void {
-
-            // TypeScript 1.0 spec (April 2014): 8.2.3
-            // A derived class inherits all members from its base class it doesn't override.
-            // Inheritance means that a derived class implicitly contains all non - overridden members of the base class.
-            // Both public and private property members are inherited, but only public property members can be overridden.
-            // A property member in a derived class is said to override a property member in a base class
-            // when the derived class property member has the same name and kind(instance or static) 
-            // as the base class property member.
-            // The type of an overriding property member must be assignable(section 3.8.4)
-            // to the type of the overridden property member, or otherwise a compile - time error occurs.
-            // Base class instance member functions can be overridden by derived class instance member functions,
-            // but not by other kinds of members.
-            // Base class instance member variables and accessors can be overridden by 
-            // derived class instance member variables and accessors, but not by other kinds of members.
-
-            // NOTE: assignability is checked in checkClassDeclaration
-            var baseProperties = getPropertiesOfObjectType(baseType);
-            for (var i = 0, len = baseProperties.length; i < len; ++i) {
-                var base = getTargetSymbol(baseProperties[i]);
-
-                if (base.flags & SymbolFlags.Prototype) {
-                    continue;
-                }
-
-                var derived = getTargetSymbol(getPropertyOfObjectType(type, base.name));
-                if (derived) {
-                    var baseDeclarationFlags = getDeclarationFlagsFromSymbol(base);
-                    var derivedDeclarationFlags = getDeclarationFlagsFromSymbol(derived);
-                    if ((baseDeclarationFlags & NodeFlags.Private)  || (derivedDeclarationFlags & NodeFlags.Private)) {
-                        // either base or derived property is private - not override, skip it
-                        continue;
-                    }
-
-                    if ((baseDeclarationFlags & NodeFlags.Static) !== (derivedDeclarationFlags & NodeFlags.Static)) {
-                        // value of 'static' is not the same for properties - not override, skip it
-                        continue;
-                    }
-
-                    if ((base.flags & derived.flags & SymbolFlags.Method) || ((base.flags & SymbolFlags.PropertyOrAccessor) && (derived.flags & SymbolFlags.PropertyOrAccessor))) {
-                        // method is overridden with method or property/accessor is overridden with property/accessor - correct case
-                        continue;
-                    }
-
-                    var errorMessage: DiagnosticMessage;
-                    if (base.flags & SymbolFlags.Method) {
-                        if (derived.flags & SymbolFlags.Accessor) {
-                            errorMessage = Diagnostics.Class_0_defines_instance_member_function_1_but_extended_class_2_defines_it_as_instance_member_accessor;
-                        }
-                        else {
-                            Debug.assert(derived.flags & SymbolFlags.Property);
-                            errorMessage = Diagnostics.Class_0_defines_instance_member_function_1_but_extended_class_2_defines_it_as_instance_member_property;
-                        }
-                    }
-                    else if (base.flags & SymbolFlags.Property) {
-                        Debug.assert(derived.flags & SymbolFlags.Method);
-                        errorMessage = Diagnostics.Class_0_defines_instance_member_property_1_but_extended_class_2_defines_it_as_instance_member_function;
-                    }
-                    else {
-                        Debug.assert(base.flags & SymbolFlags.Accessor);
-                        Debug.assert(derived.flags & SymbolFlags.Method);
-                        errorMessage = Diagnostics.Class_0_defines_instance_member_accessor_1_but_extended_class_2_defines_it_as_instance_member_function;
-                    }
-
-                    error(derived.valueDeclaration.name, errorMessage, typeToString(baseType), symbolToString(base), typeToString(type));
-                }
-            }
-        }
-
-        function isAccessor(kind: SyntaxKind): boolean {
-            return kind === SyntaxKind.GetAccessor || kind === SyntaxKind.SetAccessor;
-        }
-
-        function areTypeParametersIdentical(list1: TypeParameterDeclaration[], list2: TypeParameterDeclaration[]) {
-            if (!list1 && !list2) {
-                return true;
-            }
-            if (!list1 || !list2 || list1.length !== list2.length) {
-                return false;
-            }
-            // TypeScript 1.0 spec (April 2014):
-            // When a generic interface has multiple declarations,  all declarations must have identical type parameter
-            // lists, i.e. identical type parameter names with identical constraints in identical order.
-            for (var i = 0, len = list1.length; i < len; i++) {
-                var tp1 = list1[i];
-                var tp2 = list2[i];
-                if (tp1.name.text !== tp2.name.text) {
-                    return false;
-                }
-                if (!tp1.constraint && !tp2.constraint) {
-                    continue;
-                }
-                if (!tp1.constraint || !tp2.constraint) {
-                    return false;
-                }
-                if (!isTypeIdenticalTo(getTypeFromTypeNode(tp1.constraint), getTypeFromTypeNode(tp2.constraint))) {
-                    return false;
-                }
-            }
-            return true;
-        }
-
-        function checkInterfaceDeclaration(node: InterfaceDeclaration) {
-            checkTypeParameters(node.typeParameters);
-            if (fullTypeCheck) {
-                checkTypeNameIsReserved(node.name, Diagnostics.Interface_name_cannot_be_0);
-
-                checkExportsOnMergedDeclarations(node);
-                var symbol = getSymbolOfNode(node);
-                var firstInterfaceDecl = <InterfaceDeclaration>getDeclarationOfKind(symbol, SyntaxKind.InterfaceDeclaration);
-                if (symbol.declarations.length > 1) {
-                    if (node !== firstInterfaceDecl && !areTypeParametersIdentical(firstInterfaceDecl.typeParameters, node.typeParameters)) {
-                        error(node.name, Diagnostics.All_declarations_of_an_interface_must_have_identical_type_parameters);
-                    }
-                }
-
-                // Only check this symbol once
-                if (node === firstInterfaceDecl) {
-                    var type = <InterfaceType>getDeclaredTypeOfSymbol(symbol);
-                    // run subsequent checks only if first set succeeded
-                    if (checkInheritedPropertiesAreIdentical(type, node.name)) {
-                        forEach(type.baseTypes, baseType => {
-                            checkTypeAssignableTo(type, baseType, node.name , Diagnostics.Interface_0_incorrectly_extends_interface_1);
-                        });
-                        checkIndexConstraints(type);
-                    }
-                }
-            }
-            forEach(node.baseTypes, checkTypeReference);
-            forEach(node.members, checkSourceElement);
-
-            if (fullTypeCheck) {
-                checkTypeForDuplicateIndexSignatures(node);
-            }
-        }
-
-<<<<<<< HEAD
-=======
-        function checkTypeAliasDeclaration(node: TypeAliasDeclaration) {
-            checkSourceElement(node.type);
-        }
-
-        function getConstantValueForExpression(node: Expression): number {
-            var isNegative = false;
-            if (node.kind === SyntaxKind.PrefixOperator) {
-                var unaryExpression = <UnaryExpression>node;
-                if (unaryExpression.operator === SyntaxKind.MinusToken || unaryExpression.operator === SyntaxKind.PlusToken) {
-                    node = unaryExpression.operand;
-                    isNegative = unaryExpression.operator === SyntaxKind.MinusToken;
-                }
-            }
-            if (node.kind === SyntaxKind.NumericLiteral) {
-                var literalText = (<LiteralExpression>node).text;
-                return isNegative ? -literalText : +literalText;
-            }
-
-            return undefined;
-        }
-
->>>>>>> 8c7fd3c2
-        function computeEnumMemberValues(node: EnumDeclaration) {
-            var nodeLinks = getNodeLinks(node);
-
-            if (!(nodeLinks.flags & NodeCheckFlags.EnumValuesComputed)) {
-                var enumSymbol = getSymbolOfNode(node);
-                var enumType = getDeclaredTypeOfSymbol(enumSymbol);
-                var autoValue = 0;
-                var ambient = isInAmbientContext(node);
-                var enumIsConst = isConstEnumDeclaration(node);
-
-                forEach(node.members, member => {
-                    if(isNumericName(member.name.text)) {
-                        error(member.name, Diagnostics.An_enum_member_cannot_have_a_numeric_name);
-                    }
-                    var initializer = member.initializer;
-                    if (initializer) {
-<<<<<<< HEAD
-                        autoValue = getConstantValueForEnumMemberInitializer(initializer, enumIsConst);
-                        if (autoValue === undefined) {
-                            if (enumIsConst) {
-                                error(initializer, Diagnostics.In_const_enum_declarations_member_initializer_must_be_constant_expression);
-                            }
-                            else if (!ambient) {
-                                // Only here do we need to check that the initializer is assignable to the enum type.
-                                // If it is a constant value (not undefined), it is syntactically constrained to be a number. 
-                                // Also, we do not need to check this for ambients because there is already
-                                // a syntax error if it is not a constant.
-                                checkTypeAssignableTo(checkExpression(initializer), enumType, initializer, /*chainedMessage*/ undefined, /*terminalMessage*/ undefined);
-                            }
-=======
-                        autoValue = getConstantValueForExpression(initializer);
-                        if (autoValue === undefined && !ambient) {
-                            // Only here do we need to check that the initializer is assignable to the enum type.
-                            // If it is a constant value (not undefined), it is syntactically constrained to be a number. 
-                            // Also, we do not need to check this for ambients because there is already
-                            // a syntax error if it is not a constant.
-                            checkTypeAssignableTo(checkExpression(initializer), enumType, initializer, /*headMessage*/ undefined);
->>>>>>> 8c7fd3c2
-                        }
-                    }
-                    else if (ambient && !enumIsConst) {
-                        autoValue = undefined;
-                    }
-
-                    if (autoValue !== undefined) {
-                        getNodeLinks(member).enumMemberValue = autoValue++;
-                    }
-                });
-
-                nodeLinks.flags |= NodeCheckFlags.EnumValuesComputed;
-            }
-
-            function getConstantValueForEnumMemberInitializer(initializer: Expression, enumIsConst: boolean): number {
-                return evalConstant(initializer);
-
-                function evalConstant(e: Node): number {
-                    switch (e.kind) {
-                        case SyntaxKind.PrefixOperator:
-                            var value = evalConstant((<UnaryExpression>e).operand);
-                            if (value === undefined) {
-                                return undefined;
-                            }
-                            switch ((<UnaryExpression>e).operator) {
-                                case SyntaxKind.PlusToken: return value;
-                                case SyntaxKind.MinusToken: return -value;
-                                case SyntaxKind.TildeToken: return enumIsConst ? ~value : undefined;
-                            }
-                            return undefined;
-                        case SyntaxKind.BinaryExpression:
-                            if (!enumIsConst) {
-                                return undefined;
-                            }
-
-                            var left = evalConstant((<BinaryExpression>e).left);
-                            if (left === undefined) {
-                                return undefined;
-                            }
-                            var right = evalConstant((<BinaryExpression>e).right);
-                            if (right === undefined) {
-                                return undefined;
-                            }
-                            switch ((<BinaryExpression>e).operator) {
-                                case SyntaxKind.BarToken: return left | right;
-                                case SyntaxKind.AmpersandToken: return left & right;
-                                case SyntaxKind.PlusToken: return left + right;
-                                case SyntaxKind.MinusToken: return left - right;
-                                case SyntaxKind.GreaterThanGreaterThanToken: return left >> right;
-                                case SyntaxKind.GreaterThanGreaterThanGreaterThanToken: return left >>> right;
-                                case SyntaxKind.LessThanLessThanToken: return left << right;
-                                case SyntaxKind.AsteriskToken: return left * right;
-                                case SyntaxKind.SlashToken: return left / right;
-                                case SyntaxKind.PercentToken: return left % right;
-                                case SyntaxKind.CaretToken: return left ^ right;
-                            }
-                            return undefined;
-                        case SyntaxKind.NumericLiteral:
-                            return +(<LiteralExpression>e).text;
-                        case SyntaxKind.ParenExpression:
-                            return enumIsConst ? evalConstant((<ParenExpression>e).expression) : undefined;
-                        case SyntaxKind.Identifier:
-                        case SyntaxKind.IndexedAccess:
-                        case SyntaxKind.PropertyAccess:
-                            if (!enumIsConst) {
-                                return undefined;
-                            }
-
-                            var member = initializer.parent;
-                            var currentType = getTypeOfSymbol(getSymbolOfNode(member.parent));
-                            var enumType: Type;
-                            var propertyName: string;
-
-                            if (e.kind === SyntaxKind.Identifier) {
-                                // unqualified names can refer to member that reside in different declaration of the enum so just doing name resolution won't work.
-                                // instead pick current enum type and later try to fetch member from the type
-                                enumType = currentType;
-                                propertyName = (<Identifier>e).text;
-                            }
-                            else {
-                                if (e.kind === SyntaxKind.IndexedAccess) {
-                                    if ((<IndexedAccess>e).index.kind !== SyntaxKind.StringLiteral) {
-                                        return undefined;
-                                    }
-                                    var enumType = getTypeOfNode((<IndexedAccess>e).object);
-                                    propertyName = (<LiteralExpression>(<IndexedAccess>e).index).text;
-                                }
-                                else {
-                                    var enumType = getTypeOfNode((<PropertyAccess>e).left);
-                                    propertyName = (<PropertyAccess>e).right.text;
-                                }
-                                if (enumType !== currentType) {
-                                    return undefined;
-                                }
-                            }
-
-                            if (propertyName === undefined) {
-                                return undefined;
-                            }
-                            var property = getPropertyOfObjectType(enumType, propertyName);
-                            if (!property || !(property.flags & SymbolFlags.EnumMember)) {
-                                return undefined;
-                            }
-                            var propertyDecl = property.valueDeclaration;
-                            // self references are illegal
-                            if (member === propertyDecl) {
-                                return undefined;
-                            }
-
-                            // illegal case: forward reference
-                            if (!isDefinedBefore(propertyDecl, member)) {
-                                return undefined;
-                            }
-                            return <number>getNodeLinks(propertyDecl).enumMemberValue;
-                    }
-                }
-            }
-        }
-
-        function checkEnumDeclaration(node: EnumDeclaration) {
-            if (!fullTypeCheck) {
-                return;
-            }
-
-            checkTypeNameIsReserved(node.name, Diagnostics.Enum_name_cannot_be_0);
-            checkCollisionWithCapturedThisVariable(node, node.name);
-            checkCollisionWithRequireExportsInGeneratedCode(node, node.name);
-            checkExportsOnMergedDeclarations(node);
-
-            computeEnumMemberValues(node);
-
-            // Spec 2014 - Section 9.3:
-            // It isn't possible for one enum declaration to continue the automatic numbering sequence of another,
-            // and when an enum type has multiple declarations, only one declaration is permitted to omit a value
-            // for the first member.
-            //
-            // Only perform this check once per symbol
-            var enumSymbol = getSymbolOfNode(node);
-            var firstDeclaration = getDeclarationOfKind(enumSymbol, node.kind);
-            if (node === firstDeclaration) {
-                if (enumSymbol.declarations.length > 1) {
-                    var enumIsConst = isConstEnumDeclaration(node);
-                    // check that const is places\omitted on all enum declarations
-                    forEach(enumSymbol.declarations, decl => {
-                        if (decl.kind !== SyntaxKind.EnumDeclaration) {
-                            // TODO(vladima): do we want to allow merging for const enum declarations
-                            return;
-                        }
-
-                        if (isConstEnumDeclaration(<EnumDeclaration>decl) !== enumIsConst) {
-                            error(decl.name, Diagnostics.Enum_declarations_must_all_be_const_or_non_const);
-                        }
-                    });
-                }
-
-                var seenEnumMissingInitialInitializer = false;
-                forEach(enumSymbol.declarations, declaration => {
-                    // return true if we hit a violation of the rule, false otherwise
-                    if (declaration.kind !== SyntaxKind.EnumDeclaration) {
-                        return false;
-                    }
-
-                    var enumDeclaration = <EnumDeclaration>declaration;
-                    if (!enumDeclaration.members.length) {
-                        return false;
-                    }
-
-                    var firstEnumMember = enumDeclaration.members[0];
-                    if (!firstEnumMember.initializer) {
-                        if (seenEnumMissingInitialInitializer) {
-                            error(firstEnumMember.name, Diagnostics.In_an_enum_with_multiple_declarations_only_one_declaration_can_omit_an_initializer_for_its_first_enum_element);
-                        }
-                        else {
-                            seenEnumMissingInitialInitializer = true;
-                        }
-                    }
-                });
-            }
-        }
-
-        function getFirstNonAmbientClassOrFunctionDeclaration(symbol: Symbol): Declaration {
-            var declarations = symbol.declarations;
-            for (var i = 0; i < declarations.length; i++) {
-                var declaration = declarations[i];
-                if ((declaration.kind === SyntaxKind.ClassDeclaration || (declaration.kind === SyntaxKind.FunctionDeclaration && (<FunctionDeclaration>declaration).body)) && !isInAmbientContext(declaration)) {
-                    return declaration;
-                }
-            }
-            return undefined;
-        }
-
-        function checkModuleDeclaration(node: ModuleDeclaration) {
-            if (fullTypeCheck) {
-                checkCollisionWithCapturedThisVariable(node, node.name);
-                checkCollisionWithRequireExportsInGeneratedCode(node, node.name);
-                checkExportsOnMergedDeclarations(node);
-                var symbol = getSymbolOfNode(node);
-                if (symbol.flags & SymbolFlags.ValueModule && symbol.declarations.length > 1 && !isInAmbientContext(node)) {
-                    var classOrFunc = getFirstNonAmbientClassOrFunctionDeclaration(symbol);
-                    if (classOrFunc) {
-                        if (getSourceFileOfNode(node) !== getSourceFileOfNode(classOrFunc)) {
-                            error(node.name, Diagnostics.A_module_declaration_cannot_be_in_a_different_file_from_a_class_or_function_with_which_it_is_merged);
-                        }
-                        else if (node.pos < classOrFunc.pos) {
-                            error(node.name, Diagnostics.A_module_declaration_cannot_be_located_prior_to_a_class_or_function_with_which_it_is_merged);
-                        }
-                    }
-                }
-                if (node.name.kind === SyntaxKind.StringLiteral) {
-                    if (!isGlobalSourceFile(node.parent)) {
-                        error(node.name, Diagnostics.Ambient_external_modules_cannot_be_nested_in_other_modules);
-                    }
-                    if (isExternalModuleNameRelative(node.name.text)) {
-                        error(node.name, Diagnostics.Ambient_external_module_declaration_cannot_specify_relative_module_name);
-                    }
-                }
-            }
-            checkSourceElement(node.body);
-        }
-
-        function getFirstIdentifier(node: EntityName): Identifier {
-            while (node.kind === SyntaxKind.QualifiedName) {
-                node = (<QualifiedName>node).left;
-            }
-            return <Identifier>node;
-        }
-
-        function checkImportDeclaration(node: ImportDeclaration) {
-            checkCollisionWithCapturedThisVariable(node, node.name);
-            checkCollisionWithRequireExportsInGeneratedCode(node, node.name);
-            var symbol = getSymbolOfNode(node);
-            var target: Symbol;
-            
-            if (node.entityName) {
-                target = resolveImport(symbol);
-                // Import declaration for an internal module
-                if (target !== unknownSymbol) {
-                    if (target.flags & SymbolFlags.Value) {
-                        // Target is a value symbol, check that it is not hidden by a local declaration with the same name and
-                        // ensure it can be evaluated as an expression
-                        var moduleName = getFirstIdentifier(node.entityName);
-                        if (resolveEntityName(node, moduleName, SymbolFlags.Value | SymbolFlags.Namespace).flags & SymbolFlags.Namespace) {
-                            checkExpression(node.entityName);
-                        }
-                        else {
-                            error(moduleName, Diagnostics.Module_0_is_hidden_by_a_local_declaration_with_the_same_name, identifierToString(moduleName));
-                        }
-                    }
-                    if (target.flags & SymbolFlags.Type) {
-                        checkTypeNameIsReserved(node.name, Diagnostics.Import_name_cannot_be_0);
-                    }
-                }
-            }
-            else {
-                // Import declaration for an external module
-                if (node.parent.kind === SyntaxKind.SourceFile) {
-                    target = resolveImport(symbol);
-                }
-                else if (node.parent.kind === SyntaxKind.ModuleBlock && (<ModuleDeclaration>node.parent.parent).name.kind === SyntaxKind.StringLiteral) {
-                    // TypeScript 1.0 spec (April 2013): 12.1.6
-                    // An ExternalImportDeclaration in an AmbientExternalModuleDeclaration may reference 
-                    // other external modules only through top - level external module names.
-                    // Relative external module names are not permitted.
-                    if (isExternalModuleNameRelative(node.externalModuleName.text)) {
-                        error(node, Diagnostics.Import_declaration_in_an_ambient_external_module_declaration_cannot_reference_external_module_through_relative_external_module_name);
-                        target = unknownSymbol;
-                    }
-                    else {
-                        target = resolveImport(symbol);
-                    }
-                }
-                else {
-                    // Parent is an internal module (syntax error is already reported)
-                    target = unknownSymbol;
-                }
-            }
-            if (target !== unknownSymbol) {
-                var excludedMeanings =
-                    (symbol.flags & SymbolFlags.Value ? SymbolFlags.Value : 0) |
-                    (symbol.flags & SymbolFlags.Type ? SymbolFlags.Type : 0) |
-                    (symbol.flags & SymbolFlags.Namespace ? SymbolFlags.Namespace : 0);
-                if (target.flags & excludedMeanings) {
-                    error(node, Diagnostics.Import_declaration_conflicts_with_local_declaration_of_0, symbolToString(symbol));
-                }
-            }
-        }
-
-        function checkExportAssignment(node: ExportAssignment) {
-            var container = node.parent;
-            if (container.kind !== SyntaxKind.SourceFile) {
-                // In a module, the immediate parent will be a block, so climb up one more parent
-                container = container.parent;
-            }
-            checkTypeOfExportAssignmentSymbol(getSymbolOfNode(container));
-        }
-
-        function checkSourceElement(node: Node): void {
-            if (!node) return;
-            switch (node.kind) {
-                case SyntaxKind.TypeParameter:
-                    return checkTypeParameter(<TypeParameterDeclaration>node);
-                case SyntaxKind.Parameter:
-                    return checkParameter(<ParameterDeclaration>node);
-                case SyntaxKind.Property:
-                    return checkPropertyDeclaration(<PropertyDeclaration>node);
-                case SyntaxKind.CallSignature:
-                case SyntaxKind.ConstructSignature:
-                case SyntaxKind.IndexSignature:
-                    return checkSignatureDeclaration(<SignatureDeclaration>node);
-                case SyntaxKind.Method:
-                    return checkMethodDeclaration(<MethodDeclaration>node);
-                case SyntaxKind.Constructor:
-                    return checkConstructorDeclaration(<ConstructorDeclaration>node);
-                case SyntaxKind.GetAccessor:
-                case SyntaxKind.SetAccessor:
-                    return checkAccessorDeclaration(<AccessorDeclaration>node);
-                case SyntaxKind.TypeReference:
-                    return checkTypeReference(<TypeReferenceNode>node);
-                case SyntaxKind.TypeQuery:
-                    return checkTypeQuery(<TypeQueryNode>node);
-                case SyntaxKind.TypeLiteral:
-                    return checkTypeLiteral(<TypeLiteralNode>node);
-                case SyntaxKind.ArrayType:
-                    return checkArrayType(<ArrayTypeNode>node);
-                case SyntaxKind.TupleType:
-                    return checkTupleType(<TupleTypeNode>node);
-                case SyntaxKind.UnionType:
-                    return checkUnionType(<UnionTypeNode>node);
-                case SyntaxKind.ParenType:
-                    return checkSourceElement((<ParenTypeNode>node).type);
-                case SyntaxKind.FunctionDeclaration:
-                    return checkFunctionDeclaration(<FunctionDeclaration>node);
-                case SyntaxKind.Block:
-                    return checkBlock(<Block>node);
-                case SyntaxKind.FunctionBlock:
-                case SyntaxKind.ModuleBlock:
-                    return checkBody(<Block>node);
-                case SyntaxKind.VariableStatement:
-                    return checkVariableStatement(<VariableStatement>node);
-                case SyntaxKind.ExpressionStatement:
-                    return checkExpressionStatement(<ExpressionStatement>node);
-                case SyntaxKind.IfStatement:
-                    return checkIfStatement(<IfStatement>node);
-                case SyntaxKind.DoStatement:
-                    return checkDoStatement(<DoStatement>node);
-                case SyntaxKind.WhileStatement:
-                    return checkWhileStatement(<WhileStatement>node);
-                case SyntaxKind.ForStatement:
-                    return checkForStatement(<ForStatement>node);
-                case SyntaxKind.ForInStatement:
-                    return checkForInStatement(<ForInStatement>node);
-                case SyntaxKind.ContinueStatement:
-                case SyntaxKind.BreakStatement:
-                    return checkBreakOrContinueStatement(<BreakOrContinueStatement>node);
-                case SyntaxKind.ReturnStatement:
-                    return checkReturnStatement(<ReturnStatement>node);
-                case SyntaxKind.WithStatement:
-                    return checkWithStatement(<WithStatement>node);
-                case SyntaxKind.SwitchStatement:
-                    return checkSwitchStatement(<SwitchStatement>node);
-                case SyntaxKind.LabeledStatement:
-                    return checkLabeledStatement(<LabeledStatement>node);
-                case SyntaxKind.ThrowStatement:
-                    return checkThrowStatement(<ThrowStatement>node);
-                case SyntaxKind.TryStatement:
-                    return checkTryStatement(<TryStatement>node);
-                case SyntaxKind.VariableDeclaration:
-                    return Debug.fail("Checker encountered variable declaration");
-                case SyntaxKind.ClassDeclaration:
-                    return checkClassDeclaration(<ClassDeclaration>node);
-                case SyntaxKind.InterfaceDeclaration:
-                    return checkInterfaceDeclaration(<InterfaceDeclaration>node);
-                case SyntaxKind.TypeAliasDeclaration:
-                    return checkTypeAliasDeclaration(<TypeAliasDeclaration>node);
-                case SyntaxKind.EnumDeclaration:
-                    return checkEnumDeclaration(<EnumDeclaration>node);
-                case SyntaxKind.ModuleDeclaration:
-                    return checkModuleDeclaration(<ModuleDeclaration>node);
-                case SyntaxKind.ImportDeclaration:
-                    return checkImportDeclaration(<ImportDeclaration>node);
-                case SyntaxKind.ExportAssignment:
-                    return checkExportAssignment(<ExportAssignment>node);
-            }
-        }
-
-        // Function expression bodies are checked after all statements in the enclosing body. This is to ensure
-        // constructs like the following are permitted:
-        //     var foo = function () {
-        //        var s = foo();
-        //        return "hello";
-        //     }
-        // Here, performing a full type check of the body of the function expression whilst in the process of
-        // determining the type of foo would cause foo to be given type any because of the recursive reference.
-        // Delaying the type check of the body ensures foo has been assigned a type.
-        function checkFunctionExpressionBodies(node: Node): void {
-            switch (node.kind) {
-                case SyntaxKind.FunctionExpression:
-                case SyntaxKind.ArrowFunction:
-                    forEach((<FunctionDeclaration>node).parameters, checkFunctionExpressionBodies);
-                    checkFunctionExpressionBody(<FunctionExpression>node);
-                    break;
-                case SyntaxKind.Method:
-                case SyntaxKind.Constructor:
-                case SyntaxKind.GetAccessor:
-                case SyntaxKind.SetAccessor:
-                case SyntaxKind.FunctionDeclaration:
-                    forEach((<FunctionDeclaration>node).parameters, checkFunctionExpressionBodies);
-                    break;
-                case SyntaxKind.WithStatement:
-                    checkFunctionExpressionBodies((<WithStatement>node).expression);
-                    break;
-                case SyntaxKind.Parameter:
-                case SyntaxKind.Property:
-                case SyntaxKind.ArrayLiteral:
-                case SyntaxKind.ObjectLiteral:
-                case SyntaxKind.PropertyAssignment:
-                case SyntaxKind.PropertyAccess:
-                case SyntaxKind.IndexedAccess:
-                case SyntaxKind.CallExpression:
-                case SyntaxKind.NewExpression:
-                case SyntaxKind.TypeAssertion:
-                case SyntaxKind.ParenExpression:
-                case SyntaxKind.PrefixOperator:
-                case SyntaxKind.PostfixOperator:
-                case SyntaxKind.BinaryExpression:
-                case SyntaxKind.ConditionalExpression:
-                case SyntaxKind.Block:
-                case SyntaxKind.FunctionBlock:
-                case SyntaxKind.ModuleBlock:
-                case SyntaxKind.VariableStatement:
-                case SyntaxKind.ExpressionStatement:
-                case SyntaxKind.IfStatement:
-                case SyntaxKind.DoStatement:
-                case SyntaxKind.WhileStatement:
-                case SyntaxKind.ForStatement:
-                case SyntaxKind.ForInStatement:
-                case SyntaxKind.ContinueStatement:
-                case SyntaxKind.BreakStatement:
-                case SyntaxKind.ReturnStatement:
-                case SyntaxKind.SwitchStatement:
-                case SyntaxKind.CaseClause:
-                case SyntaxKind.DefaultClause:
-                case SyntaxKind.LabeledStatement:
-                case SyntaxKind.ThrowStatement:
-                case SyntaxKind.TryStatement:
-                case SyntaxKind.TryBlock:
-                case SyntaxKind.CatchBlock:
-                case SyntaxKind.FinallyBlock:
-                case SyntaxKind.VariableDeclaration:
-                case SyntaxKind.ClassDeclaration:
-                case SyntaxKind.EnumDeclaration:
-                case SyntaxKind.EnumMember:
-                case SyntaxKind.SourceFile:
-                    forEachChild(node, checkFunctionExpressionBodies);
-                    break;
-            }
-        }
-
-        function checkBody(node: Block) {
-            checkBlock(node);
-            checkFunctionExpressionBodies(node);
-        }
-
-        // Fully type check a source file and collect the relevant diagnostics.
-        function checkSourceFile(node: SourceFile) {
-            var links = getNodeLinks(node);
-            if (!(links.flags & NodeCheckFlags.TypeChecked)) {
-                emitExtends = false;
-                potentialThisCollisions.length = 0;
-                checkBody(node);
-                if (isExternalModule(node)) {
-                    var symbol = getExportAssignmentSymbol(node.symbol);
-                    if (symbol && symbol.flags & SymbolFlags.Import) {
-                        // Mark the import as referenced so that we emit it in the final .js file.
-                        getSymbolLinks(symbol).referenced = true;
-                    }
-                }
-                if (potentialThisCollisions.length) {
-                    forEach(potentialThisCollisions, checkIfThisIsCapturedInEnclosingScope);
-                    potentialThisCollisions.length = 0;
-                }
-                if (emitExtends) links.flags |= NodeCheckFlags.EmitExtends;
-                links.flags |= NodeCheckFlags.TypeChecked;
-            }
-        }
-
-        function checkProgram() {
-            forEach(program.getSourceFiles(), checkSourceFile);
-        }
-
-        function getSortedDiagnostics(): Diagnostic[]{
-            Debug.assert(fullTypeCheck, "diagnostics are available only in the full typecheck mode");
-
-            if (diagnosticsModified) {
-                diagnostics.sort(compareDiagnostics);
-                diagnostics = deduplicateSortedDiagnostics(diagnostics);
-                diagnosticsModified = false;
-            }
-            return diagnostics;
-        }
-
-        function getDiagnostics(sourceFile?: SourceFile): Diagnostic[]{
-
-            if (sourceFile) {
-                checkSourceFile(sourceFile);
-                return filter(getSortedDiagnostics(), d => d.file === sourceFile);
-            }
-            checkProgram();
-            return getSortedDiagnostics();
-        }
-
-        function getGlobalDiagnostics(): Diagnostic[] {
-            return filter(getSortedDiagnostics(), d => !d.file);
-        }
-
-        // Language service support
-
-        function getNodeAtPosition(sourceFile: SourceFile, position: number): Node {
-            function findChildAtPosition(parent: Node): Node {
-                var child = forEachChild(parent, node => {
-                    if (position >= node.pos && position <= node.end && position >= getTokenPosOfNode(node)) {
-                        return findChildAtPosition(node);
-                    }
-                });
-                return child || parent;
-            }
-            if (position < sourceFile.pos) position = sourceFile.pos;
-            if (position > sourceFile.end) position = sourceFile.end;
-            return findChildAtPosition(sourceFile);
-        }
-
-        function isInsideWithStatementBody(node: Node): boolean {
-            if (node) {
-                while (node.parent) {
-                    if (node.parent.kind === SyntaxKind.WithStatement && (<WithStatement>node.parent).statement === node) {
-                        return true;
-                    }
-                    node = node.parent;
-                }
-            }
-
-            return false;
-        }
-
-        function getSymbolsInScope(location: Node, meaning: SymbolFlags): Symbol[]{
-            var symbols: SymbolTable = {};
-            var memberFlags: NodeFlags = 0;
-            function copySymbol(symbol: Symbol, meaning: SymbolFlags) {
-                if (symbol.flags & meaning) {
-                    var id = symbol.name;
-                    if (!isReservedMemberName(id) && !hasProperty(symbols, id)) {
-                        symbols[id] = symbol;
-                    }
-                }
-            }
-            function copySymbols(source: SymbolTable, meaning: SymbolFlags) {
-                if (meaning) {
-                    for (var id in source) {
-                        if (hasProperty(source, id)) {
-                            copySymbol(source[id], meaning);
-                        }
-                    }
-                }
-            }
-
-            if (isInsideWithStatementBody(location)) {
-                // We cannot answer semantic questions within a with block, do not proceed any further
-                return [];
-            }
-
-            while (location) {
-                if (location.locals && !isGlobalSourceFile(location)) {
-                    copySymbols(location.locals, meaning);
-                }
-                switch (location.kind) {
-                    case SyntaxKind.SourceFile:
-                        if (!isExternalModule(<SourceFile>location)) break;
-                    case SyntaxKind.ModuleDeclaration:
-                        copySymbols(getSymbolOfNode(location).exports, meaning & SymbolFlags.ModuleMember);
-                        break;
-                    case SyntaxKind.EnumDeclaration:
-                        copySymbols(getSymbolOfNode(location).exports, meaning & SymbolFlags.EnumMember);
-                        break;
-                    case SyntaxKind.ClassDeclaration:
-                    case SyntaxKind.InterfaceDeclaration:
-                        if (!(memberFlags & NodeFlags.Static)) {
-                            copySymbols(getSymbolOfNode(location).members, meaning & SymbolFlags.Type);
-                        }
-                        break;
-                    case SyntaxKind.FunctionExpression:
-                        if ((<FunctionExpression>location).name) {
-                            copySymbol(location.symbol, meaning);
-                        }
-                        break;
-                    case SyntaxKind.CatchBlock:
-                        if ((<CatchBlock>location).variable.text) {
-                            copySymbol(location.symbol, meaning);
-                        }
-                        break;
-                }
-                memberFlags = location.flags;
-                location = location.parent;
-            }
-            copySymbols(globals, meaning);
-            return mapToArray(symbols);
-        }
-
-        function isTypeDeclarationName(name: Node): boolean {
-            return name.kind == SyntaxKind.Identifier &&
-                isTypeDeclaration(name.parent) &&
-                (<Declaration>name.parent).name === name;
-        }
-
-        function isTypeDeclaration(node: Node): boolean {
-            switch (node.kind) {
-                case SyntaxKind.TypeParameter:
-                case SyntaxKind.ClassDeclaration:
-                case SyntaxKind.InterfaceDeclaration:
-                case SyntaxKind.TypeAliasDeclaration:
-                case SyntaxKind.EnumDeclaration:
-                    return true;
-            }
-        }
-
-        // True if the given identifier is part of a type reference
-        function isTypeReferenceIdentifier(entityName: EntityName): boolean {
-            var node: Node = entityName;
-            while (node.parent && node.parent.kind === SyntaxKind.QualifiedName) node = node.parent;
-            return node.parent && node.parent.kind === SyntaxKind.TypeReference;
-        }
-
-        function isTypeNode(node: Node): boolean {
-            if (SyntaxKind.FirstTypeNode <= node.kind && node.kind <= SyntaxKind.LastTypeNode) {
-                return true;
-            }
-
-            switch (node.kind) {
-                case SyntaxKind.AnyKeyword:
-                case SyntaxKind.NumberKeyword:
-                case SyntaxKind.StringKeyword:
-                case SyntaxKind.BooleanKeyword:
-                    return true;
-                case SyntaxKind.VoidKeyword:
-                    return node.parent.kind !== SyntaxKind.PrefixOperator;
-                case SyntaxKind.StringLiteral:
-                    // Specialized signatures can have string literals as their parameters' type names
-                    return node.parent.kind === SyntaxKind.Parameter;
-
-                // Identifiers and qualified names may be type nodes, depending on their context. Climb
-                // above them to find the lowest container
-                case SyntaxKind.Identifier:
-                    // If the identifier is the RHS of a qualified name, then it's a type iff its parent is.
-                    if (node.parent.kind === SyntaxKind.QualifiedName) {
-                        node = node.parent;
-                    }
-                    // fall through
-                case SyntaxKind.QualifiedName:
-                    // At this point, node is either a qualified name or an identifier
-                    Debug.assert(node.kind === SyntaxKind.Identifier || node.kind === SyntaxKind.QualifiedName, "'node' was expected to be a qualified name or identifier in 'isTypeNode'.");
-
-                    var parent = node.parent;
-                    if (parent.kind === SyntaxKind.TypeQuery) {
-                        return false;
-                    }
-                    // Do not recursively call isTypeNode on the parent. In the example:
-                    //
-                    //     var a: A.B.C;
-                    //
-                    // Calling isTypeNode would consider the qualified name A.B a type node. Only C or
-                    // A.B.C is a type node.
-                    if (SyntaxKind.FirstTypeNode <= parent.kind && parent.kind <= SyntaxKind.LastTypeNode) {
-                        return true;
-                    }
-                    switch (parent.kind) {
-                        case SyntaxKind.TypeParameter:
-                            return node === (<TypeParameterDeclaration>parent).constraint;
-                        case SyntaxKind.Property:
-                        case SyntaxKind.Parameter:
-                        case SyntaxKind.VariableDeclaration:
-                            return node === (<VariableDeclaration>parent).type;
-                        case SyntaxKind.FunctionDeclaration:
-                        case SyntaxKind.FunctionExpression:
-                        case SyntaxKind.ArrowFunction:
-                        case SyntaxKind.Constructor:
-                        case SyntaxKind.Method:
-                        case SyntaxKind.GetAccessor:
-                        case SyntaxKind.SetAccessor:
-                            return node === (<FunctionDeclaration>parent).type;
-                        case SyntaxKind.CallSignature:
-                        case SyntaxKind.ConstructSignature:
-                        case SyntaxKind.IndexSignature:
-                            return node === (<SignatureDeclaration>parent).type;
-                        case SyntaxKind.TypeAssertion:
-                            return node === (<TypeAssertion>parent).type;
-                        case SyntaxKind.CallExpression:
-                        case SyntaxKind.NewExpression:
-                            return (<CallExpression>parent).typeArguments && (<CallExpression>parent).typeArguments.indexOf(node) >= 0;
-                    }
-            }
-
-            return false;
-        }
-
-        function isInRightSideOfImportOrExportAssignment(node: EntityName) {
-            while (node.parent.kind === SyntaxKind.QualifiedName) {
-                node = <QualifiedName>node.parent;
-            }
-
-            if (node.parent.kind === SyntaxKind.ImportDeclaration) {
-                return (<ImportDeclaration>node.parent).entityName === node;
-            }
-            if (node.parent.kind === SyntaxKind.ExportAssignment) {
-                return (<ExportAssignment>node.parent).exportName === node;
-            }
-
-            return false;
-        }
-
-        function isRightSideOfQualifiedNameOrPropertyAccess(node: Node) {
-            return (node.parent.kind === SyntaxKind.QualifiedName || node.parent.kind === SyntaxKind.PropertyAccess) &&
-                (<QualifiedName>node.parent).right === node;
-        }
-
-        function getSymbolOfEntityName(entityName: EntityName): Symbol {
-            if (isDeclarationOrFunctionExpressionOrCatchVariableName(entityName)) {
-                return getSymbolOfNode(entityName.parent);
-            }
-
-            if (entityName.parent.kind === SyntaxKind.ExportAssignment) {
-                return resolveEntityName(/*location*/ entityName.parent.parent, entityName,
-                    /*all meanings*/ SymbolFlags.Value | SymbolFlags.Type | SymbolFlags.Namespace | SymbolFlags.Import);
-            }
-
-            if (isInRightSideOfImportOrExportAssignment(entityName)) {
-                // Since we already checked for ExportAssignment, this really could only be an Import
-                return getSymbolOfPartOfRightHandSideOfImport(entityName);
-            }
-
-            if (isRightSideOfQualifiedNameOrPropertyAccess(entityName)) {
-                entityName = <QualifiedName>entityName.parent;
-            }
-
-            if (isExpression(entityName)) {
-                if (entityName.kind === SyntaxKind.Identifier) {
-                    // Include Import in the meaning, this ensures that we do not follow aliases to where they point and instead
-                    // return the alias symbol.
-                    var meaning: SymbolFlags = SymbolFlags.Value | SymbolFlags.Import;
-                    return resolveEntityName(entityName, entityName, meaning);
-                }
-                else if (entityName.kind === SyntaxKind.QualifiedName || entityName.kind === SyntaxKind.PropertyAccess) {
-                    var symbol = getNodeLinks(entityName).resolvedSymbol;
-                    if (!symbol) {
-                        checkPropertyAccess(<QualifiedName>entityName);
-                    }
-                    return getNodeLinks(entityName).resolvedSymbol;
-                }
-                else {
-                    // Missing identifier
-                    return;
-                }
-            }
-            else if (isTypeReferenceIdentifier(entityName)) {
-                var meaning = entityName.parent.kind === SyntaxKind.TypeReference ? SymbolFlags.Type : SymbolFlags.Namespace;
-                // Include Import in the meaning, this ensures that we do not follow aliases to where they point and instead
-                // return the alias symbol.
-                meaning |= SymbolFlags.Import;
-                return resolveEntityName(entityName, entityName, meaning);
-            }
-
-            // Do we want to return undefined here?
-            return undefined;
-        }
-
-        function getSymbolInfo(node: Node) {
-            if (isInsideWithStatementBody(node)) {
-                // We cannot answer semantic questions within a with block, do not proceed any further
-                return undefined;
-            }
-
-            if (isDeclarationOrFunctionExpressionOrCatchVariableName(node)) {
-                // This is a declaration, call getSymbolOfNode
-                return getSymbolOfNode(node.parent);
-            }
-
-            if (node.kind === SyntaxKind.Identifier && isInRightSideOfImportOrExportAssignment(<Identifier>node)) {
-                return node.parent.kind === SyntaxKind.ExportAssignment
-                    ? getSymbolOfEntityName(<Identifier>node)
-                    : getSymbolOfPartOfRightHandSideOfImport(<Identifier>node);
-            }
-
-            switch (node.kind) {
-                case SyntaxKind.Identifier:
-                case SyntaxKind.PropertyAccess:
-                case SyntaxKind.QualifiedName:
-                    return getSymbolOfEntityName(<Identifier>node);
-
-                case SyntaxKind.ThisKeyword:
-                case SyntaxKind.SuperKeyword:
-                    var type = checkExpression(node);
-                    return type.symbol;
-
-                case SyntaxKind.ConstructorKeyword:
-                    // constructor keyword for an overload, should take us to the definition if it exist
-                    var constructorDeclaration = node.parent;
-                    if (constructorDeclaration && constructorDeclaration.kind === SyntaxKind.Constructor) {
-                        return (<ClassDeclaration>constructorDeclaration.parent).symbol;
-                    }
-                    return undefined;
-
-                case SyntaxKind.StringLiteral:
-                    // External module name in an import declaration
-                    if (node.parent.kind === SyntaxKind.ImportDeclaration && (<ImportDeclaration>node.parent).externalModuleName === node) {
-                        var importSymbol = getSymbolOfNode(node.parent);
-                        var moduleType = getTypeOfSymbol(importSymbol);
-                        return moduleType ? moduleType.symbol : undefined;
-                    }
-
-                // Intentional fall-through
-                case SyntaxKind.NumericLiteral:
-                    // index access
-                    if (node.parent.kind == SyntaxKind.IndexedAccess && (<IndexedAccess>node.parent).index === node) {
-                        var objectType = checkExpression((<IndexedAccess>node.parent).object);
-                        if (objectType === unknownType) return undefined;
-                        var apparentType = getApparentType(objectType);
-                        if (apparentType === unknownType) return undefined;
-                        return getPropertyOfType(apparentType, (<LiteralExpression>node).text);
-                    }
-                    break;
-            }
-            return undefined;
-        }
-
-        function getTypeOfNode(node: Node): Type {
-            if (isInsideWithStatementBody(node)) {
-                // We cannot answer semantic questions within a with block, do not proceed any further
-                return unknownType;
-            }
-
-            if (isExpression(node)) {
-                return getTypeOfExpression(<Expression>node);
-            }
-
-            if (isTypeNode(node)) {
-                return getTypeFromTypeNode(<TypeNode>node);
-            }
-
-            if (isTypeDeclaration(node)) {
-                // In this case, we call getSymbolOfNode instead of getSymbolInfo because it is a declaration
-                var symbol = getSymbolOfNode(node);
-                return getDeclaredTypeOfSymbol(symbol);
-            }
-
-            if (isTypeDeclarationName(node)) {
-                var symbol = getSymbolInfo(node);
-                return symbol && getDeclaredTypeOfSymbol(symbol);
-            }
-
-            if (isDeclaration(node)) {
-                // In this case, we call getSymbolOfNode instead of getSymbolInfo because it is a declaration
-                var symbol = getSymbolOfNode(node);
-                return getTypeOfSymbol(symbol);
-            }
-
-            if (isDeclarationOrFunctionExpressionOrCatchVariableName(node)) {
-                var symbol = getSymbolInfo(node);
-                return symbol && getTypeOfSymbol(symbol);
-            }
-
-            if (isInRightSideOfImportOrExportAssignment(<Identifier>node)) {
-                var symbol = getSymbolInfo(node);
-                var declaredType = symbol && getDeclaredTypeOfSymbol(symbol);
-                return declaredType !== unknownType ? declaredType : getTypeOfSymbol(symbol);
-            }
-
-            return unknownType;
-        }
-
-        function getTypeOfExpression(expr: Expression): Type {
-            if (isRightSideOfQualifiedNameOrPropertyAccess(expr)) {
-                expr = expr.parent;
-            }
-            return checkExpression(expr);
-        }
-
-        // Return the list of properties of the given type, augmented with properties from Function
-        // if the type has call or construct signatures
-        function getAugmentedPropertiesOfType(type: Type): Symbol[] {
-            var type = getApparentType(type);
-            var propsByName = createSymbolTable(getPropertiesOfType(type));
-            if (getSignaturesOfType(type, SignatureKind.Call).length || getSignaturesOfType(type, SignatureKind.Construct).length) {
-                forEach(getPropertiesOfType(globalFunctionType), p => {
-                    if (!hasProperty(propsByName, p.name)) {
-                        propsByName[p.name] = p;
-                    }
-                });
-            }
-            return getNamedMembers(propsByName);
-        }
-
-        function getRootSymbols(symbol: Symbol): Symbol[]{
-            if (symbol.flags & SymbolFlags.UnionProperty) {
-                var symbols: Symbol[] = [];
-                var name = symbol.name;
-                forEach(getSymbolLinks(symbol).unionType.types, t => {
-                    symbols.push(getPropertyOfType(t, name));
-                });
-                return symbols;
-            }
-            else if (symbol.flags & SymbolFlags.Transient) {
-                var target = getSymbolLinks(symbol).target;
-                if (target) {
-                    return [target];
-                }
-            }
-            return [symbol];
-        }
-
-        // Emitter support
-
-        function isExternalModuleSymbol(symbol: Symbol): boolean {
-            return symbol.flags & SymbolFlags.ValueModule && symbol.declarations.length === 1 && symbol.declarations[0].kind === SyntaxKind.SourceFile;
-        }
-
-        function isNodeDescendentOf(node: Node, ancestor: Node): boolean {
-            while (node) {
-                if (node === ancestor) return true;
-                node = node.parent;
-            }
-            return false;
-        }
-
-        function isUniqueLocalName(name: string, container: Node): boolean {
-            for (var node = container; isNodeDescendentOf(node, container); node = node.nextContainer) {
-                if (node.locals && hasProperty(node.locals, name) && node.locals[name].flags & (SymbolFlags.Value | SymbolFlags.ExportValue)) {
-                    return false;
-                }
-            }
-            return true;
-        }
-
-        function getLocalNameOfContainer(container: Declaration): string {
-            var links = getNodeLinks(container);
-            if (!links.localModuleName) {
-                var prefix = "";
-                var name = unescapeIdentifier(container.name.text);
-                while (!isUniqueLocalName(escapeIdentifier(prefix + name), container)) {
-                    prefix += "_";
-                }
-                links.localModuleName = prefix + getTextOfNode(container.name);
-            }
-            return links.localModuleName;
-        }
-
-        function getLocalNameForSymbol(symbol: Symbol, location: Node): string {
-            var node = location;
-            while (node) {
-                if ((node.kind === SyntaxKind.ModuleDeclaration || node.kind === SyntaxKind.EnumDeclaration) && getSymbolOfNode(node) === symbol) {
-                    return getLocalNameOfContainer(node);
-                }
-                node = node.parent;
-            }
-            Debug.fail("getLocalNameForSymbol failed");
-        }
-
-        function getExpressionNamePrefix(node: Identifier): string {
-            var symbol = getNodeLinks(node).resolvedSymbol;
-            if (symbol) {
-                // In general, we need to prefix an identifier with its parent name if it references
-                // an exported entity from another module declaration. If we reference an exported
-                // entity within the same module declaration, then whether we prefix depends on the
-                // kind of entity. SymbolFlags.ExportHasLocal encompasses all the kinds that we
-                // do NOT prefix.
-                var exportSymbol = getExportSymbolOfValueSymbolIfExported(symbol);
-                if (symbol !== exportSymbol && !(exportSymbol.flags & SymbolFlags.ExportHasLocal)) {
-                    symbol = exportSymbol;
-                }
-                if (symbol.parent) {
-                    return isExternalModuleSymbol(symbol.parent) ? "exports" : getLocalNameForSymbol(getParentOfSymbol(symbol), node.parent);
-                }
-            }
-        }
-
-        function getExportAssignmentName(node: SourceFile): string {
-            var symbol = getExportAssignmentSymbol(getSymbolOfNode(node));
-            return symbol && symbolIsValue(symbol) ? symbolToString(symbol): undefined;
-        }
-
-        function isTopLevelValueImportedViaEntityName(node: ImportDeclaration): boolean {
-            if (node.parent.kind !== SyntaxKind.SourceFile || !node.entityName) {
-                // parent is not source file or it is not reference to internal module
-                return false;
-            }
-            var symbol = getSymbolOfNode(node);
-            var target = resolveImport(symbol);
-            return target !== unknownSymbol && ((target.flags & SymbolFlags.Value) !== 0);
-        }
-
-        function hasSemanticErrors() {
-            // Return true if there is any semantic error in a file or globally
-            return getDiagnostics().length > 0 || getGlobalDiagnostics().length > 0;
-        }
-
-        function hasEarlyErrors(sourceFile?: SourceFile): boolean {
-            return forEach(getDiagnostics(sourceFile), d => d.isEarly);
-        }
-
-        function isReferencedImportDeclaration(node: ImportDeclaration): boolean {
-            var symbol = getSymbolOfNode(node);
-            if (getSymbolLinks(symbol).referenced) {
-                return true;
-            }
-            // logic below will answer 'true' for exported import declaration in a nested module that itself is not exported.
-            // As a consequence this might cause emitting extra.
-            if (node.flags & NodeFlags.Export) {
-                var target = resolveImport(symbol);
-                if (target !== unknownSymbol && target.flags & SymbolFlags.Value) {
-                    return true;
-                }
-            }
-            return false;
-        }
-
-        function isImplementationOfOverload(node: FunctionDeclaration) {
-            if (node.body) {
-                var symbol = getSymbolOfNode(node);
-                var signaturesOfSymbol = getSignaturesOfSymbol(symbol);
-                // If this function body corresponds to function with multiple signature, it is implementation of overload
-                // e.g.: function foo(a: string): string;
-                //       function foo(a: number): number;
-                //       function foo(a: any) { // This is implementation of the overloads
-                //           return a;
-                //       }
-                return signaturesOfSymbol.length > 1 ||
-                    // If there is single signature for the symbol, it is overload if that signature isn't coming from the node
-                    // e.g.: function foo(a: string): string;
-                    //       function foo(a: any) { // This is implementation of the overloads
-                    //           return a;
-                    //       }
-                    (signaturesOfSymbol.length === 1 && signaturesOfSymbol[0].declaration !== node);
-            }
-            return false;
-        }
-
-        function getNodeCheckFlags(node: Node): NodeCheckFlags {
-            return getNodeLinks(node).flags;
-        }
-
-        function getEnumMemberValue(node: EnumMember): number {
-            computeEnumMemberValues(<EnumDeclaration>node.parent);
-            return getNodeLinks(node).enumMemberValue;
-        }
-
-        function getConstantValue(node: PropertyAccess): number {
-            var symbol = getNodeLinks(node).resolvedSymbol;
-            if (symbol && (symbol.flags & SymbolFlags.EnumMember)) {
-                var declaration = symbol.valueDeclaration;
-                var constantValue: number;
-                if (declaration.kind === SyntaxKind.EnumMember && (constantValue = getNodeLinks(declaration).enumMemberValue) !== undefined) {
-                    return constantValue;
-                }
-            }
-
-            return undefined;
-        }
-
-        function writeTypeAtLocation(location: Node, enclosingDeclaration: Node, flags: TypeFormatFlags, writer: SymbolWriter) {
-            // Get type of the symbol if this is the valid symbol otherwise get type at location
-            var symbol = getSymbolOfNode(location);
-            var type = symbol && !(symbol.flags & SymbolFlags.TypeLiteral) ? getTypeOfSymbol(symbol) : getTypeFromTypeNode(location);
-
-            getSymbolDisplayBuilder().buildTypeDisplay(type, writer, enclosingDeclaration, flags);
-        }
-
-        function writeReturnTypeOfSignatureDeclaration(signatureDeclaration: SignatureDeclaration, enclosingDeclaration: Node, flags: TypeFormatFlags, writer: SymbolWriter) {
-            var signature = getSignatureFromDeclaration(signatureDeclaration);
-            getSymbolDisplayBuilder().buildTypeDisplay(getReturnTypeOfSignature(signature), writer, enclosingDeclaration, flags);
-        }
-
-        function invokeEmitter(targetSourceFile?: SourceFile) {
-            var resolver: EmitResolver = {
-                getProgram: () => program,
-                getLocalNameOfContainer: getLocalNameOfContainer,
-                getExpressionNamePrefix: getExpressionNamePrefix,
-                getExportAssignmentName: getExportAssignmentName,
-                isReferencedImportDeclaration: isReferencedImportDeclaration,
-                getNodeCheckFlags: getNodeCheckFlags,
-                getEnumMemberValue: getEnumMemberValue,
-                isTopLevelValueImportedViaEntityName: isTopLevelValueImportedViaEntityName,
-                hasSemanticErrors: hasSemanticErrors,
-                hasEarlyErrors: hasEarlyErrors,
-                isDeclarationVisible: isDeclarationVisible,
-                isImplementationOfOverload: isImplementationOfOverload,
-                writeTypeAtLocation: writeTypeAtLocation,
-                writeReturnTypeOfSignatureDeclaration: writeReturnTypeOfSignatureDeclaration,
-                isSymbolAccessible: isSymbolAccessible,
-                isImportDeclarationEntityNameReferenceDeclarationVisibile: isImportDeclarationEntityNameReferenceDeclarationVisibile,
-                getConstantValue: getConstantValue,
-            };
-            checkProgram();
-            return emitFiles(resolver, targetSourceFile);
-        }
-
-        function initializeTypeChecker() {
-            // Bind all source files and propagate errors
-            forEach(program.getSourceFiles(), file => {
-                bindSourceFile(file);
-                forEach(file.semanticErrors, addDiagnostic);
-            });
-            // Initialize global symbol table
-            forEach(program.getSourceFiles(), file => {
-                if (!isExternalModule(file)) {
-                    extendSymbolTable(globals, file.locals);
-                }
-            });
-            // Initialize special symbols
-            getSymbolLinks(undefinedSymbol).type = undefinedType;
-            getSymbolLinks(argumentsSymbol).type = getGlobalType("IArguments");
-            getSymbolLinks(unknownSymbol).type = unknownType;
-            globals[undefinedSymbol.name] = undefinedSymbol;
-            // Initialize special types
-            globalArraySymbol = getGlobalSymbol("Array");
-            globalArrayType = getTypeOfGlobalSymbol(globalArraySymbol, 1);
-            globalObjectType = getGlobalType("Object");
-            globalFunctionType = getGlobalType("Function");
-            globalStringType = getGlobalType("String");
-            globalNumberType = getGlobalType("Number");
-            globalBooleanType = getGlobalType("Boolean");
-            globalRegExpType = getGlobalType("RegExp");
-        }
-
-        initializeTypeChecker();
-
-        return checker;
-    }
-}
+/// <reference path="types.ts"/>
+/// <reference path="core.ts"/>
+/// <reference path="scanner.ts"/>
+/// <reference path="parser.ts"/>
+/// <reference path="binder.ts"/>
+/// <reference path="emitter.ts"/>
+
+module ts {
+
+    var nextSymbolId = 1;
+    var nextNodeId = 1;
+    var nextMergeId = 1;
+
+    export function getDeclarationOfKind(symbol: Symbol, kind: SyntaxKind): Declaration {
+        var declarations = symbol.declarations;
+        for (var i = 0; i < declarations.length; i++) {
+            var declaration = declarations[i];
+            if (declaration.kind === kind) {
+                return declaration;
+            }
+        }
+
+        return undefined;
+    }
+
+    export interface StringSymbolWriter extends SymbolWriter {
+        string(): string;
+    }
+
+    // Pool writers to avoid needing to allocate them for every symbol we write.
+    var stringWriters: StringSymbolWriter[] = [];
+    export function getSingleLineStringWriter(): StringSymbolWriter {
+        if (stringWriters.length == 0) {
+            var str = "";
+
+            var writeText: (text: string) => void = text => str += text;
+            return {
+                string: () => str,
+                writeKeyword: writeText,
+                writeOperator: writeText,
+                writePunctuation: writeText,
+                writeSpace: writeText,
+                writeStringLiteral: writeText,
+                writeParameter: writeText,
+                writeSymbol: writeText,
+
+                // Completely ignore indentation for string writers.  And map newlines to
+                // a single space.
+                writeLine: () => str += " ",
+                increaseIndent: () => { },
+                decreaseIndent: () => { },
+                clear: () => str = "",
+                trackSymbol: () => { }
+            };
+        }
+
+        return stringWriters.pop();
+    }
+
+    /// fullTypeCheck denotes if this instance of the typechecker will be used to get semantic diagnostics.
+    /// If fullTypeCheck === true,  then the typechecker should do every possible check to produce all errors
+    /// If fullTypeCheck === false, the typechecker can take shortcuts and skip checks that only produce errors.
+    /// NOTE: checks that somehow affect decisions being made during typechecking should be executed in both cases.
+    export function createTypeChecker(program: Program, fullTypeCheck: boolean): TypeChecker {
+
+        var Symbol = objectAllocator.getSymbolConstructor();
+        var Type = objectAllocator.getTypeConstructor();
+        var Signature = objectAllocator.getSignatureConstructor();
+
+        var typeCount = 0;
+
+        var emptyArray: any[] = [];
+        var emptySymbols: SymbolTable = {};
+
+        var compilerOptions = program.getCompilerOptions();
+
+        var checker: TypeChecker = {
+            getProgram: () => program,
+            getDiagnostics: getDiagnostics,
+            getGlobalDiagnostics: getGlobalDiagnostics,
+            getNodeCount: () => sum(program.getSourceFiles(), "nodeCount"),
+            getIdentifierCount: () => sum(program.getSourceFiles(), "identifierCount"),
+            getSymbolCount: () => sum(program.getSourceFiles(), "symbolCount"),
+            getTypeCount: () => typeCount,
+            checkProgram: checkProgram,
+            emitFiles: invokeEmitter,
+            getParentOfSymbol: getParentOfSymbol,
+            getTypeOfSymbol: getTypeOfSymbol,
+            getDeclaredTypeOfSymbol: getDeclaredTypeOfSymbol,
+            getPropertiesOfType: getPropertiesOfType,
+            getPropertyOfType: getPropertyOfType,
+            getSignaturesOfType: getSignaturesOfType,
+            getIndexTypeOfType: getIndexTypeOfType,
+            getReturnTypeOfSignature: getReturnTypeOfSignature,
+            getSymbolsInScope: getSymbolsInScope,
+            getSymbolInfo: getSymbolInfo,
+            getTypeOfNode: getTypeOfNode,
+            typeToString: typeToString,
+            getSymbolDisplayBuilder: getSymbolDisplayBuilder,
+            symbolToString: symbolToString,
+            getAugmentedPropertiesOfType: getAugmentedPropertiesOfType,
+            getRootSymbols: getRootSymbols,
+            getContextualType: getContextualType,
+            getFullyQualifiedName: getFullyQualifiedName,
+            getResolvedSignature: getResolvedSignature,
+            getEnumMemberValue: getEnumMemberValue,
+            isValidPropertyAccess: isValidPropertyAccess,
+            getSignatureFromDeclaration: getSignatureFromDeclaration,
+            isImplementationOfOverload: isImplementationOfOverload,
+            getAliasedSymbol: resolveImport,
+            isUndefinedSymbol: symbol => symbol === undefinedSymbol,
+            isArgumentsSymbol: symbol => symbol === argumentsSymbol,
+            hasEarlyErrors: hasEarlyErrors
+        };
+
+        var undefinedSymbol = createSymbol(SymbolFlags.Property | SymbolFlags.Transient, "undefined");
+        var argumentsSymbol = createSymbol(SymbolFlags.Property | SymbolFlags.Transient, "arguments");
+        var unknownSymbol = createSymbol(SymbolFlags.Property | SymbolFlags.Transient, "unknown");
+        var resolvingSymbol = createSymbol(SymbolFlags.Transient, "__resolving__");
+
+        var anyType = createIntrinsicType(TypeFlags.Any, "any");
+        var stringType = createIntrinsicType(TypeFlags.String, "string");
+        var numberType = createIntrinsicType(TypeFlags.Number, "number");
+        var booleanType = createIntrinsicType(TypeFlags.Boolean, "boolean");
+        var voidType = createIntrinsicType(TypeFlags.Void, "void");
+        var undefinedType = createIntrinsicType(TypeFlags.Undefined, "undefined");
+        var nullType = createIntrinsicType(TypeFlags.Null, "null");
+        var unknownType = createIntrinsicType(TypeFlags.Any, "unknown");
+        var resolvingType = createIntrinsicType(TypeFlags.Any, "__resolving__");
+
+        var emptyObjectType = createAnonymousType(undefined, emptySymbols, emptyArray, emptyArray, undefined, undefined);
+        var anyFunctionType = createAnonymousType(undefined, emptySymbols, emptyArray, emptyArray, undefined, undefined);
+        var noConstraintType = createAnonymousType(undefined, emptySymbols, emptyArray, emptyArray, undefined, undefined);
+        var inferenceFailureType = createAnonymousType(undefined, emptySymbols, emptyArray, emptyArray, undefined, undefined);
+
+        var anySignature = createSignature(undefined, undefined, emptyArray, anyType, 0, false, false);
+        var unknownSignature = createSignature(undefined, undefined, emptyArray, unknownType, 0, false, false);
+
+        var globals: SymbolTable = {};
+
+        var globalArraySymbol: Symbol;
+
+        var globalObjectType: ObjectType;
+        var globalFunctionType: ObjectType;
+        var globalArrayType: ObjectType;
+        var globalStringType: ObjectType;
+        var globalNumberType: ObjectType;
+        var globalBooleanType: ObjectType;
+        var globalRegExpType: ObjectType;
+
+        var tupleTypes: Map<TupleType> = {};
+        var unionTypes: Map<UnionType> = {};
+        var stringLiteralTypes: Map<StringLiteralType> = {};
+        var emitExtends = false;
+
+        var mergedSymbols: Symbol[] = [];
+        var symbolLinks: SymbolLinks[] = [];
+        var nodeLinks: NodeLinks[] = [];
+        var potentialThisCollisions: Node[] = [];
+
+        var diagnostics: Diagnostic[] = [];
+        var diagnosticsModified: boolean = false;
+
+        function addDiagnostic(diagnostic: Diagnostic) {
+            diagnostics.push(diagnostic);
+            diagnosticsModified = true;
+        }
+
+        function error(location: Node, message: DiagnosticMessage, arg0?: any, arg1?: any, arg2?: any): void {
+            var diagnostic = location
+                ? createDiagnosticForNode(location, message, arg0, arg1, arg2)
+                : createCompilerDiagnostic(message, arg0, arg1, arg2);
+            addDiagnostic(diagnostic);
+        }
+
+        function createSymbol(flags: SymbolFlags, name: string): Symbol {
+            return new Symbol(flags, name);
+        }
+
+        function getExcludedSymbolFlags(flags: SymbolFlags): SymbolFlags {
+            var result: SymbolFlags = 0;
+            if (flags & SymbolFlags.BlockScopedVariable) result |= SymbolFlags.BlockScopedVariableExcludes;
+            if (flags & SymbolFlags.FunctionScopedVariable) result |= SymbolFlags.FunctionScopedVariableExcludes;
+            if (flags & SymbolFlags.Property) result |= SymbolFlags.PropertyExcludes;
+            if (flags & SymbolFlags.EnumMember) result |= SymbolFlags.EnumMemberExcludes;
+            if (flags & SymbolFlags.Function) result |= SymbolFlags.FunctionExcludes;
+            if (flags & SymbolFlags.Class) result |= SymbolFlags.ClassExcludes;
+            if (flags & SymbolFlags.Interface) result |= SymbolFlags.InterfaceExcludes;
+            if (flags & SymbolFlags.Enum) result |= SymbolFlags.EnumExcludes;
+            if (flags & SymbolFlags.ValueModule) result |= SymbolFlags.ValueModuleExcludes;
+            if (flags & SymbolFlags.Method) result |= SymbolFlags.MethodExcludes;
+            if (flags & SymbolFlags.GetAccessor) result |= SymbolFlags.GetAccessorExcludes;
+            if (flags & SymbolFlags.SetAccessor) result |= SymbolFlags.SetAccessorExcludes;
+            if (flags & SymbolFlags.TypeParameter) result |= SymbolFlags.TypeParameterExcludes;
+            if (flags & SymbolFlags.TypeAlias) result |= SymbolFlags.TypeAliasExcludes;
+            if (flags & SymbolFlags.Import) result |= SymbolFlags.ImportExcludes;
+            return result;
+        }
+
+        function recordMergedSymbol(target: Symbol, source: Symbol) {
+            if (!source.mergeId) source.mergeId = nextMergeId++;
+            mergedSymbols[source.mergeId] = target;
+        }
+
+        function cloneSymbol(symbol: Symbol): Symbol {
+            var result = createSymbol(symbol.flags | SymbolFlags.Merged, symbol.name);
+            result.declarations = symbol.declarations.slice(0);
+            result.parent = symbol.parent;
+            if (symbol.valueDeclaration) result.valueDeclaration = symbol.valueDeclaration;
+            if (symbol.members) result.members = cloneSymbolTable(symbol.members);
+            if (symbol.exports) result.exports = cloneSymbolTable(symbol.exports);
+            recordMergedSymbol(result, symbol);
+            return result;
+        }
+
+        function extendSymbol(target: Symbol, source: Symbol) {
+            if (!(target.flags & getExcludedSymbolFlags(source.flags))) {
+                target.flags |= source.flags;
+                if (!target.valueDeclaration && source.valueDeclaration) target.valueDeclaration = source.valueDeclaration;
+                forEach(source.declarations, node => {
+                    target.declarations.push(node);
+                });
+                if (source.members) {
+                    if (!target.members) target.members = {};
+                    extendSymbolTable(target.members, source.members);
+                }
+                if (source.exports) {
+                    if (!target.exports) target.exports = {};
+                    extendSymbolTable(target.exports, source.exports);
+                }
+                recordMergedSymbol(target, source);
+            }
+            else {
+                var message = target.flags & SymbolFlags.BlockScopedVariable || source.flags & SymbolFlags.BlockScopedVariable
+                     ? Diagnostics.Cannot_redeclare_block_scoped_variable_0 : Diagnostics.Duplicate_identifier_0;
+                forEach(source.declarations, node => {
+                    error(node.name ? node.name : node, message, symbolToString(source));
+                });
+                forEach(target.declarations, node => {
+                    error(node.name ? node.name : node, message, symbolToString(source));
+                });
+            }
+        }
+
+        function cloneSymbolTable(symbolTable: SymbolTable): SymbolTable {
+            var result: SymbolTable = {};
+            for (var id in symbolTable) {
+                if (hasProperty(symbolTable, id)) {
+                    result[id] = symbolTable[id];
+                }
+            }
+            return result;
+        }
+
+        function extendSymbolTable(target: SymbolTable, source: SymbolTable) {
+            for (var id in source) {
+                if (hasProperty(source, id)) {
+                    if (!hasProperty(target, id)) {
+                        target[id] = source[id];
+                    }
+                    else {
+                        var symbol = target[id];
+                        if (!(symbol.flags & SymbolFlags.Merged)) {
+                            target[id] = symbol = cloneSymbol(symbol);
+                        }
+                        extendSymbol(symbol, source[id]);
+                    }
+                }
+            }
+        }
+
+        function getSymbolLinks(symbol: Symbol): SymbolLinks {
+            if (symbol.flags & SymbolFlags.Transient) return <TransientSymbol>symbol;
+            if (!symbol.id) symbol.id = nextSymbolId++;
+            return symbolLinks[symbol.id] || (symbolLinks[symbol.id] = {});
+        }
+
+        function getNodeLinks(node: Node): NodeLinks {
+            if (!node.id) node.id = nextNodeId++;
+            return nodeLinks[node.id] || (nodeLinks[node.id] = {});
+        }
+
+        function getSourceFile(node: Node): SourceFile {
+            return <SourceFile>getAncestor(node, SyntaxKind.SourceFile);
+        }
+
+        function isGlobalSourceFile(node: Node) {
+            return node.kind === SyntaxKind.SourceFile && !isExternalModule(<SourceFile>node);
+        }
+
+        function getSymbol(symbols: SymbolTable, name: string, meaning: SymbolFlags): Symbol {
+            if (meaning && hasProperty(symbols, name)) {
+                var symbol = symbols[name];
+                Debug.assert((symbol.flags & SymbolFlags.Instantiated) === 0, "Should never get an instantiated symbol here.");
+                if (symbol.flags & meaning) {
+                    return symbol;
+                }
+
+                if (symbol.flags & SymbolFlags.Import) {
+                    var target = resolveImport(symbol);
+                    // unknown symbol will mean that there were reported error during import resolution
+                    // treat it as positive answer to avoid cascading errors
+                    if (target === unknownSymbol || target.flags & meaning) {
+                        return symbol;
+                    }
+                }
+            }
+
+            // return undefined if we can't find a symbol.
+        }
+
+        /** Returns true if node1 is defined before node 2**/
+        function isDefinedBefore(node1: Node, node2: Node): boolean {
+            var file1 = getSourceFileOfNode(node1);
+            var file2 = getSourceFileOfNode(node2);
+            if (file1 === file2) {
+                return node1.pos <= node2.pos;
+            }
+
+            if (!compilerOptions.out) {
+                return true;
+            }
+
+            var sourceFiles = program.getSourceFiles();
+            return sourceFiles.indexOf(file1) <= sourceFiles.indexOf(file2);
+        }
+
+        // Resolve a given name for a given meaning at a given location. An error is reported if the name was not found and
+        // the nameNotFoundMessage argument is not undefined. Returns the resolved symbol, or undefined if no symbol with
+        // the given name can be found.
+        function resolveName(location: Node, name: string, meaning: SymbolFlags, nameNotFoundMessage: DiagnosticMessage, nameArg: string | Identifier): Symbol {
+
+            var result: Symbol;
+            var lastLocation: Node;
+            var propertyWithInvalidInitializer: Node;
+            var errorLocation = location;
+
+            loop: while (location) {
+                // Locals of a source file are not in scope (because they get merged into the global symbol table)
+                if (location.locals && !isGlobalSourceFile(location)) {
+                    if (result = getSymbol(location.locals, name, meaning)) {
+                        break loop;
+                    }
+                }
+                switch (location.kind) {
+                    case SyntaxKind.SourceFile:
+                        if (!isExternalModule(<SourceFile>location)) break;
+                    case SyntaxKind.ModuleDeclaration:
+                        if (result = getSymbol(getSymbolOfNode(location).exports, name, meaning & SymbolFlags.ModuleMember)) {
+                            break loop;
+                        }
+                        break;
+                    case SyntaxKind.EnumDeclaration:
+                        if (result = getSymbol(getSymbolOfNode(location).exports, name, meaning & SymbolFlags.EnumMember)) {
+                            break loop;
+                        }
+                        break;
+                    case SyntaxKind.Property:
+                        // TypeScript 1.0 spec (April 2014): 8.4.1
+                        // Initializer expressions for instance member variables are evaluated in the scope 
+                        // of the class constructor body but are not permitted to reference parameters or 
+                        // local variables of the constructor. This effectively means that entities from outer scopes 
+                        // by the same name as a constructor parameter or local variable are inaccessible 
+                        // in initializer expressions for instance member variables.
+                        if (location.parent.kind === SyntaxKind.ClassDeclaration && !(location.flags & NodeFlags.Static)) {
+                            var ctor = findConstructorDeclaration(<ClassDeclaration>location.parent);
+                            if (ctor && ctor.locals) {
+                                if (getSymbol(ctor.locals, name, meaning & SymbolFlags.Value)) {
+                                    // Remember the property node, it will be used later to report appropriate error
+                                    propertyWithInvalidInitializer = location;
+                                }
+                            }
+                        }
+                        break;
+                    case SyntaxKind.ClassDeclaration:
+                    case SyntaxKind.InterfaceDeclaration:
+                        if (result = getSymbol(getSymbolOfNode(location).members, name, meaning & SymbolFlags.Type)) {
+                            if (lastLocation && lastLocation.flags & NodeFlags.Static) {
+                                // TypeScript 1.0 spec (April 2014): 3.4.1
+                                // The scope of a type parameter extends over the entire declaration with which the type
+                                // parameter list is associated, with the exception of static member declarations in classes.
+                                error(errorLocation, Diagnostics.Static_members_cannot_reference_class_type_parameters);
+                                return undefined;
+                            }
+                            break loop;
+                        }
+                        break;
+                    case SyntaxKind.Method:
+                    case SyntaxKind.Constructor:
+                    case SyntaxKind.GetAccessor:
+                    case SyntaxKind.SetAccessor:
+                    case SyntaxKind.FunctionDeclaration:
+                    case SyntaxKind.ArrowFunction:
+                        if (name === "arguments") {
+                            result = argumentsSymbol;
+                            break loop;
+                        }
+                        break;
+                    case SyntaxKind.FunctionExpression:
+                        if (name === "arguments") {
+                            result = argumentsSymbol;
+                            break loop;
+                        }
+                        var id = (<FunctionExpression>location).name;
+                        if (id && name === id.text) {
+                            result = location.symbol;
+                            break loop;
+                        }
+                        break;
+                    case SyntaxKind.CatchBlock:
+                        var id = (<CatchBlock>location).variable;
+                        if (name === id.text) {
+                            result = location.symbol;
+                            break loop;
+                        }
+                        break;
+                }
+                lastLocation = location;
+                location = location.parent;
+            }
+
+            if (!result) {
+                result = getSymbol(globals, name, meaning);
+            }
+
+            if (!result) {
+                if (nameNotFoundMessage) {
+                    error(errorLocation, nameNotFoundMessage, typeof nameArg === "string" ? nameArg : identifierToString(nameArg));
+                }
+                return undefined;
+            }
+
+            // Perform extra checks only if error reporting was requested
+            if (nameNotFoundMessage) {
+                if (propertyWithInvalidInitializer) {
+                    // We have a match, but the reference occurred within a property initializer and the identifier also binds
+                    // to a local variable in the constructor where the code will be emitted.
+                    var propertyName = (<PropertyDeclaration>propertyWithInvalidInitializer).name;
+                    error(errorLocation, Diagnostics.Initializer_of_instance_member_variable_0_cannot_reference_identifier_1_declared_in_the_constructor,
+                        identifierToString(propertyName), typeof nameArg === "string" ? nameArg : identifierToString(nameArg));
+                    return undefined;
+                }
+                if (result.flags & SymbolFlags.BlockScopedVariable) {
+                    // Block-scoped variables cannot be used before their definition
+                    var declaration = forEach(result.declarations, d => d.flags & NodeFlags.BlockScoped ? d : undefined);
+                    Debug.assert(declaration, "Block-scoped variable declaration is undefined");
+                    if (!isDefinedBefore(declaration, errorLocation)) {
+                        error(errorLocation, Diagnostics.Block_scoped_variable_0_used_before_its_declaration, identifierToString(declaration.name));
+                    }
+                }
+            }
+            return result;
+        }
+
+        function resolveImport(symbol: Symbol): Symbol {
+            Debug.assert((symbol.flags & SymbolFlags.Import) !== 0, "Should only get Imports here.");
+            var links = getSymbolLinks(symbol);
+            if (!links.target) {
+                links.target = resolvingSymbol;
+                var node = <ImportDeclaration>getDeclarationOfKind(symbol, SyntaxKind.ImportDeclaration);
+                var target = node.externalModuleName ?
+                    resolveExternalModuleName(node, node.externalModuleName) :
+                    getSymbolOfPartOfRightHandSideOfImport(node.entityName, node);
+                if (links.target === resolvingSymbol) {
+                    links.target = target || unknownSymbol;
+                }
+                else {
+                    error(node, Diagnostics.Circular_definition_of_import_alias_0, symbolToString(symbol));
+                }
+            }
+            else if (links.target === resolvingSymbol) {
+                links.target = unknownSymbol;
+            }
+            return links.target;
+        }
+
+        // This function is only for imports with entity names
+        function getSymbolOfPartOfRightHandSideOfImport(entityName: EntityName, importDeclaration?: ImportDeclaration): Symbol {
+            if (!importDeclaration) {
+                importDeclaration = getAncestor(entityName, SyntaxKind.ImportDeclaration);
+                Debug.assert(importDeclaration);
+            }
+            // There are three things we might try to look for. In the following examples,
+            // the search term is enclosed in |...|:
+            //
+            //     import a = |b|; // Namespace
+            //     import a = |b.c|; // Value, type, namespace
+            //     import a = |b.c|.d; // Namespace
+            if (entityName.kind === SyntaxKind.Identifier && isRightSideOfQualifiedNameOrPropertyAccess(entityName)) {
+                entityName = <QualifiedName>entityName.parent;
+            }
+            // Check for case 1 and 3 in the above example
+            if (entityName.kind === SyntaxKind.Identifier || entityName.parent.kind === SyntaxKind.QualifiedName) {
+                return resolveEntityName(importDeclaration, entityName, SymbolFlags.Namespace);
+            }
+            else {
+                // Case 2 in above example
+                // entityName.kind could be a QualifiedName or a Missing identifier
+                Debug.assert(entityName.parent.kind === SyntaxKind.ImportDeclaration);
+                return resolveEntityName(importDeclaration, entityName, SymbolFlags.Value | SymbolFlags.Type | SymbolFlags.Namespace);
+            }
+        }
+
+        function getFullyQualifiedName(symbol: Symbol): string {
+            return symbol.parent ? getFullyQualifiedName(symbol.parent) + "." + symbolToString(symbol) : symbolToString(symbol);
+        }
+
+        // Resolves a qualified name and any involved import aliases
+        function resolveEntityName(location: Node, name: EntityName, meaning: SymbolFlags): Symbol {
+            if (name.kind === SyntaxKind.Identifier) {
+                var symbol = resolveName(location, (<Identifier>name).text, meaning, Diagnostics.Cannot_find_name_0, <Identifier>name);
+                if (!symbol) {
+                    return;
+                }
+            }
+            else if (name.kind === SyntaxKind.QualifiedName) {
+                var namespace = resolveEntityName(location, (<QualifiedName>name).left, SymbolFlags.Namespace);
+                if (!namespace || namespace === unknownSymbol || (<QualifiedName>name).right.kind === SyntaxKind.Missing) return;
+                var symbol = getSymbol(namespace.exports, (<QualifiedName>name).right.text, meaning);
+                if (!symbol) {
+                    error(location, Diagnostics.Module_0_has_no_exported_member_1, getFullyQualifiedName(namespace),
+                        identifierToString((<QualifiedName>name).right));
+                    return;
+                }
+            }
+            else {
+                // Missing identifier
+                return;
+            }
+            Debug.assert((symbol.flags & SymbolFlags.Instantiated) === 0, "Should never get an instantiated symbol here.");
+            return symbol.flags & meaning ? symbol : resolveImport(symbol);
+        }
+
+        function isExternalModuleNameRelative(moduleName: string): boolean {
+            // TypeScript 1.0 spec (April 2014): 11.2.1
+            // An external module name is "relative" if the first term is "." or "..".
+            return moduleName.substr(0, 2) === "./" || moduleName.substr(0, 3) === "../" || moduleName.substr(0, 2) === ".\\" || moduleName.substr(0, 3) === "..\\";
+        }
+
+        function resolveExternalModuleName(location: Node, moduleLiteral: LiteralExpression): Symbol {
+            var searchPath = getDirectoryPath(getSourceFile(location).filename);
+            var moduleName = moduleLiteral.text;
+            if (!moduleName) return;
+            var isRelative = isExternalModuleNameRelative(moduleName);
+            if (!isRelative) {
+                var symbol = getSymbol(globals, '"' + moduleName + '"', SymbolFlags.ValueModule);
+                if (symbol) {
+                    return getResolvedExportSymbol(symbol);
+                }
+            }
+            while (true) {
+                var filename = normalizePath(combinePaths(searchPath, moduleName));
+                var sourceFile = program.getSourceFile(filename + ".ts") || program.getSourceFile(filename + ".d.ts");
+                if (sourceFile || isRelative) break;
+                var parentPath = getDirectoryPath(searchPath);
+                if (parentPath === searchPath) break;
+                searchPath = parentPath;
+            }
+            if (sourceFile) {
+                if (sourceFile.symbol) {
+                    return getResolvedExportSymbol(sourceFile.symbol);
+                }
+                error(moduleLiteral, Diagnostics.File_0_is_not_an_external_module, sourceFile.filename);
+                return;
+            }
+            error(moduleLiteral, Diagnostics.Cannot_find_external_module_0, moduleName);
+        }
+
+        function getResolvedExportSymbol(moduleSymbol: Symbol): Symbol {
+            var symbol = getExportAssignmentSymbol(moduleSymbol);
+            if (symbol) {
+                if (symbol.flags & (SymbolFlags.Value | SymbolFlags.Type | SymbolFlags.Namespace)) {
+                    return symbol;
+                }
+                if (symbol.flags & SymbolFlags.Import) {
+                    return resolveImport(symbol);
+                }
+            }
+            return moduleSymbol;
+        }
+
+        function getExportAssignmentSymbol(symbol: Symbol): Symbol {
+            checkTypeOfExportAssignmentSymbol(symbol);
+            var symbolLinks = getSymbolLinks(symbol);
+            return symbolLinks.exportAssignSymbol === unknownSymbol ? undefined : symbolLinks.exportAssignSymbol;
+        }
+
+        function checkTypeOfExportAssignmentSymbol(containerSymbol: Symbol): void {
+            var symbolLinks = getSymbolLinks(containerSymbol);
+            if (!symbolLinks.exportAssignSymbol) {
+                var exportInformation = collectExportInformationForSourceFileOrModule(containerSymbol);
+                if (exportInformation.exportAssignments.length) {
+                    if (exportInformation.exportAssignments.length > 1) {
+                        // TypeScript 1.0 spec (April 2014): 11.2.4
+                        // It is an error for an external module to contain more than one export assignment.
+                        forEach(exportInformation.exportAssignments, node => error(node, Diagnostics.A_module_cannot_have_more_than_one_export_assignment));
+                    }
+                    var node = exportInformation.exportAssignments[0];
+                    if (exportInformation.hasExportedMember) {
+                        // TypeScript 1.0 spec (April 2014): 11.2.3
+                        // If an external module contains an export assignment it is an error 
+                        // for the external module to also contain export declarations.
+                        // The two types of exports are mutually exclusive.
+                        error(node, Diagnostics.An_export_assignment_cannot_be_used_in_a_module_with_other_exported_elements);
+                    }
+                    if (node.exportName.text) {
+                        var meaning = SymbolFlags.Value | SymbolFlags.Type | SymbolFlags.Namespace;
+                        var exportSymbol = resolveName(node, node.exportName.text, meaning, Diagnostics.Cannot_find_name_0, node.exportName);
+                    }
+                }
+                symbolLinks.exportAssignSymbol = exportSymbol || unknownSymbol;
+            }
+        }
+
+        function collectExportInformationForSourceFileOrModule(symbol: Symbol) {
+            var seenExportedMember = false;
+            var result: ExportAssignment[] = [];
+            forEach(symbol.declarations, declaration => {
+                var block = <Block>(declaration.kind === SyntaxKind.SourceFile ? declaration : (<ModuleDeclaration>declaration).body);
+                forEach(block.statements, node => {
+                    if (node.kind === SyntaxKind.ExportAssignment) {
+                        result.push(<ExportAssignment>node);
+                    }
+                    else {
+                        seenExportedMember = seenExportedMember || (node.flags & NodeFlags.Export) !== 0;
+                    }
+                });
+            });
+            return {
+                hasExportedMember: seenExportedMember,
+                exportAssignments: result
+            };
+        }
+
+        function getMergedSymbol(symbol: Symbol): Symbol {
+            var merged: Symbol;
+            return symbol && symbol.mergeId && (merged = mergedSymbols[symbol.mergeId]) ? merged : symbol;
+        }
+
+        function getSymbolOfNode(node: Node): Symbol {
+            return getMergedSymbol(node.symbol);
+        }
+
+        function getParentOfSymbol(symbol: Symbol): Symbol {
+            return getMergedSymbol(symbol.parent);
+        }
+
+        function getExportSymbolOfValueSymbolIfExported(symbol: Symbol): Symbol {
+            return symbol && (symbol.flags & SymbolFlags.ExportValue) !== 0
+                ? getMergedSymbol(symbol.exportSymbol)
+                : symbol;
+        }
+
+        function symbolIsValue(symbol: Symbol): boolean {
+            // If it is an instantiated symbol, then it is a value if the symbol it is an
+            // instantiation of is a value.
+            if (symbol.flags & SymbolFlags.Instantiated) {
+                return symbolIsValue(getSymbolLinks(symbol).target);
+            }
+
+            // If the symbol has the value flag, it is trivially a value.
+            if (symbol.flags & SymbolFlags.Value) {
+                return true;
+            }
+
+            // If it is an import, then it is a value if the symbol it resolves to is a value.
+            if (symbol.flags & SymbolFlags.Import) {
+                return (resolveImport(symbol).flags & SymbolFlags.Value) !== 0;
+            }
+
+            return false;
+        }
+
+        function findConstructorDeclaration(node: ClassDeclaration): ConstructorDeclaration {
+            var members = node.members;
+            for (var i = 0; i < members.length; i++) {
+                var member = members[i];
+                if (member.kind === SyntaxKind.Constructor && (<ConstructorDeclaration>member).body) {
+                    return <ConstructorDeclaration>member;
+                }
+            }
+        }
+
+        function createType(flags: TypeFlags): Type {
+            var result = new Type(checker, flags);
+            result.id = typeCount++;
+            return result;
+        }
+
+        function createIntrinsicType(kind: TypeFlags, intrinsicName: string): IntrinsicType {
+            var type = <IntrinsicType>createType(kind);
+            type.intrinsicName = intrinsicName;
+            return type;
+        }
+
+        function createObjectType(kind: TypeFlags, symbol?: Symbol): ObjectType {
+            var type = <ObjectType>createType(kind);
+            type.symbol = symbol;
+            return type;
+        }
+
+        // A reserved member name starts with two underscores followed by a non-underscore
+        function isReservedMemberName(name: string) {
+            return name.charCodeAt(0) === CharacterCodes._ && name.charCodeAt(1) === CharacterCodes._ && name.charCodeAt(2) !== CharacterCodes._;
+        }
+
+        function getNamedMembers(members: SymbolTable): Symbol[] {
+            var result: Symbol[];
+            for (var id in members) {
+                if (hasProperty(members, id)) {
+                    if (!isReservedMemberName(id)) {
+                        if (!result) result = [];
+                        var symbol = members[id];
+                        if (symbolIsValue(symbol)) {
+                            result.push(symbol);
+                        }
+                    }
+                }
+            }
+            return result || emptyArray;
+        }
+
+        function setObjectTypeMembers(type: ObjectType, members: SymbolTable, callSignatures: Signature[], constructSignatures: Signature[], stringIndexType: Type, numberIndexType: Type): ResolvedType {
+            (<ResolvedType>type).members = members;
+            (<ResolvedType>type).properties = getNamedMembers(members);
+            (<ResolvedType>type).callSignatures = callSignatures;
+            (<ResolvedType>type).constructSignatures = constructSignatures;
+            if (stringIndexType) (<ResolvedType>type).stringIndexType = stringIndexType;
+            if (numberIndexType) (<ResolvedType>type).numberIndexType = numberIndexType;
+            return <ResolvedType>type;
+        }
+
+        function createAnonymousType(symbol: Symbol, members: SymbolTable, callSignatures: Signature[], constructSignatures: Signature[], stringIndexType: Type, numberIndexType: Type): ResolvedType {
+            return setObjectTypeMembers(createObjectType(TypeFlags.Anonymous, symbol),
+                members, callSignatures, constructSignatures, stringIndexType, numberIndexType);
+        }
+
+        function isOptionalProperty(propertySymbol: Symbol): boolean {
+            //  class C {
+            //      constructor(public x?) { }
+            //  }
+            //
+            // x is an optional parameter, but it is a required property.
+            return propertySymbol.valueDeclaration &&
+                propertySymbol.valueDeclaration.flags & NodeFlags.QuestionMark &&
+                propertySymbol.valueDeclaration.kind !== SyntaxKind.Parameter;
+        }
+
+        function forEachSymbolTableInScope<T>(enclosingDeclaration: Node, callback: (symbolTable: SymbolTable) => T): T {
+            var result: T;
+            for (var location = enclosingDeclaration; location; location = location.parent) {
+                // Locals of a source file are not in scope (because they get merged into the global symbol table)
+                if (location.locals && !isGlobalSourceFile(location)) {
+                    if (result = callback(location.locals)) {
+                        return result;
+                    }
+                }
+                switch (location.kind) {
+                    case SyntaxKind.SourceFile:
+                        if (!isExternalModule(<SourceFile>location)) {
+                            break;
+                        }
+                    case SyntaxKind.ModuleDeclaration:
+                        if (result = callback(getSymbolOfNode(location).exports)) {
+                            return result;
+                        }
+                        break;
+                    case SyntaxKind.ClassDeclaration:
+                    case SyntaxKind.InterfaceDeclaration:
+                        if (result = callback(getSymbolOfNode(location).members)) {
+                            return result;
+                        }
+                        break;
+                }
+            }
+
+            return callback(globals);
+        }
+
+        function getQualifiedLeftMeaning(rightMeaning: SymbolFlags) {
+            // If we are looking in value space, the parent meaning is value, other wise it is namespace
+            return rightMeaning === SymbolFlags.Value ? SymbolFlags.Value : SymbolFlags.Namespace;
+        }
+
+        function getAccessibleSymbolChain(symbol: Symbol, enclosingDeclaration: Node, meaning: SymbolFlags, useOnlyExternalAliasing: boolean): Symbol[] {
+            function getAccessibleSymbolChainFromSymbolTable(symbols: SymbolTable): Symbol[] {
+                function canQualifySymbol(symbolFromSymbolTable: Symbol, meaning: SymbolFlags) {
+                    // If the symbol is equivalent and doesn't need further qualification, this symbol is accessible
+                    if (!needsQualification(symbolFromSymbolTable, enclosingDeclaration, meaning)) {
+                        return true;
+                    }
+
+                    // If symbol needs qualification, make sure that parent is accessible, if it is then this symbol is accessible too
+                    var accessibleParent = getAccessibleSymbolChain(symbolFromSymbolTable.parent, enclosingDeclaration, getQualifiedLeftMeaning(meaning), useOnlyExternalAliasing);
+                    return !!accessibleParent;
+                }
+
+                function isAccessible(symbolFromSymbolTable: Symbol, resolvedAliasSymbol?: Symbol) {
+                    if (symbol === (resolvedAliasSymbol || symbolFromSymbolTable)) {
+                        // if the symbolFromSymbolTable is not external module (it could be if it was determined as ambient external module and would be in globals table)
+                        // and if symbolfrom symbolTable or alias resolution matches the symbol, 
+                        // check the symbol can be qualified, it is only then this symbol is accessible
+                        return !forEach(symbolFromSymbolTable.declarations, declaration => hasExternalModuleSymbol(declaration)) &&
+                            canQualifySymbol(symbolFromSymbolTable, meaning);
+                    }
+                }
+
+                // If symbol is directly available by its name in the symbol table
+                if (isAccessible(lookUp(symbols, symbol.name))) {
+                    return [symbol];
+                }
+
+                // Check if symbol is any of the alias
+                return forEachValue(symbols, symbolFromSymbolTable => {
+                    if (symbolFromSymbolTable.flags & SymbolFlags.Import) {
+                        if (!useOnlyExternalAliasing || // We can use any type of alias to get the name
+                            // Is this external alias, then use it to name
+                            ts.forEach(symbolFromSymbolTable.declarations, declaration =>
+                                declaration.kind === SyntaxKind.ImportDeclaration && (<ImportDeclaration>declaration).externalModuleName)) {
+                            var resolvedImportedSymbol = resolveImport(symbolFromSymbolTable);
+                            if (isAccessible(symbolFromSymbolTable, resolveImport(symbolFromSymbolTable))) {
+                                return [symbolFromSymbolTable];
+                            }
+
+                            // Look in the exported members, if we can find accessibleSymbolChain, symbol is accessible using this chain
+                            // but only if the symbolFromSymbolTable can be qualified
+                            var accessibleSymbolsFromExports = resolvedImportedSymbol.exports ? getAccessibleSymbolChainFromSymbolTable(resolvedImportedSymbol.exports) : undefined;
+                            if (accessibleSymbolsFromExports && canQualifySymbol(symbolFromSymbolTable, getQualifiedLeftMeaning(meaning))) {
+                                return [symbolFromSymbolTable].concat(accessibleSymbolsFromExports);
+                            }
+                        }
+                    }
+                });
+            }
+
+            if (symbol) {
+                return forEachSymbolTableInScope(enclosingDeclaration, getAccessibleSymbolChainFromSymbolTable);
+            }
+        }
+
+        function needsQualification(symbol: Symbol, enclosingDeclaration: Node, meaning: SymbolFlags) {
+            var qualify = false;
+            forEachSymbolTableInScope(enclosingDeclaration, symbolTable => {
+                // If symbol of this name is not available in the symbol table we are ok
+                if (!hasProperty(symbolTable, symbol.name)) {
+                    // Continue to the next symbol table
+                    return false;
+                }
+                // If the symbol with this name is present it should refer to the symbol
+                var symbolFromSymbolTable = symbolTable[symbol.name];
+                if (symbolFromSymbolTable === symbol) {
+                    // No need to qualify
+                    return true;
+                }
+
+                // Qualify if the symbol from symbol table has same meaning as expected
+                symbolFromSymbolTable = (symbolFromSymbolTable.flags & SymbolFlags.Import) ? resolveImport(symbolFromSymbolTable) : symbolFromSymbolTable;
+                if (symbolFromSymbolTable.flags & meaning) {
+                    qualify = true;
+                    return true;
+                }
+
+                // Continue to the next symbol table
+                return false;
+            });
+
+            return qualify;
+        }
+
+        function isSymbolAccessible(symbol: Symbol, enclosingDeclaration: Node, meaning: SymbolFlags): SymbolAccessiblityResult {
+            if (symbol && enclosingDeclaration && !(symbol.flags & SymbolFlags.TypeParameter)) {
+                var initialSymbol = symbol;
+                var meaningToLook = meaning;
+                while (symbol) {
+                    // Symbol is accessible if it by itself is accessible
+                    var accessibleSymbolChain = getAccessibleSymbolChain(symbol, enclosingDeclaration, meaningToLook, /*useOnlyExternalAliasing*/ false);
+                    if (accessibleSymbolChain) {
+                        var hasAccessibleDeclarations = hasVisibleDeclarations(accessibleSymbolChain[0]);
+                        if (!hasAccessibleDeclarations) {
+                            return {
+                                accessibility: SymbolAccessibility.NotAccessible,
+                                errorSymbolName: symbolToString(initialSymbol, enclosingDeclaration, meaning),
+                                errorModuleName: symbol !== initialSymbol ? symbolToString(symbol, enclosingDeclaration, SymbolFlags.Namespace) : undefined,
+                            };
+                        }
+                        return { accessibility: SymbolAccessibility.Accessible, aliasesToMakeVisible: hasAccessibleDeclarations.aliasesToMakeVisible };
+                    }
+
+                    // If we haven't got the accessible symbol, it doesn't mean the symbol is actually inaccessible.
+                    // It could be a qualified symbol and hence verify the path
+                    // e.g.:
+                    // module m {
+                    //     export class c {
+                    //     }
+                    // }
+                    // var x: typeof m.c
+                    // In the above example when we start with checking if typeof m.c symbol is accessible,
+                    // we are going to see if c can be accessed in scope directly. 
+                    // But it can't, hence the accessible is going to be undefined, but that doesn't mean m.c is inaccessible
+                    // It is accessible if the parent m is accessible because then m.c can be accessed through qualification
+                    meaningToLook = getQualifiedLeftMeaning(meaning);
+                    symbol = getParentOfSymbol(symbol);
+                }
+
+                // This could be a symbol that is not exported in the external module 
+                // or it could be a symbol from different external module that is not aliased and hence cannot be named
+                var symbolExternalModule = forEach(initialSymbol.declarations, declaration => getExternalModuleContainer(declaration));
+                if (symbolExternalModule) {
+                    var enclosingExternalModule = getExternalModuleContainer(enclosingDeclaration);
+                    if (symbolExternalModule !== enclosingExternalModule) {
+                        // name from different external module that is not visible
+                        return {
+                            accessibility: SymbolAccessibility.CannotBeNamed,
+                            errorSymbolName: symbolToString(initialSymbol, enclosingDeclaration, meaning),
+                            errorModuleName: symbolToString(symbolExternalModule)
+                        };
+                    }
+                }
+
+                // Just a local name that is not accessible
+                return {
+                    accessibility: SymbolAccessibility.NotAccessible,
+                    errorSymbolName: symbolToString(initialSymbol, enclosingDeclaration, meaning),
+                };
+            }
+
+            return { accessibility: SymbolAccessibility.Accessible };
+
+            function getExternalModuleContainer(declaration: Declaration) {
+                for (; declaration; declaration = declaration.parent) {
+                    if (hasExternalModuleSymbol(declaration)) {
+                        return getSymbolOfNode(declaration);
+                    }
+                }
+            }
+        }
+
+        function hasExternalModuleSymbol(declaration: Declaration) {
+            return (declaration.kind === SyntaxKind.ModuleDeclaration && declaration.name.kind === SyntaxKind.StringLiteral) ||
+                (declaration.kind === SyntaxKind.SourceFile && isExternalModule(<SourceFile>declaration));
+        }
+
+        function hasVisibleDeclarations(symbol: Symbol): { aliasesToMakeVisible?: ImportDeclaration[]; } {
+            var aliasesToMakeVisible: ImportDeclaration[];
+            if (forEach(symbol.declarations, declaration => !getIsDeclarationVisible(declaration))) {
+                return undefined;
+            }
+            return { aliasesToMakeVisible: aliasesToMakeVisible };
+
+            function getIsDeclarationVisible(declaration: Declaration) {
+                if (!isDeclarationVisible(declaration)) {
+                    // Mark the unexported alias as visible if its parent is visible 
+                    // because these kind of aliases can be used to name types in declaration file
+                    if (declaration.kind === SyntaxKind.ImportDeclaration &&
+                        !(declaration.flags & NodeFlags.Export) &&
+                        isDeclarationVisible(declaration.parent)) {
+                        getNodeLinks(declaration).isVisible = true;
+                        if (aliasesToMakeVisible) {
+                            if (!contains(aliasesToMakeVisible, declaration)) {
+                                aliasesToMakeVisible.push(declaration);
+                            }
+                        }
+                        else {
+                            aliasesToMakeVisible = [declaration];
+                        }
+                        return true;
+                    }
+
+                    // Declaration is not visible
+                    return false;
+                }
+
+                return true;
+            }
+        }
+
+        function isImportDeclarationEntityNameReferenceDeclarationVisibile(entityName: EntityName): SymbolAccessiblityResult {
+            var firstIdentifier = getFirstIdentifier(entityName);
+            var symbolOfNameSpace = resolveName(entityName.parent, (<Identifier>firstIdentifier).text, SymbolFlags.Namespace, Diagnostics.Cannot_find_name_0, firstIdentifier);
+            // Verify if the symbol is accessible
+            var hasNamespaceDeclarationsVisibile = hasVisibleDeclarations(symbolOfNameSpace);
+            return hasNamespaceDeclarationsVisibile ?
+                { accessibility: SymbolAccessibility.Accessible, aliasesToMakeVisible: hasNamespaceDeclarationsVisibile.aliasesToMakeVisible } :
+                { accessibility: SymbolAccessibility.NotAccessible, errorSymbolName: identifierToString(<Identifier>firstIdentifier) };
+        }
+
+        function releaseStringWriter(writer: StringSymbolWriter) {
+            writer.clear()
+            stringWriters.push(writer);
+        }
+
+        function writeKeyword(writer: SymbolWriter, kind: SyntaxKind) {
+            writer.writeKeyword(tokenToString(kind));
+        }
+
+        function writePunctuation(writer: SymbolWriter, kind: SyntaxKind) {
+            writer.writePunctuation(tokenToString(kind));
+        }
+
+        function writeOperator(writer: SymbolWriter, kind: SyntaxKind) {
+            writer.writeOperator(tokenToString(kind));
+        }
+
+        function writeSpace(writer: SymbolWriter) {
+            writer.writeSpace(" ");
+        }
+
+        function symbolToString(symbol: Symbol, enclosingDeclaration?: Node, meaning?: SymbolFlags): string {
+            var writer = getSingleLineStringWriter();
+            getSymbolDisplayBuilder().buildSymbolDisplay(symbol, writer, enclosingDeclaration, meaning);
+
+            var result = writer.string();
+            releaseStringWriter(writer);
+
+            return result;
+        }
+
+        function typeToString(type: Type, enclosingDeclaration?: Node, flags?: TypeFormatFlags): string {
+            var writer = getSingleLineStringWriter();
+            getSymbolDisplayBuilder().buildTypeDisplay(type, writer, enclosingDeclaration, flags);
+
+            var result = writer.string();
+            releaseStringWriter(writer);
+
+            var maxLength = compilerOptions.noErrorTruncation || flags & TypeFormatFlags.NoTruncation ? undefined : 100;
+            if (maxLength && result.length >= maxLength) {
+                result = result.substr(0, maxLength - "...".length) + "...";
+            }
+
+            return result;
+        }
+
+        function getTypeAliasForTypeLiteral(type: Type): Symbol {
+            if (type.symbol && type.symbol.flags & SymbolFlags.TypeLiteral) {
+                var node = type.symbol.declarations[0].parent;
+                while (node.kind === SyntaxKind.ParenType) {
+                    node = node.parent;
+                }
+                if (node.kind === SyntaxKind.TypeAliasDeclaration) {
+                    return getSymbolOfNode(node);
+                }
+            }
+            return undefined;
+        }
+
+        // This is for caching the result of getSymbolDisplayBuilder. Do not access directly.
+        var _displayBuilder: SymbolDisplayBuilder;
+        function getSymbolDisplayBuilder(): SymbolDisplayBuilder {
+            /**
+             * Writes only the name of the symbol out to the writer. Uses the original source text
+             * for the name of the symbol if it is available to match how the user inputted the name.
+             */
+            function appendSymbolNameOnly(symbol: Symbol, writer: SymbolWriter): void {
+                if (symbol.declarations && symbol.declarations.length > 0) {
+                    var declaration = symbol.declarations[0];
+                    if (declaration.name) {
+                        writer.writeSymbol(identifierToString(declaration.name), symbol);
+                        return;
+                    }
+                }
+
+                writer.writeSymbol(symbol.name, symbol);
+            }
+
+            /**
+             * Enclosing declaration is optional when we don't want to get qualified name in the enclosing declaration scope
+             * Meaning needs to be specified if the enclosing declaration is given
+             */
+            function buildSymbolDisplay(symbol: Symbol, writer: SymbolWriter, enclosingDeclaration?: Node, meaning?: SymbolFlags, flags?: SymbolFormatFlags): void {
+                var parentSymbol: Symbol;
+                function appendParentTypeArgumentsAndSymbolName(symbol: Symbol): void {
+                    if (parentSymbol) {
+                        // Write type arguments of instantiated class/interface here
+                        if (flags & SymbolFormatFlags.WriteTypeParametersOrArguments) {
+                            if (symbol.flags & SymbolFlags.Instantiated) {
+                                buildDisplayForTypeArgumentsAndDelimiters(getTypeParametersOfClassOrInterface(parentSymbol),
+                                    (<TransientSymbol>symbol).mapper, writer, enclosingDeclaration);
+                            }
+                            else {
+                                buildTypeParameterDisplayFromSymbol(parentSymbol, writer, enclosingDeclaration);
+                            }
+                        }
+                        writePunctuation(writer, SyntaxKind.DotToken);
+                    }
+                    parentSymbol = symbol;
+                    appendSymbolNameOnly(symbol, writer);
+                }
+
+                // Let the writer know we just wrote out a symbol.  The declaration emitter writer uses 
+                // this to determine if an import it has previously seen (and not written out) needs 
+                // to be written to the file once the walk of the tree is complete.
+                //
+                // NOTE(cyrusn): This approach feels somewhat unfortunate.  A simple pass over the tree
+                // up front (for example, during checking) could determine if we need to emit the imports
+                // and we could then access that data during declaration emit.
+                writer.trackSymbol(symbol, enclosingDeclaration, meaning);
+                function walkSymbol(symbol: Symbol, meaning: SymbolFlags): void {
+                    if (symbol) {
+                        var accessibleSymbolChain = getAccessibleSymbolChain(symbol, enclosingDeclaration, meaning, !!(flags & SymbolFormatFlags.UseOnlyExternalAliasing));
+
+                        if (!accessibleSymbolChain ||
+                            needsQualification(accessibleSymbolChain[0], enclosingDeclaration, accessibleSymbolChain.length === 1 ? meaning : getQualifiedLeftMeaning(meaning))) {
+
+                            // Go up and add our parent.
+                            walkSymbol(
+                                getParentOfSymbol(accessibleSymbolChain ? accessibleSymbolChain[0] : symbol),
+                                getQualifiedLeftMeaning(meaning));
+                        }
+
+                        if (accessibleSymbolChain) {
+                            for (var i = 0, n = accessibleSymbolChain.length; i < n; i++) {
+                                appendParentTypeArgumentsAndSymbolName(accessibleSymbolChain[i]);
+                            }
+                        }
+                        else {
+                            // If we didn't find accessible symbol chain for this symbol, break if this is external module
+                            if (!parentSymbol && ts.forEach(symbol.declarations, declaration => hasExternalModuleSymbol(declaration))) {
+                                return;
+                            }
+
+                            // if this is anonymous type break
+                            if (symbol.flags & SymbolFlags.TypeLiteral || symbol.flags & SymbolFlags.ObjectLiteral) {
+                                return;
+                            }
+
+                            appendParentTypeArgumentsAndSymbolName(symbol);
+                        }
+                    }
+                }
+
+                // Get qualified name 
+                if (enclosingDeclaration &&
+                    // TypeParameters do not need qualification
+                    !(symbol.flags & SymbolFlags.TypeParameter)) {
+
+                    walkSymbol(symbol, meaning);
+                    return;
+                }
+
+                return appendParentTypeArgumentsAndSymbolName(symbol);
+            }
+
+            function buildTypeDisplay(type: Type, writer: SymbolWriter, enclosingDeclaration?: Node, globalFlags?: TypeFormatFlags, typeStack?: Type[]) {
+                var globalFlagsToPass = globalFlags & TypeFormatFlags.WriteOwnNameForAnyLike;
+                return writeType(type, globalFlags);
+
+                function writeType(type: Type, flags: TypeFormatFlags) {
+                    // Write undefined/null type as any
+                    if (type.flags & TypeFlags.Intrinsic) {
+                        // Special handling for unknown / resolving types, they should show up as any and not unknown or __resolving
+                        writer.writeKeyword(!(globalFlags & TypeFormatFlags.WriteOwnNameForAnyLike) &&
+                            (type.flags & TypeFlags.Any) ? "any" : (<IntrinsicType>type).intrinsicName);
+                    }
+                    else if (type.flags & TypeFlags.Reference) {
+                        writeTypeReference(<TypeReference>type, flags);
+                    }
+                    else if (type.flags & (TypeFlags.Class | TypeFlags.Interface | TypeFlags.Enum | TypeFlags.TypeParameter)) {
+                        buildSymbolDisplay(type.symbol, writer, enclosingDeclaration, SymbolFlags.Type);
+                    }
+                    else if (type.flags & TypeFlags.Tuple) {
+                        writeTupleType(<TupleType>type);
+                    }
+                    else if (type.flags & TypeFlags.Union) {
+                        writeUnionType(<UnionType>type, flags);
+                    }
+                    else if (type.flags & TypeFlags.Anonymous) {
+                        writeAnonymousType(<ObjectType>type, flags);
+                    }
+                    else if (type.flags & TypeFlags.StringLiteral) {
+                        writer.writeStringLiteral((<StringLiteralType>type).text);
+                    }
+                    else {
+                        // Should never get here
+                        // { ... }
+                        writePunctuation(writer, SyntaxKind.OpenBraceToken);
+                        writeSpace(writer);
+                        writePunctuation(writer, SyntaxKind.DotDotDotToken);
+                        writeSpace(writer);
+                        writePunctuation(writer, SyntaxKind.CloseBraceToken);
+                    }
+                }
+
+                function writeTypeList(types: Type[], union: boolean) {
+                    for (var i = 0; i < types.length; i++) {
+                        if (i > 0) {
+                            if (union) {
+                                writeSpace(writer);
+                            }
+                            writePunctuation(writer, union ? SyntaxKind.BarToken : SyntaxKind.CommaToken);
+                            writeSpace(writer);
+                        }
+                        writeType(types[i], union ? TypeFormatFlags.InElementType : TypeFormatFlags.None);
+                    }
+                }
+
+                function writeTypeReference(type: TypeReference, flags: TypeFormatFlags) {
+                    if (type.target === globalArrayType && !(flags & TypeFormatFlags.WriteArrayAsGenericType)) {
+                        writeType(type.typeArguments[0], TypeFormatFlags.InElementType);
+                        writePunctuation(writer, SyntaxKind.OpenBracketToken);
+                        writePunctuation(writer, SyntaxKind.CloseBracketToken);
+                    }
+                    else {
+                        buildSymbolDisplay(type.target.symbol, writer, enclosingDeclaration, SymbolFlags.Type);
+                        writePunctuation(writer, SyntaxKind.LessThanToken);
+                        writeTypeList(type.typeArguments, /*union*/ false);
+                        writePunctuation(writer, SyntaxKind.GreaterThanToken);
+                    }
+                }
+
+                function writeTupleType(type: TupleType) {
+                    writePunctuation(writer, SyntaxKind.OpenBracketToken);
+                    writeTypeList(type.elementTypes, /*union*/ false);
+                    writePunctuation(writer, SyntaxKind.CloseBracketToken);
+                }
+
+                function writeUnionType(type: UnionType, flags: TypeFormatFlags) {
+                    if (flags & TypeFormatFlags.InElementType) {
+                        writePunctuation(writer, SyntaxKind.OpenParenToken);
+                    }
+                    writeTypeList(type.types, /*union*/ true);
+                    if (flags & TypeFormatFlags.InElementType) {
+                        writePunctuation(writer, SyntaxKind.CloseParenToken);
+                    }
+                }
+
+                function writeAnonymousType(type: ObjectType, flags: TypeFormatFlags) {
+                    // Always use 'typeof T' for type of class, enum, and module objects
+                    if (type.symbol && type.symbol.flags & (SymbolFlags.Class | SymbolFlags.Enum | SymbolFlags.ValueModule)) {
+                        writeTypeofSymbol(type);
+                    }
+                    // Use 'typeof T' for types of functions and methods that circularly reference themselves
+                    else if (shouldWriteTypeOfFunctionSymbol()) {
+                        writeTypeofSymbol(type);
+                    }
+                    else if (typeStack && contains(typeStack, type)) {
+                        // If type is an anonymous type literal in a type alias declaration, use type alias name
+                        var typeAlias = getTypeAliasForTypeLiteral(type);
+                        if (typeAlias) {
+                            buildSymbolDisplay(typeAlias, writer, enclosingDeclaration, SymbolFlags.Type);
+                        }
+                        else {
+                            // Recursive usage, use any
+                            writeKeyword(writer, SyntaxKind.AnyKeyword);
+                        }
+                    }
+                    else {
+                        if (!typeStack) {
+                            typeStack = [];
+                        }
+                        typeStack.push(type);
+                        writeLiteralType(type, flags);
+                        typeStack.pop();
+                    }
+
+                    function shouldWriteTypeOfFunctionSymbol() {
+                        if (type.symbol) {
+                            var isStaticMethodSymbol = !!(type.symbol.flags & SymbolFlags.Method &&  // typeof static method
+                                ts.forEach(type.symbol.declarations, declaration => declaration.flags & NodeFlags.Static));
+                            var isNonLocalFunctionSymbol = !!(type.symbol.flags & SymbolFlags.Function) &&
+                                (type.symbol.parent || // is exported function symbol
+                                ts.forEach(type.symbol.declarations, declaration =>
+                                    declaration.parent.kind === SyntaxKind.SourceFile || declaration.parent.kind === SyntaxKind.ModuleBlock));
+
+                            if (isStaticMethodSymbol || isNonLocalFunctionSymbol) {
+                                // typeof is allowed only for static/non local functions
+                                return !!(flags & TypeFormatFlags.UseTypeOfFunction) || // use typeof if format flags specify it
+                                    (typeStack && contains(typeStack, type)); // it is type of the symbol uses itself recursively
+                            }
+                        }
+                    }
+                }
+
+                function writeTypeofSymbol(type: ObjectType) {
+                    writeKeyword(writer, SyntaxKind.TypeOfKeyword);
+                    writeSpace(writer);
+                    buildSymbolDisplay(type.symbol, writer, enclosingDeclaration, SymbolFlags.Value);
+                }
+
+                function writeLiteralType(type: ObjectType, flags: TypeFormatFlags) {
+                    var resolved = resolveObjectOrUnionTypeMembers(type);
+                    if (!resolved.properties.length && !resolved.stringIndexType && !resolved.numberIndexType) {
+                        if (!resolved.callSignatures.length && !resolved.constructSignatures.length) {
+                            writePunctuation(writer, SyntaxKind.OpenBraceToken);
+                            writePunctuation(writer, SyntaxKind.CloseBraceToken);
+                            return;
+                        }
+
+                        if (resolved.callSignatures.length === 1 && !resolved.constructSignatures.length) {
+                            if (flags & TypeFormatFlags.InElementType) {
+                                writePunctuation(writer, SyntaxKind.OpenParenToken);
+                            }
+                            buildSignatureDisplay(resolved.callSignatures[0], writer, enclosingDeclaration, globalFlagsToPass | TypeFormatFlags.WriteArrowStyleSignature , typeStack);
+                            if (flags & TypeFormatFlags.InElementType) {
+                                writePunctuation(writer, SyntaxKind.CloseParenToken);
+                            }
+                            return;
+                        }
+                        if (resolved.constructSignatures.length === 1 && !resolved.callSignatures.length) {
+                            if (flags & TypeFormatFlags.InElementType) {
+                                writePunctuation(writer, SyntaxKind.OpenParenToken);
+                            }
+                            writeKeyword(writer, SyntaxKind.NewKeyword);
+                            writeSpace(writer);
+                            buildSignatureDisplay(resolved.constructSignatures[0], writer, enclosingDeclaration, globalFlagsToPass | TypeFormatFlags.WriteArrowStyleSignature, typeStack);
+                            if (flags & TypeFormatFlags.InElementType) {
+                                writePunctuation(writer, SyntaxKind.CloseParenToken);
+                            }
+                            return;
+                        }
+                    }
+
+                    writePunctuation(writer, SyntaxKind.OpenBraceToken);
+                    writer.writeLine();
+                    writer.increaseIndent();
+                    for (var i = 0; i < resolved.callSignatures.length; i++) {
+                        buildSignatureDisplay(resolved.callSignatures[i], writer, enclosingDeclaration, globalFlagsToPass, typeStack);
+                        writePunctuation(writer, SyntaxKind.SemicolonToken);
+                        writer.writeLine();
+                    }
+                    for (var i = 0; i < resolved.constructSignatures.length; i++) {
+                        writeKeyword(writer, SyntaxKind.NewKeyword);
+                        writeSpace(writer);
+
+                        buildSignatureDisplay(resolved.constructSignatures[i], writer, enclosingDeclaration, globalFlagsToPass, typeStack);
+                        writePunctuation(writer, SyntaxKind.SemicolonToken);
+                        writer.writeLine();
+                    }
+                    if (resolved.stringIndexType) {
+                        // [x: string]: 
+                        writePunctuation(writer, SyntaxKind.OpenBracketToken);
+                        writer.writeParameter("x");
+                        writePunctuation(writer, SyntaxKind.ColonToken);
+                        writeSpace(writer);
+                        writeKeyword(writer, SyntaxKind.StringKeyword);
+                        writePunctuation(writer, SyntaxKind.CloseBracketToken);
+                        writePunctuation(writer, SyntaxKind.ColonToken);
+                        writeSpace(writer);
+                        writeType(resolved.stringIndexType, TypeFormatFlags.None);
+                        writePunctuation(writer, SyntaxKind.SemicolonToken);
+                        writer.writeLine();
+                    }
+                    if (resolved.numberIndexType) {
+                        // [x: number]: 
+                        writePunctuation(writer, SyntaxKind.OpenBracketToken);
+                        writer.writeParameter("x");
+                        writePunctuation(writer, SyntaxKind.ColonToken);
+                        writeSpace(writer);
+                        writeKeyword(writer, SyntaxKind.NumberKeyword);
+                        writePunctuation(writer, SyntaxKind.CloseBracketToken);
+                        writePunctuation(writer, SyntaxKind.ColonToken);
+                        writeSpace(writer);
+                        writeType(resolved.numberIndexType, TypeFormatFlags.None);
+                        writePunctuation(writer, SyntaxKind.SemicolonToken);
+                        writer.writeLine();
+                    }
+                    for (var i = 0; i < resolved.properties.length; i++) {
+                        var p = resolved.properties[i];
+                        var t = getTypeOfSymbol(p);
+                        if (p.flags & (SymbolFlags.Function | SymbolFlags.Method) && !getPropertiesOfObjectType(t).length) {
+                            var signatures = getSignaturesOfType(t, SignatureKind.Call);
+                            for (var j = 0; j < signatures.length; j++) {
+                                buildSymbolDisplay(p, writer);
+                                if (isOptionalProperty(p)) {
+                                    writePunctuation(writer, SyntaxKind.QuestionToken);
+                                }
+                                buildSignatureDisplay(signatures[j], writer, enclosingDeclaration, globalFlagsToPass, typeStack);
+                                writePunctuation(writer, SyntaxKind.SemicolonToken);
+                                writer.writeLine();
+                            }
+                        }
+                        else {
+                            buildSymbolDisplay(p, writer);
+                            if (isOptionalProperty(p)) {
+                                writePunctuation(writer, SyntaxKind.QuestionToken);
+                            }
+                            writePunctuation(writer, SyntaxKind.ColonToken);
+                            writeSpace(writer);
+                            writeType(t, TypeFormatFlags.None);
+                            writePunctuation(writer, SyntaxKind.SemicolonToken);
+                            writer.writeLine();
+                        }
+                    }
+                    writer.decreaseIndent();
+                    writePunctuation(writer, SyntaxKind.CloseBraceToken);
+                }
+            }
+
+            function buildTypeParameterDisplayFromSymbol(symbol: Symbol, writer: SymbolWriter, enclosingDeclaraiton?: Node, flags?: TypeFormatFlags) {
+                var targetSymbol = getTargetSymbol(symbol);
+                if (targetSymbol.flags & SymbolFlags.Class || targetSymbol.flags & SymbolFlags.Interface) {
+                    buildDisplayForTypeParametersAndDelimiters(getTypeParametersOfClassOrInterface(symbol), writer, enclosingDeclaraiton, flags);
+                }
+            }
+
+            function buildTypeParameterDisplay(tp: TypeParameter, writer: SymbolWriter, enclosingDeclaration?: Node, flags?: TypeFormatFlags, typeStack?: Type[]) {
+                appendSymbolNameOnly(tp.symbol, writer);
+                var constraint = getConstraintOfTypeParameter(tp);
+                if (constraint) {
+                    writeSpace(writer);
+                    writeKeyword(writer, SyntaxKind.ExtendsKeyword);
+                    writeSpace(writer);
+                    buildTypeDisplay(constraint, writer, enclosingDeclaration, flags, typeStack);
+                }
+            }
+
+            function buildParameterDisplay(p: Symbol, writer: SymbolWriter, enclosingDeclaration?: Node, flags?: TypeFormatFlags, typeStack?: Type[]) {
+                if (getDeclarationFlagsFromSymbol(p) & NodeFlags.Rest) {
+                    writePunctuation(writer, SyntaxKind.DotDotDotToken);
+                }
+                appendSymbolNameOnly(p, writer);
+                if (p.valueDeclaration.flags & NodeFlags.QuestionMark || (<VariableDeclaration>p.valueDeclaration).initializer) {
+                    writePunctuation(writer, SyntaxKind.QuestionToken);
+                }
+                writePunctuation(writer, SyntaxKind.ColonToken);
+                writeSpace(writer);
+
+                buildTypeDisplay(getTypeOfSymbol(p), writer, enclosingDeclaration, flags, typeStack);
+            }
+
+            function buildDisplayForTypeParametersAndDelimiters(typeParameters: TypeParameter[], writer: SymbolWriter, enclosingDeclaration?: Node, flags?: TypeFormatFlags, typeStack?: Type[]) {
+                if (typeParameters && typeParameters.length) {
+                    writePunctuation(writer, SyntaxKind.LessThanToken);
+                    for (var i = 0; i < typeParameters.length; i++) {
+                        if (i > 0) {
+                            writePunctuation(writer, SyntaxKind.CommaToken);
+                            writeSpace(writer);
+                        }
+                        buildTypeParameterDisplay(typeParameters[i], writer, enclosingDeclaration, flags, typeStack);
+                    }
+                    writePunctuation(writer, SyntaxKind.GreaterThanToken);
+                }
+            }
+
+            function buildDisplayForTypeArgumentsAndDelimiters(typeParameters: TypeParameter[], mapper: TypeMapper, writer: SymbolWriter, enclosingDeclaration?: Node, flags?: TypeFormatFlags, typeStack?: Type[]) {
+                if (typeParameters && typeParameters.length) {
+                    writePunctuation(writer, SyntaxKind.LessThanToken);
+                    for (var i = 0; i < typeParameters.length; i++) {
+                        if (i > 0) {
+                            writePunctuation(writer, SyntaxKind.CommaToken);
+                            writeSpace(writer);
+                        }
+                        buildTypeDisplay(mapper(typeParameters[i]), writer, enclosingDeclaration, TypeFormatFlags.None);
+                    }
+                    writePunctuation(writer, SyntaxKind.GreaterThanToken);
+                }
+            }
+
+            function buildDisplayForParametersAndDelimiters(parameters: Symbol[], writer: SymbolWriter, enclosingDeclaration?: Node, flags?: TypeFormatFlags, typeStack?: Type[]) {
+                writePunctuation(writer, SyntaxKind.OpenParenToken);
+                for (var i = 0; i < parameters.length; i++) {
+                    if (i > 0) {
+                        writePunctuation(writer, SyntaxKind.CommaToken);
+                        writeSpace(writer);
+                    }
+                    buildParameterDisplay(parameters[i], writer, enclosingDeclaration, flags, typeStack);
+                }
+                writePunctuation(writer, SyntaxKind.CloseParenToken);
+            }
+
+            function buildReturnTypeDisplay(signature: Signature, writer: SymbolWriter, enclosingDeclaration?: Node, flags?: TypeFormatFlags, typeStack?: Type[]) {
+                if (flags & TypeFormatFlags.WriteArrowStyleSignature) {
+                    writeSpace(writer);
+                    writePunctuation(writer, SyntaxKind.EqualsGreaterThanToken);
+                }
+                else {
+                    writePunctuation(writer, SyntaxKind.ColonToken);
+                }
+                writeSpace(writer);
+                buildTypeDisplay(getReturnTypeOfSignature(signature), writer, enclosingDeclaration, flags, typeStack);
+            }
+            
+            function buildSignatureDisplay(signature: Signature, writer: SymbolWriter, enclosingDeclaration?: Node, flags?: TypeFormatFlags, typeStack?: Type[]) {
+                if (signature.target && (flags & TypeFormatFlags.WriteTypeArgumentsOfSignature)) {
+                    // Instantiated signature, write type arguments instead
+                    // This is achieved by passing in the mapper separately
+                    buildDisplayForTypeArgumentsAndDelimiters(signature.target.typeParameters, signature.mapper, writer, enclosingDeclaration);
+                }
+                else {
+                    buildDisplayForTypeParametersAndDelimiters(signature.typeParameters, writer, enclosingDeclaration, flags, typeStack);
+                }
+
+                buildDisplayForParametersAndDelimiters(signature.parameters, writer, enclosingDeclaration, flags, typeStack);
+                buildReturnTypeDisplay(signature, writer, enclosingDeclaration, flags, typeStack);
+            }
+
+            return _displayBuilder || (_displayBuilder = {
+                symbolToString: symbolToString,
+                typeToString: typeToString,
+                buildSymbolDisplay: buildSymbolDisplay,
+                buildTypeDisplay: buildTypeDisplay,
+                buildTypeParameterDisplay: buildTypeParameterDisplay,
+                buildParameterDisplay: buildParameterDisplay,
+                buildDisplayForParametersAndDelimiters: buildDisplayForParametersAndDelimiters,
+                buildDisplayForTypeParametersAndDelimiters: buildDisplayForTypeParametersAndDelimiters,
+                buildDisplayForTypeArgumentsAndDelimiters: buildDisplayForTypeArgumentsAndDelimiters,
+                buildTypeParameterDisplayFromSymbol: buildTypeParameterDisplayFromSymbol,
+                buildSignatureDisplay: buildSignatureDisplay,
+                buildReturnTypeDisplay: buildReturnTypeDisplay
+            });
+        }
+
+        function isDeclarationVisible(node: Declaration): boolean {
+            function getContainingExternalModule(node: Node) {
+                for (; node; node = node.parent) {
+                    if (node.kind === SyntaxKind.ModuleDeclaration) {
+                        if ((<ModuleDeclaration>node).name.kind === SyntaxKind.StringLiteral) {
+                            return node;
+                        }
+                    }
+                    else if (node.kind === SyntaxKind.SourceFile) {
+                        return isExternalModule(<SourceFile>node) ? node : undefined;
+                    }
+                }
+                Debug.fail("getContainingModule cant reach here");
+            }
+
+            function isUsedInExportAssignment(node: Node) {
+                // Get source File and see if it is external module and has export assigned symbol
+                var externalModule = getContainingExternalModule(node);
+                if (externalModule) {
+                    // This is export assigned symbol node
+                    var externalModuleSymbol = getSymbolOfNode(externalModule);
+                    var exportAssignmentSymbol = getExportAssignmentSymbol(externalModuleSymbol);
+                    var resolvedExportSymbol: Symbol;
+                    var symbolOfNode = getSymbolOfNode(node);
+                    if (isSymbolUsedInExportAssignment(symbolOfNode)) {
+                        return true;
+                    }
+
+                    // if symbolOfNode is import declaration, resolve the symbol declaration and check
+                    if (symbolOfNode.flags & SymbolFlags.Import) {
+                        return isSymbolUsedInExportAssignment(resolveImport(symbolOfNode));
+                    }
+                }
+
+                // Check if the symbol is used in export assignment
+                function isSymbolUsedInExportAssignment(symbol: Symbol) {
+                    if (exportAssignmentSymbol === symbol) {
+                        return true;
+                    }
+
+                    if (exportAssignmentSymbol && !!(exportAssignmentSymbol.flags & SymbolFlags.Import)) {
+                        // if export assigned symbol is import declaration, resolve the import
+                        resolvedExportSymbol = resolvedExportSymbol || resolveImport(exportAssignmentSymbol);
+                        if (resolvedExportSymbol === symbol) {
+                            return true;
+                        }
+
+                        // Container of resolvedExportSymbol is visible
+                        return forEach(resolvedExportSymbol.declarations, declaration => {
+                            while (declaration) {
+                                if (declaration === node) {
+                                    return true;
+                                }
+                                declaration = declaration.parent;
+                            }
+                        });
+                    }
+                }
+            }
+
+            function determineIfDeclarationIsVisible() {
+                switch (node.kind) {
+                    case SyntaxKind.VariableDeclaration:
+                    case SyntaxKind.ModuleDeclaration:
+                    case SyntaxKind.ClassDeclaration:
+                    case SyntaxKind.InterfaceDeclaration:
+                    case SyntaxKind.TypeAliasDeclaration:
+                    case SyntaxKind.FunctionDeclaration:
+                    case SyntaxKind.EnumDeclaration:
+                    case SyntaxKind.ImportDeclaration:
+                        // In case of variable declaration, node.parent is variable statement so look at the variable statement's parent
+                        var parent = node.kind === SyntaxKind.VariableDeclaration ? node.parent.parent : node.parent;
+                        // If the node is not exported or it is not ambient module element (except import declaration)
+                        if (!(node.flags & NodeFlags.Export) &&
+                            !(node.kind !== SyntaxKind.ImportDeclaration && parent.kind !== SyntaxKind.SourceFile && isInAmbientContext(parent))) {
+                            return isGlobalSourceFile(parent) || isUsedInExportAssignment(node);
+                        }
+                        // Exported members/ambient module elements (exception import declaration) are visible if parent is visible
+                        return isDeclarationVisible(parent);
+
+                    case SyntaxKind.Property:
+                    case SyntaxKind.Method:
+                        if (node.flags & (NodeFlags.Private | NodeFlags.Protected)) {
+                            // Private/protected properties/methods are not visible
+                            return false;
+                        }
+                    // Public properties/methods are visible if its parents are visible, so let it fall into next case statement
+
+                    case SyntaxKind.Constructor:
+                    case SyntaxKind.ConstructSignature:
+                    case SyntaxKind.CallSignature:
+                    case SyntaxKind.IndexSignature:
+                    case SyntaxKind.Parameter:
+                    case SyntaxKind.ModuleBlock:
+                        return isDeclarationVisible(node.parent);
+
+                    // Source file is always visible
+                    case SyntaxKind.SourceFile:
+                        return true;
+
+                    default:
+                        Debug.fail("isDeclarationVisible unknown: SyntaxKind: " + SyntaxKind[node.kind]);
+                }
+            }
+
+            if (node) {
+                var links = getNodeLinks(node);
+                if (links.isVisible === undefined) {
+                    links.isVisible = !!determineIfDeclarationIsVisible();
+                }
+                return links.isVisible;
+            }
+        }
+
+        function getTypeOfPrototypeProperty(prototype: Symbol): Type {
+            // TypeScript 1.0 spec (April 2014): 8.4
+            // Every class automatically contains a static property member named 'prototype', 
+            // the type of which is an instantiation of the class type with type Any supplied as a type argument for each type parameter.
+            // It is an error to explicitly declare a static property member with the name 'prototype'.
+            var classType = <InterfaceType>getDeclaredTypeOfSymbol(prototype.parent);
+            return classType.typeParameters ? createTypeReference(<GenericType>classType, map(classType.typeParameters, _ => anyType)) : classType;
+        }
+
+        function getTypeOfVariableDeclaration(declaration: VariableDeclaration): Type {
+            // A variable declared in a for..in statement is always of type any
+            if (declaration.parent.kind === SyntaxKind.ForInStatement) {
+                return anyType;
+            }
+            // Use type from type annotation if one is present
+            if (declaration.type) {
+                return getTypeFromTypeNode(declaration.type);
+            }
+            if (declaration.kind === SyntaxKind.Parameter) {
+                var func = <FunctionDeclaration>declaration.parent;
+                // For a parameter of a set accessor, use the type of the get accessor if one is present
+                if (func.kind === SyntaxKind.SetAccessor) {
+                    var getter = <AccessorDeclaration>getDeclarationOfKind(declaration.parent.symbol, SyntaxKind.GetAccessor);
+                    if (getter) {
+                        return getReturnTypeOfSignature(getSignatureFromDeclaration(getter));
+                    }
+                }
+                // Use contextual parameter type if one is available
+                var type = getContextuallyTypedParameterType(declaration);
+                if (type) {
+                    return type;
+                }
+            }
+            // Use the type of the initializer expression if one is present
+            if (declaration.initializer) {
+                var type = checkAndMarkExpression(declaration.initializer);
+                // Widening of property assignments is handled by checkObjectLiteral, exclude them here
+                if (declaration.kind !== SyntaxKind.PropertyAssignment) {
+                    var unwidenedType = type;
+                    type = getWidenedType(type);
+                    if (type !== unwidenedType) {
+                        checkImplicitAny(type);
+                    }
+                }
+                return type;
+            }
+            // Rest parameters default to type any[], other parameters default to type any
+            var type = declaration.flags & NodeFlags.Rest ? createArrayType(anyType) : anyType;
+            checkImplicitAny(type);
+            return type;
+
+            function checkImplicitAny(type: Type) {
+                if (!fullTypeCheck || !compilerOptions.noImplicitAny) {
+                    return;
+                }
+                // We need to have ended up with 'any', 'any[]', 'any[][]', etc.
+                if (getInnermostTypeOfNestedArrayTypes(type) !== anyType) {
+                    return;
+                }
+                // Ignore privates within ambient contexts; they exist purely for documentative purposes to avoid name clashing.
+                // (e.g. privates within .d.ts files do not expose type information)
+                if (isPrivateWithinAmbient(declaration) || (declaration.kind === SyntaxKind.Parameter && isPrivateWithinAmbient(declaration.parent))) {
+                    return;
+                }
+                switch (declaration.kind) {
+                    case SyntaxKind.Property:
+                        var diagnostic = Diagnostics.Member_0_implicitly_has_an_1_type;
+                        break;
+                    case SyntaxKind.Parameter:
+                        var diagnostic = declaration.flags & NodeFlags.Rest ?
+                            Diagnostics.Rest_parameter_0_implicitly_has_an_any_type :
+                            Diagnostics.Parameter_0_implicitly_has_an_1_type;
+                        break;
+                    default:
+                        var diagnostic = Diagnostics.Variable_0_implicitly_has_an_1_type;
+                }
+                error(declaration, diagnostic, identifierToString(declaration.name), typeToString(type));
+            }
+        }
+
+        function getTypeOfVariableOrParameterOrProperty(symbol: Symbol): Type {
+            var links = getSymbolLinks(symbol);
+            if (!links.type) {
+                // Handle prototype property
+                if (symbol.flags & SymbolFlags.Prototype) {
+                    return links.type = getTypeOfPrototypeProperty(symbol);
+                }
+                // Handle catch clause variables
+                var declaration = symbol.valueDeclaration;
+                if (declaration.kind === SyntaxKind.CatchBlock) {
+                    return links.type = anyType;
+                }
+                // Handle variable, parameter or property
+                links.type = resolvingType;
+                var type = getTypeOfVariableDeclaration(<VariableDeclaration>declaration);
+                if (links.type === resolvingType) {
+                    links.type = type;
+                }
+            }
+            else if (links.type === resolvingType) {
+                links.type = anyType;
+                if (compilerOptions.noImplicitAny) {
+                    var diagnostic = (<VariableDeclaration>symbol.valueDeclaration).type ?
+                        Diagnostics._0_implicitly_has_type_any_because_it_is_referenced_directly_or_indirectly_in_its_own_type_annotation :
+                        Diagnostics._0_implicitly_has_type_any_because_it_is_does_not_have_a_type_annotation_and_is_referenced_directly_or_indirectly_in_its_own_initializer;
+                    error(symbol.valueDeclaration, diagnostic, symbolToString(symbol));
+                }
+            }
+            return links.type;
+        }
+
+        function getSetAccessorTypeAnnotationNode(accessor: AccessorDeclaration): TypeNode {
+            return accessor && accessor.parameters.length > 0 && accessor.parameters[0].type;
+        }
+
+        function getAnnotatedAccessorType(accessor: AccessorDeclaration): Type {
+            if (accessor) {
+                if (accessor.kind === SyntaxKind.GetAccessor) {
+                    return accessor.type && getTypeFromTypeNode(accessor.type);
+                }
+                else {
+                    var setterTypeAnnotation = getSetAccessorTypeAnnotationNode(accessor);
+                    return setterTypeAnnotation && getTypeFromTypeNode(setterTypeAnnotation);
+                }
+            }
+            return undefined;
+        }
+
+        function getTypeOfAccessors(symbol: Symbol): Type {
+            var links = getSymbolLinks(symbol);
+            checkAndStoreTypeOfAccessors(symbol, links);
+            return links.type;
+        }
+
+        function checkAndStoreTypeOfAccessors(symbol: Symbol, links?: SymbolLinks) {
+            links = links || getSymbolLinks(symbol);
+            if (!links.type) {
+                links.type = resolvingType;
+                var getter = <AccessorDeclaration>getDeclarationOfKind(symbol, SyntaxKind.GetAccessor);
+                var setter = <AccessorDeclaration>getDeclarationOfKind(symbol, SyntaxKind.SetAccessor);
+
+                var type: Type;
+
+                // First try to see if the user specified a return type on the get-accessor.
+                var getterReturnType = getAnnotatedAccessorType(getter);
+                if (getterReturnType) {
+                    type = getterReturnType;
+                }
+                else {
+                    // If the user didn't specify a return type, try to use the set-accessor's parameter type.
+                    var setterParameterType = getAnnotatedAccessorType(setter);
+                    if (setterParameterType) {
+                        type = setterParameterType;
+                    }
+                    else {
+                        // If there are no specified types, try to infer it from the body of the get accessor if it exists.
+                        if (getter) {
+                            type = getReturnTypeFromBody(getter);
+                        }
+                        // Otherwise, fall back to 'any'.
+                        else {
+                            if (compilerOptions.noImplicitAny) {
+                                error(setter, Diagnostics.Property_0_implicitly_has_type_any_because_its_set_accessor_lacks_a_type_annotation, symbolToString(symbol));
+                            }
+
+                            type = anyType;
+                        }
+                    }
+                }
+
+                if (links.type === resolvingType) {
+                    links.type = type;
+                }
+            }
+            else if (links.type === resolvingType) {
+                links.type = anyType;
+                if (compilerOptions.noImplicitAny) {
+                    var getter = <AccessorDeclaration>getDeclarationOfKind(symbol, SyntaxKind.GetAccessor);
+                    error(getter, Diagnostics._0_implicitly_has_return_type_any_because_it_does_not_have_a_return_type_annotation_and_is_referenced_directly_or_indirectly_in_one_of_its_return_expressions, symbolToString(symbol));
+                }
+            }
+        }
+
+        function getTypeOfFuncClassEnumModule(symbol: Symbol): Type {
+            var links = getSymbolLinks(symbol);
+            if (!links.type) {
+                links.type = createObjectType(TypeFlags.Anonymous, symbol);
+            }
+            return links.type;
+        }
+
+        function getTypeOfEnumMember(symbol: Symbol): Type {
+            var links = getSymbolLinks(symbol);
+            if (!links.type) {
+                links.type = getDeclaredTypeOfEnum(getParentOfSymbol(symbol));
+            }
+            return links.type;
+        }
+
+        function getTypeOfImport(symbol: Symbol): Type {
+            var links = getSymbolLinks(symbol);
+            if (!links.type) {
+                links.type = getTypeOfSymbol(resolveImport(symbol));
+            }
+            return links.type;
+        }
+
+        function getTypeOfInstantiatedSymbol(symbol: Symbol): Type {
+            var links = getSymbolLinks(symbol);
+            if (!links.type) {
+                links.type = instantiateType(getTypeOfSymbol(links.target), links.mapper);
+            }
+            return links.type;
+        }
+
+        function getTypeOfSymbol(symbol: Symbol): Type {
+            if (symbol.flags & SymbolFlags.Instantiated) {
+                return getTypeOfInstantiatedSymbol(symbol);
+            }
+            if (symbol.flags & (SymbolFlags.Variable | SymbolFlags.Property)) {
+                return getTypeOfVariableOrParameterOrProperty(symbol);
+            }
+            if (symbol.flags & (SymbolFlags.Function | SymbolFlags.Method | SymbolFlags.Class | SymbolFlags.Enum | SymbolFlags.ValueModule)) {
+                return getTypeOfFuncClassEnumModule(symbol);
+            }
+            if (symbol.flags & SymbolFlags.EnumMember) {
+                return getTypeOfEnumMember(symbol);
+            }
+            if (symbol.flags & SymbolFlags.Accessor) {
+                return getTypeOfAccessors(symbol);
+            }
+            if (symbol.flags & SymbolFlags.Import) {
+                return getTypeOfImport(symbol);
+            }
+            return unknownType;
+        }
+
+        function getTargetType(type: ObjectType): Type {
+            return type.flags & TypeFlags.Reference ? (<TypeReference>type).target : type;
+        }
+
+        function hasBaseType(type: InterfaceType, checkBase: InterfaceType) {
+            return check(type);
+            function check(type: InterfaceType): boolean {
+                var target = <InterfaceType>getTargetType(type);
+                return target === checkBase || forEach(target.baseTypes, check);
+            }
+        }
+
+        // Return combined list of type parameters from all declarations of a class or interface. Elsewhere we check they're all
+        // the same, but even if they're not we still need the complete list to ensure instantiations supply type arguments
+        // for all type parameters.
+        function getTypeParametersOfClassOrInterface(symbol: Symbol): TypeParameter[] {
+            var result: TypeParameter[];
+            forEach(symbol.declarations, node => {
+                if (node.kind === SyntaxKind.InterfaceDeclaration || node.kind === SyntaxKind.ClassDeclaration) {
+                    var declaration = <InterfaceDeclaration>node;
+                    if (declaration.typeParameters && declaration.typeParameters.length) {
+                        forEach(declaration.typeParameters, node => {
+                            var tp = getDeclaredTypeOfTypeParameter(getSymbolOfNode(node));
+                            if (!result) {
+                                result = [tp];
+                            }
+                            else if (!contains(result, tp)) {
+                                result.push(tp);
+                            }
+                        });
+                    }
+                }
+            });
+            return result;
+        }
+
+        function getDeclaredTypeOfClass(symbol: Symbol): InterfaceType {
+            var links = getSymbolLinks(symbol);
+            if (!links.declaredType) {
+                var type = links.declaredType = <InterfaceType>createObjectType(TypeFlags.Class, symbol);
+                var typeParameters = getTypeParametersOfClassOrInterface(symbol);
+                if (typeParameters) {
+                    type.flags |= TypeFlags.Reference;
+                    type.typeParameters = typeParameters;
+                    (<GenericType>type).instantiations = {};
+                    (<GenericType>type).instantiations[getTypeListId(type.typeParameters)] = <GenericType>type;
+                    (<GenericType>type).target = <GenericType>type;
+                    (<GenericType>type).typeArguments = type.typeParameters;
+                }
+                type.baseTypes = [];
+                var declaration = <ClassDeclaration>getDeclarationOfKind(symbol, SyntaxKind.ClassDeclaration);
+                if (declaration.baseType) {
+                    var baseType = getTypeFromTypeReferenceNode(declaration.baseType);
+                    if (baseType !== unknownType) {
+                        if (getTargetType(baseType).flags & TypeFlags.Class) {
+                            if (type !== baseType && !hasBaseType(<InterfaceType>baseType, type)) {
+                                type.baseTypes.push(baseType);
+                            }
+                            else {
+                                error(declaration, Diagnostics.Type_0_recursively_references_itself_as_a_base_type, typeToString(type, /*enclosingDeclaration*/ undefined, TypeFormatFlags.WriteArrayAsGenericType));
+                            }
+                        }
+                        else {
+                            error(declaration.baseType, Diagnostics.A_class_may_only_extend_another_class);
+                        }
+                    }
+                }
+                type.declaredProperties = getNamedMembers(symbol.members);
+                type.declaredCallSignatures = emptyArray;
+                type.declaredConstructSignatures = emptyArray;
+                type.declaredStringIndexType = getIndexTypeOfSymbol(symbol, IndexKind.String);
+                type.declaredNumberIndexType = getIndexTypeOfSymbol(symbol, IndexKind.Number);
+            }
+            return <InterfaceType>links.declaredType;
+        }
+
+        function getDeclaredTypeOfInterface(symbol: Symbol): InterfaceType {
+            var links = getSymbolLinks(symbol);
+            if (!links.declaredType) {
+                var type = links.declaredType = <InterfaceType>createObjectType(TypeFlags.Interface, symbol);
+                var typeParameters = getTypeParametersOfClassOrInterface(symbol);
+                if (typeParameters) {
+                    type.flags |= TypeFlags.Reference;
+                    type.typeParameters = typeParameters;
+                    (<GenericType>type).instantiations = {};
+                    (<GenericType>type).instantiations[getTypeListId(type.typeParameters)] = <GenericType>type;
+                    (<GenericType>type).target = <GenericType>type;
+                    (<GenericType>type).typeArguments = type.typeParameters;
+                }
+                type.baseTypes = [];
+                forEach(symbol.declarations, declaration => {
+                    if (declaration.kind === SyntaxKind.InterfaceDeclaration && (<InterfaceDeclaration>declaration).baseTypes) {
+                        forEach((<InterfaceDeclaration>declaration).baseTypes, node => {
+                            var baseType = getTypeFromTypeReferenceNode(node);
+                            if (baseType !== unknownType) {
+                                if (getTargetType(baseType).flags & (TypeFlags.Class | TypeFlags.Interface)) {
+                                    if (type !== baseType && !hasBaseType(<InterfaceType>baseType, type)) {
+                                        type.baseTypes.push(baseType);
+                                    }
+                                    else {
+                                        error(declaration, Diagnostics.Type_0_recursively_references_itself_as_a_base_type, typeToString(type, /*enclosingDeclaration*/ undefined, TypeFormatFlags.WriteArrayAsGenericType));
+                                    }
+                                }
+                                else {
+                                    error(node, Diagnostics.An_interface_may_only_extend_a_class_or_another_interface);
+                                }
+                            }
+                        });
+                    }
+                });
+                type.declaredProperties = getNamedMembers(symbol.members);
+                type.declaredCallSignatures = getSignaturesOfSymbol(symbol.members["__call"]);
+                type.declaredConstructSignatures = getSignaturesOfSymbol(symbol.members["__new"]);
+                type.declaredStringIndexType = getIndexTypeOfSymbol(symbol, IndexKind.String);
+                type.declaredNumberIndexType = getIndexTypeOfSymbol(symbol, IndexKind.Number);
+            }
+            return <InterfaceType>links.declaredType;
+        }
+
+        function getDeclaredTypeOfTypeAlias(symbol: Symbol): Type {
+            var links = getSymbolLinks(symbol);
+            if (!links.declaredType) {
+                links.declaredType = resolvingType;
+                var declaration = <TypeAliasDeclaration>getDeclarationOfKind(symbol, SyntaxKind.TypeAliasDeclaration);
+                var type = getTypeFromTypeNode(declaration.type);
+                if (links.declaredType === resolvingType) {
+                    links.declaredType = type;
+                }
+            }
+            else if (links.declaredType === resolvingType) {
+                links.declaredType = unknownType;
+                var declaration = <TypeAliasDeclaration>getDeclarationOfKind(symbol, SyntaxKind.TypeAliasDeclaration);
+                error(declaration.name, Diagnostics.Type_alias_0_circularly_references_itself, symbolToString(symbol));
+            }
+            return links.declaredType;
+        }
+
+        function getDeclaredTypeOfEnum(symbol: Symbol): Type {
+            var links = getSymbolLinks(symbol);
+            if (!links.declaredType) {
+                var type = createType(TypeFlags.Enum);
+                type.symbol = symbol;
+                links.declaredType = type;
+            }
+            return links.declaredType;
+        }
+
+        function getDeclaredTypeOfTypeParameter(symbol: Symbol): TypeParameter {
+            var links = getSymbolLinks(symbol);
+            if (!links.declaredType) {
+                var type = <TypeParameter>createType(TypeFlags.TypeParameter);
+                type.symbol = symbol;
+                if (!(<TypeParameterDeclaration>getDeclarationOfKind(symbol, SyntaxKind.TypeParameter)).constraint) {
+                    type.constraint = noConstraintType;
+                }
+                links.declaredType = type;
+            }
+            return <TypeParameter>links.declaredType;
+        }
+
+        function getDeclaredTypeOfImport(symbol: Symbol): Type {
+            var links = getSymbolLinks(symbol);
+            if (!links.declaredType) {
+                links.declaredType = getDeclaredTypeOfSymbol(resolveImport(symbol));
+            }
+            return links.declaredType;
+        }
+
+        function getDeclaredTypeOfSymbol(symbol: Symbol): Type {
+            Debug.assert((symbol.flags & SymbolFlags.Instantiated) === 0);
+            if (symbol.flags & SymbolFlags.Class) {
+                return getDeclaredTypeOfClass(symbol);
+            }
+            if (symbol.flags & SymbolFlags.Interface) {
+                return getDeclaredTypeOfInterface(symbol);
+            }
+            if (symbol.flags & SymbolFlags.TypeAlias) {
+                return getDeclaredTypeOfTypeAlias(symbol);
+            }
+            if (symbol.flags & SymbolFlags.Enum) {
+                return getDeclaredTypeOfEnum(symbol);
+            }
+            if (symbol.flags & SymbolFlags.TypeParameter) {
+                return getDeclaredTypeOfTypeParameter(symbol);
+            }
+            if (symbol.flags & SymbolFlags.Import) {
+                return getDeclaredTypeOfImport(symbol);
+            }
+            return unknownType;
+        }
+
+        function createSymbolTable(symbols: Symbol[]): SymbolTable {
+            var result: SymbolTable = {};
+            for (var i = 0; i < symbols.length; i++) {
+                var symbol = symbols[i];
+                result[symbol.name] = symbol;
+            }
+            return result;
+        }
+
+        function createInstantiatedSymbolTable(symbols: Symbol[], mapper: TypeMapper): SymbolTable {
+            var result: SymbolTable = {};
+            for (var i = 0; i < symbols.length; i++) {
+                var symbol = symbols[i];
+                result[symbol.name] = instantiateSymbol(symbol, mapper);
+            }
+            return result;
+        }
+
+        function addInheritedMembers(symbols: SymbolTable, baseSymbols: Symbol[]) {
+            for (var i = 0; i < baseSymbols.length; i++) {
+                var s = baseSymbols[i];
+                if (!hasProperty(symbols, s.name)) {
+                    symbols[s.name] = s;
+                }
+            }
+        }
+
+        function addInheritedSignatures(signatures: Signature[], baseSignatures: Signature[]) {
+            if (baseSignatures) {
+                for (var i = 0; i < baseSignatures.length; i++) {
+                    signatures.push(baseSignatures[i]);
+                }
+            }
+        }
+
+        function resolveClassOrInterfaceMembers(type: InterfaceType): void {
+            var members = type.symbol.members;
+            var callSignatures = type.declaredCallSignatures;
+            var constructSignatures = type.declaredConstructSignatures;
+            var stringIndexType = type.declaredStringIndexType;
+            var numberIndexType = type.declaredNumberIndexType;
+            if (type.baseTypes.length) {
+                members = createSymbolTable(type.declaredProperties);
+                forEach(type.baseTypes, baseType => {
+                    addInheritedMembers(members, getPropertiesOfObjectType(baseType));
+                    callSignatures = concatenate(callSignatures, getSignaturesOfType(baseType, SignatureKind.Call));
+                    constructSignatures = concatenate(constructSignatures, getSignaturesOfType(baseType, SignatureKind.Construct));
+                    stringIndexType = stringIndexType || getIndexTypeOfType(baseType, IndexKind.String);
+                    numberIndexType = numberIndexType || getIndexTypeOfType(baseType, IndexKind.Number);
+                });
+            }
+            setObjectTypeMembers(type, members, callSignatures, constructSignatures, stringIndexType, numberIndexType);
+        }
+
+        function resolveTypeReferenceMembers(type: TypeReference): void {
+            var target = type.target;
+            var mapper = createTypeMapper(target.typeParameters, type.typeArguments);
+            var members = createInstantiatedSymbolTable(target.declaredProperties, mapper);
+            var callSignatures = instantiateList(target.declaredCallSignatures, mapper, instantiateSignature);
+            var constructSignatures = instantiateList(target.declaredConstructSignatures, mapper, instantiateSignature);
+            var stringIndexType = target.declaredStringIndexType ? instantiateType(target.declaredStringIndexType, mapper) : undefined;
+            var numberIndexType = target.declaredNumberIndexType ? instantiateType(target.declaredNumberIndexType, mapper) : undefined;
+            forEach(target.baseTypes, baseType => {
+                var instantiatedBaseType = instantiateType(baseType, mapper);
+                addInheritedMembers(members, getPropertiesOfObjectType(instantiatedBaseType));
+                callSignatures = concatenate(callSignatures, getSignaturesOfType(instantiatedBaseType, SignatureKind.Call));
+                constructSignatures = concatenate(constructSignatures, getSignaturesOfType(instantiatedBaseType, SignatureKind.Construct));
+                stringIndexType = stringIndexType || getIndexTypeOfType(instantiatedBaseType, IndexKind.String);
+                numberIndexType = numberIndexType || getIndexTypeOfType(instantiatedBaseType, IndexKind.Number);
+            });
+            setObjectTypeMembers(type, members, callSignatures, constructSignatures, stringIndexType, numberIndexType);
+        }
+
+        function createSignature(declaration: SignatureDeclaration, typeParameters: TypeParameter[], parameters: Symbol[],
+            resolvedReturnType: Type, minArgumentCount: number, hasRestParameter: boolean, hasStringLiterals: boolean): Signature {
+            var sig = new Signature(checker);
+            sig.declaration = declaration;
+            sig.typeParameters = typeParameters;
+            sig.parameters = parameters;
+            sig.resolvedReturnType = resolvedReturnType;
+            sig.minArgumentCount = minArgumentCount;
+            sig.hasRestParameter = hasRestParameter;
+            sig.hasStringLiterals = hasStringLiterals;
+            return sig;
+        }
+
+        function cloneSignature(sig: Signature): Signature {
+            return createSignature(sig.declaration, sig.typeParameters, sig.parameters, sig.resolvedReturnType,
+                sig.minArgumentCount, sig.hasRestParameter, sig.hasStringLiterals);
+        }
+
+        function getDefaultConstructSignatures(classType: InterfaceType): Signature[] {
+            if (classType.baseTypes.length) {
+                var baseType = classType.baseTypes[0];
+                var baseSignatures = getSignaturesOfType(getTypeOfSymbol(baseType.symbol), SignatureKind.Construct);
+                return map(baseSignatures, baseSignature => {
+                    var signature = baseType.flags & TypeFlags.Reference ?
+                        getSignatureInstantiation(baseSignature, (<TypeReference>baseType).typeArguments) : cloneSignature(baseSignature);
+                    signature.typeParameters = classType.typeParameters;
+                    signature.resolvedReturnType = classType;
+                    return signature;
+                });
+            }
+            return [createSignature(undefined, classType.typeParameters, emptyArray, classType, 0, false, false)];
+        }
+
+        function createTupleTypeMemberSymbols(memberTypes: Type[]): SymbolTable {
+            var members: SymbolTable = {};
+            for (var i = 0; i < memberTypes.length; i++) {
+                var symbol = <TransientSymbol>createSymbol(SymbolFlags.Property | SymbolFlags.Transient, "" + i);
+                symbol.type = memberTypes[i];
+                members[i] = symbol;
+            }
+            return members;
+        }
+
+        function resolveTupleTypeMembers(type: TupleType) {
+            var arrayType = resolveObjectOrUnionTypeMembers(createArrayType(getUnionType(type.elementTypes)));
+            var members = createTupleTypeMemberSymbols(type.elementTypes);
+            addInheritedMembers(members, arrayType.properties);
+            setObjectTypeMembers(type, members, arrayType.callSignatures, arrayType.constructSignatures, arrayType.stringIndexType, arrayType.numberIndexType);
+        }
+
+        function signatureListsIdentical(s: Signature[], t: Signature[]): boolean {
+            if (s.length !== t.length) {
+                return false;
+            }
+            for (var i = 0; i < s.length; i++) {
+                if (!compareSignatures(s[i], t[i], /*compareReturnTypes*/ false, isTypeIdenticalTo)) {
+                    return false;
+                }
+            }
+            return true;
+        }
+
+        // If the lists of call or construct signatures in the given types are all identical except for return types,
+        // and if none of the signatures are generic, return a list of signatures that has substitutes a union of the
+        // return types of the corresponding signatures in each resulting signature.
+        function getUnionSignatures(types: Type[], kind: SignatureKind): Signature[] {
+            var signatureLists = map(types, t => getSignaturesOfType(t, kind));
+            var signatures = signatureLists[0];
+            for (var i = 0; i < signatures.length; i++) {
+                if (signatures[i].typeParameters) {
+                    return emptyArray;
+                }
+            }
+            for (var i = 1; i < signatureLists.length; i++) {
+                if (!signatureListsIdentical(signatures, signatureLists[i])) {
+                    return emptyArray;
+                }
+            }
+            var result = map(signatures, cloneSignature);
+            for (var i = 0; i < result.length; i++) {
+                var s = result[i];
+                // Clear resolved return type we possibly got from cloneSignature
+                s.resolvedReturnType = undefined;
+                s.unionSignatures = map(signatureLists, signatures => signatures[i]);
+            }
+            return result;
+        }
+
+        function getUnionIndexType(types: Type[], kind: IndexKind): Type {
+            var indexTypes: Type[] = [];
+            for (var i = 0; i < types.length; i++) {
+                var indexType = getIndexTypeOfType(types[i], kind);
+                if (!indexType) {
+                    return undefined;
+                }
+                indexTypes.push(indexType);
+            }
+            return getUnionType(indexTypes);
+        }
+
+        function resolveUnionTypeMembers(type: UnionType) {
+            // The members and properties collections are empty for union types. To get all properties of a union
+            // type use getPropertiesOfType (only the language service uses this).
+            var callSignatures = getUnionSignatures(type.types, SignatureKind.Call);
+            var constructSignatures = getUnionSignatures(type.types, SignatureKind.Construct);
+            var stringIndexType = getUnionIndexType(type.types, IndexKind.String);
+            var numberIndexType = getUnionIndexType(type.types, IndexKind.Number);
+            setObjectTypeMembers(type, emptySymbols, callSignatures, constructSignatures, stringIndexType, numberIndexType);
+        }
+
+        function resolveAnonymousTypeMembers(type: ObjectType) {
+            var symbol = type.symbol;
+            if (symbol.flags & SymbolFlags.TypeLiteral) {
+                var members = symbol.members;
+                var callSignatures = getSignaturesOfSymbol(members["__call"]);
+                var constructSignatures = getSignaturesOfSymbol(members["__new"]);
+                var stringIndexType = getIndexTypeOfSymbol(symbol, IndexKind.String);
+                var numberIndexType = getIndexTypeOfSymbol(symbol, IndexKind.Number);
+            }
+            else {
+                // Combinations of function, class, enum and module
+                var members = emptySymbols;
+                var callSignatures: Signature[] = emptyArray;
+                var constructSignatures: Signature[] = emptyArray;
+                if (symbol.flags & SymbolFlags.HasExports) {
+                    members = symbol.exports;
+                }
+                if (symbol.flags & (SymbolFlags.Function | SymbolFlags.Method)) {
+                    callSignatures = getSignaturesOfSymbol(symbol);
+                }
+                if (symbol.flags & SymbolFlags.Class) {
+                    var classType = getDeclaredTypeOfClass(symbol);
+                    constructSignatures = getSignaturesOfSymbol(symbol.members["__constructor"]);
+                    if (!constructSignatures.length) {
+                        constructSignatures = getDefaultConstructSignatures(classType);
+                    }
+                    if (classType.baseTypes.length) {
+                        members = createSymbolTable(getNamedMembers(members));
+                        addInheritedMembers(members, getPropertiesOfObjectType(getTypeOfSymbol(classType.baseTypes[0].symbol)));
+                    }
+                }
+                var stringIndexType: Type = undefined;
+                var numberIndexType: Type = (symbol.flags & SymbolFlags.Enum) ? stringType : undefined;
+            }
+            setObjectTypeMembers(type, members, callSignatures, constructSignatures, stringIndexType, numberIndexType);
+        }
+
+        function resolveObjectOrUnionTypeMembers(type: ObjectType): ResolvedType {
+            if (!(<ResolvedType>type).members) {
+                if (type.flags & (TypeFlags.Class | TypeFlags.Interface)) {
+                    resolveClassOrInterfaceMembers(<InterfaceType>type);
+                }
+                else if (type.flags & TypeFlags.Anonymous) {
+                    resolveAnonymousTypeMembers(<ObjectType>type);
+                }
+                else if (type.flags & TypeFlags.Tuple) {
+                    resolveTupleTypeMembers(<TupleType>type);
+                }
+                else if (type.flags & TypeFlags.Union) {
+                    resolveUnionTypeMembers(<UnionType>type);
+                }
+                else {
+                    resolveTypeReferenceMembers(<TypeReference>type);
+                }
+            }
+            return <ResolvedType>type;
+        }
+
+        // Return properties of an object type or an empty array for other types
+        function getPropertiesOfObjectType(type: Type): Symbol[] {
+            if (type.flags & TypeFlags.ObjectType) {
+                return resolveObjectOrUnionTypeMembers(<ObjectType>type).properties;
+            }
+            return emptyArray;
+        }
+
+        // If the given type is an object type and that type has a property by the given name, return
+        // the symbol for that property. Otherwise return undefined.
+        function getPropertyOfObjectType(type: Type, name: string): Symbol {
+            if (type.flags & TypeFlags.ObjectType) {
+                var resolved = resolveObjectOrUnionTypeMembers(<ObjectType>type);
+                if (hasProperty(resolved.members, name)) {
+                    var symbol = resolved.members[name];
+                    if (symbolIsValue(symbol)) {
+                        return symbol;
+                    }
+                }
+            }
+        }
+
+        function getPropertiesOfUnionType(type: UnionType): Symbol[] {
+            var result: Symbol[] = [];
+            forEach(getPropertiesOfType(type.types[0]), prop => {
+                var unionProp = getPropertyOfUnionType(type, prop.name);
+                if (unionProp) {
+                    result.push(unionProp);
+                }
+            });
+            return result;
+        }
+
+        function getPropertiesOfType(type: Type): Symbol[] {
+            if (type.flags & TypeFlags.Union) {
+                return getPropertiesOfUnionType(<UnionType>type);
+            }
+            return getPropertiesOfObjectType(getApparentType(type));
+        }
+
+        // For a type parameter, return the base constraint of the type parameter. For the string, number, and
+        // boolean primitive types, return the corresponding object types.Otherwise return the type itself.
+        // Note that the apparent type of a union type is the union type itself.
+        function getApparentType(type: Type): Type {
+            if (type.flags & TypeFlags.TypeParameter) {
+                do {
+                    type = getConstraintOfTypeParameter(<TypeParameter>type);
+                } while (type && type.flags & TypeFlags.TypeParameter);
+                if (!type) {
+                    type = emptyObjectType;
+                }
+            }
+            if (type.flags & TypeFlags.StringLike) {
+                type = globalStringType;
+            }
+            else if (type.flags & TypeFlags.NumberLike) {
+                type = globalNumberType;
+            }
+            else if (type.flags & TypeFlags.Boolean) {
+                type = globalBooleanType;
+            }
+            return type;
+        }
+
+        function createUnionProperty(unionType: UnionType, name: string): Symbol {
+            var types = unionType.types;
+            var props: Symbol[];
+            for (var i = 0; i < types.length; i++) {
+                var type = getApparentType(types[i]);
+                if (type !== unknownType) {
+                    var prop = getPropertyOfType(type, name);
+                    if (!prop) {
+                        return undefined;
+                    }
+                    if (!props) {
+                        props = [prop];
+                    }
+                    else {
+                        props.push(prop);
+                    }
+                }
+            }
+            var propTypes: Type[] = [];
+            var declarations: Declaration[] = [];
+            for (var i = 0; i < props.length; i++) {
+                var prop = props[i];
+                if (prop.declarations) {
+                    declarations.push.apply(declarations, prop.declarations);
+                }
+                propTypes.push(getTypeOfSymbol(prop));
+            }
+            var result = <TransientSymbol>createSymbol(SymbolFlags.Property | SymbolFlags.Transient | SymbolFlags.UnionProperty, name);
+            result.unionType = unionType;
+            result.declarations = declarations;
+            result.type = getUnionType(propTypes);
+            return result;
+        }
+
+        function getPropertyOfUnionType(type: UnionType, name: string): Symbol {
+            var properties = type.resolvedProperties || (type.resolvedProperties = {});
+            if (hasProperty(properties, name)) {
+                return properties[name];
+            }
+            var property = createUnionProperty(type, name);
+            if (property) {
+                properties[name] = property;
+            }
+            return property;
+        }
+
+        // Return the symbol for the property with the given name in the given type. Creates synthetic union properties when
+        // necessary, maps primtive types and type parameters are to their apparent types, and augments with properties from
+        // Object and Function as appropriate.
+        function getPropertyOfType(type: Type, name: string): Symbol {
+            if (type.flags & TypeFlags.Union) {
+                return getPropertyOfUnionType(<UnionType>type, name);
+            }
+            if (!(type.flags & TypeFlags.ObjectType)) {
+                type = getApparentType(type);
+                if (!(type.flags & TypeFlags.ObjectType)) {
+                    return undefined;
+                }
+            }
+            var resolved = resolveObjectOrUnionTypeMembers(type);
+            if (hasProperty(resolved.members, name)) {
+                var symbol = resolved.members[name];
+                if (symbolIsValue(symbol)) {
+                    return symbol;
+                }
+            }
+            if (resolved === anyFunctionType || resolved.callSignatures.length || resolved.constructSignatures.length) {
+                var symbol = getPropertyOfObjectType(globalFunctionType, name);
+                if (symbol) return symbol;
+            }
+            return getPropertyOfObjectType(globalObjectType, name);
+        }
+
+        function getSignaturesOfObjectOrUnionType(type: Type, kind: SignatureKind): Signature[] {
+            if (type.flags & (TypeFlags.ObjectType | TypeFlags.Union)) {
+                var resolved = resolveObjectOrUnionTypeMembers(<ObjectType>type);
+                return kind === SignatureKind.Call ? resolved.callSignatures : resolved.constructSignatures;
+            }
+            return emptyArray;
+        }
+
+        // Return the signatures of the given kind in the given type. Creates synthetic union signatures when necessary and
+        // maps primtive types and type parameters are to their apparent types.
+        function getSignaturesOfType(type: Type, kind: SignatureKind): Signature[] {
+            return getSignaturesOfObjectOrUnionType(getApparentType(type), kind);
+        }
+
+        function getIndexTypeOfObjectOrUnionType(type: Type, kind: IndexKind): Type {
+            if (type.flags & (TypeFlags.ObjectType | TypeFlags.Union)) {
+                var resolved = resolveObjectOrUnionTypeMembers(<ObjectType>type);
+                return kind === IndexKind.String ? resolved.stringIndexType : resolved.numberIndexType;
+            }
+        }
+
+        // Return the index type of the given kind in the given type. Creates synthetic union index types when necessary and
+        // maps primtive types and type parameters are to their apparent types.
+        function getIndexTypeOfType(type: Type, kind: IndexKind): Type {
+            return getIndexTypeOfObjectOrUnionType(getApparentType(type), kind);
+        }
+
+        // Return list of type parameters with duplicates removed (duplicate identifier errors are generated in the actual
+        // type checking functions).
+        function getTypeParametersFromDeclaration(typeParameterDeclarations: TypeParameterDeclaration[]): TypeParameter[] {
+            var result: TypeParameter[] = [];
+            forEach(typeParameterDeclarations, node => {
+                var tp = getDeclaredTypeOfTypeParameter(node.symbol);
+                if (!contains(result, tp)) {
+                    result.push(tp);
+                }
+            });
+            return result;
+        }
+
+        function getSignatureFromDeclaration(declaration: SignatureDeclaration): Signature {
+            var links = getNodeLinks(declaration);
+            if (!links.resolvedSignature) {
+                var classType = declaration.kind === SyntaxKind.Constructor ? getDeclaredTypeOfClass((<ClassDeclaration>declaration.parent).symbol) : undefined;
+                var typeParameters = classType ? classType.typeParameters :
+                    declaration.typeParameters ? getTypeParametersFromDeclaration(declaration.typeParameters) : undefined;
+                var parameters: Symbol[] = [];
+                var hasStringLiterals = false;
+                var minArgumentCount = -1;
+                for (var i = 0, n = declaration.parameters.length; i < n; i++) {
+                    var param = declaration.parameters[i];
+                    parameters.push(param.symbol);
+                    if (param.type && param.type.kind === SyntaxKind.StringLiteral) {
+                        hasStringLiterals = true;
+                    }
+                    if (minArgumentCount < 0) {
+                        if (param.initializer || param.flags & (NodeFlags.QuestionMark | NodeFlags.Rest)) {
+                            minArgumentCount = i;
+                        }
+                    }
+                }
+
+                if (minArgumentCount < 0) {
+                    minArgumentCount = declaration.parameters.length;
+                }
+
+                var returnType: Type;
+                if (classType) {
+                    returnType = classType;
+                }
+                else if (declaration.type) {
+                    returnType = getTypeFromTypeNode(declaration.type);
+                }
+                else {
+                    // TypeScript 1.0 spec (April 2014):
+                    // If only one accessor includes a type annotation, the other behaves as if it had the same type annotation.
+                    if (declaration.kind === SyntaxKind.GetAccessor) {
+                        var setter = <AccessorDeclaration>getDeclarationOfKind(declaration.symbol, SyntaxKind.SetAccessor);
+                        returnType = getAnnotatedAccessorType(setter);
+                    }
+
+                    if (!returnType && !(<FunctionDeclaration>declaration).body) {
+                        returnType = anyType;
+                    }
+                }
+
+                links.resolvedSignature = createSignature(declaration, typeParameters, parameters, returnType,
+                    minArgumentCount, hasRestParameters(declaration), hasStringLiterals);
+            }
+            return links.resolvedSignature;
+        }
+
+        function getSignaturesOfSymbol(symbol: Symbol): Signature[] {
+            if (!symbol) return emptyArray;
+            var result: Signature[] = [];
+            for (var i = 0, len = symbol.declarations.length; i < len; i++) {
+                var node = symbol.declarations[i];
+                switch (node.kind) {
+                    case SyntaxKind.FunctionDeclaration:
+                    case SyntaxKind.Method:
+                    case SyntaxKind.Constructor:
+                    case SyntaxKind.CallSignature:
+                    case SyntaxKind.ConstructSignature:
+                    case SyntaxKind.IndexSignature:
+                    case SyntaxKind.GetAccessor:
+                    case SyntaxKind.SetAccessor:
+                    case SyntaxKind.FunctionExpression:
+                    case SyntaxKind.ArrowFunction:
+                        // Don't include signature if node is the implementation of an overloaded function. A node is considered
+                        // an implementation node if it has a body and the previous node is of the same kind and immediately
+                        // precedes the implementation node (i.e. has the same parent and ends where the implementation starts).
+                        if (i > 0 && (<FunctionDeclaration>node).body) {
+                            var previous = symbol.declarations[i - 1];
+                            if (node.parent === previous.parent && node.kind === previous.kind && node.pos === previous.end) {
+                                break;
+                            }
+                        }
+                        result.push(getSignatureFromDeclaration(<SignatureDeclaration>node));
+                }
+            }
+            return result;
+        }
+
+        function getReturnTypeOfSignature(signature: Signature): Type {
+            if (!signature.resolvedReturnType) {
+                signature.resolvedReturnType = resolvingType;
+                if (signature.target) {
+                    var type = instantiateType(getReturnTypeOfSignature(signature.target), signature.mapper);
+                }
+                else if (signature.unionSignatures) {
+                    var type = getUnionType(map(signature.unionSignatures, getReturnTypeOfSignature));
+                }
+                else {
+                    var type = getReturnTypeFromBody(<FunctionDeclaration>signature.declaration);
+                }
+                if (signature.resolvedReturnType === resolvingType) {
+                    signature.resolvedReturnType = type;
+                }
+            }
+            else if (signature.resolvedReturnType === resolvingType) {
+                signature.resolvedReturnType = anyType;
+                if (compilerOptions.noImplicitAny) {
+                    var declaration = <Declaration>signature.declaration;
+                    if (declaration.name) {
+                        error(declaration.name, Diagnostics._0_implicitly_has_return_type_any_because_it_does_not_have_a_return_type_annotation_and_is_referenced_directly_or_indirectly_in_one_of_its_return_expressions, identifierToString(declaration.name));
+                    }
+                    else {
+                        error(declaration, Diagnostics.Function_implicitly_has_return_type_any_because_it_does_not_have_a_return_type_annotation_and_is_referenced_directly_or_indirectly_in_one_of_its_return_expressions);
+                    }
+                }
+            }
+            return signature.resolvedReturnType;
+        }
+
+        function getRestTypeOfSignature(signature: Signature): Type {
+            if (signature.hasRestParameter) {
+                var type = getTypeOfSymbol(signature.parameters[signature.parameters.length - 1]);
+                if (type.flags & TypeFlags.Reference && (<TypeReference>type).target === globalArrayType) {
+                    return (<TypeReference>type).typeArguments[0];
+                }
+            }
+            return anyType;
+        }
+
+        function getSignatureInstantiation(signature: Signature, typeArguments: Type[]): Signature {
+            return instantiateSignature(signature, createTypeMapper(signature.typeParameters, typeArguments), true);
+        }
+
+        function getErasedSignature(signature: Signature): Signature {
+            if (!signature.typeParameters) return signature;
+            if (!signature.erasedSignatureCache) {
+                if (signature.target) {
+                    signature.erasedSignatureCache = instantiateSignature(getErasedSignature(signature.target), signature.mapper);
+                }
+                else {
+                    signature.erasedSignatureCache = instantiateSignature(signature, createTypeEraser(signature.typeParameters), true);
+                }
+            }
+            return signature.erasedSignatureCache;
+        }
+
+        function getOrCreateTypeFromSignature(signature: Signature): ObjectType {
+            // There are two ways to declare a construct signature, one is by declaring a class constructor
+            // using the constructor keyword, and the other is declaring a bare construct signature in an
+            // object type literal or interface (using the new keyword). Each way of declaring a constructor
+            // will result in a different declaration kind.
+            if (!signature.isolatedSignatureType) {
+                var isConstructor = signature.declaration.kind === SyntaxKind.Constructor || signature.declaration.kind === SyntaxKind.ConstructSignature;
+                var type = <ResolvedType>createObjectType(TypeFlags.Anonymous | TypeFlags.FromSignature);
+                type.members = emptySymbols;
+                type.properties = emptyArray;
+                type.callSignatures = !isConstructor ? [signature] : emptyArray;
+                type.constructSignatures = isConstructor ? [signature] : emptyArray;
+                signature.isolatedSignatureType = type;
+            }
+
+            return signature.isolatedSignatureType;
+        }
+
+        function getIndexSymbol(symbol: Symbol): Symbol {
+            return symbol.members["__index"];
+        }
+
+        function getIndexDeclarationOfSymbol(symbol: Symbol, kind: IndexKind): SignatureDeclaration {
+            var syntaxKind = kind === IndexKind.Number ? SyntaxKind.NumberKeyword : SyntaxKind.StringKeyword;
+            var indexSymbol = getIndexSymbol(symbol);
+            if (indexSymbol) {
+                var len = indexSymbol.declarations.length;
+                for (var i = 0; i < len; i++) {
+                    var node = <SignatureDeclaration>indexSymbol.declarations[i];
+                    if (node.parameters.length === 1) {
+                        var parameter = node.parameters[0];
+                        if (parameter && parameter.type && parameter.type.kind === syntaxKind) {
+                            return node;
+                        }
+                    }
+                }
+            }
+
+            return undefined;
+        }
+
+        function getIndexTypeOfSymbol(symbol: Symbol, kind: IndexKind): Type {
+            var declaration = getIndexDeclarationOfSymbol(symbol, kind);
+            return declaration
+                ? declaration.type ? getTypeFromTypeNode(declaration.type) : anyType
+                : undefined;
+        }
+
+        function getConstraintOfTypeParameter(type: TypeParameter): Type {
+            if (!type.constraint) {
+                if (type.target) {
+                    var targetConstraint = getConstraintOfTypeParameter(type.target);
+                    type.constraint = targetConstraint ? instantiateType(targetConstraint, type.mapper) : noConstraintType;
+                }
+                else {
+                    type.constraint = getTypeFromTypeNode((<TypeParameterDeclaration>getDeclarationOfKind(type.symbol, SyntaxKind.TypeParameter)).constraint);
+                }
+            }
+            return type.constraint === noConstraintType ? undefined : type.constraint;
+        }
+
+        function getTypeListId(types: Type[]) {
+            switch (types.length) {
+                case 1:
+                    return "" + types[0].id;
+                case 2:
+                    return types[0].id + "," + types[1].id;
+                default:
+                    var result = "";
+                    for (var i = 0; i < types.length; i++) {
+                        if (i > 0) result += ",";
+                        result += types[i].id;
+                    }
+                    return result;
+            }
+        }
+
+        function createTypeReference(target: GenericType, typeArguments: Type[]): TypeReference {
+            var id = getTypeListId(typeArguments);
+            var type = target.instantiations[id];
+            if (!type) {
+                type = target.instantiations[id] = <TypeReference>createObjectType(TypeFlags.Reference, target.symbol);
+                type.target = target;
+                type.typeArguments = typeArguments;
+            }
+            return type;
+        }
+
+        function isTypeParameterReferenceIllegalInConstraint(typeReferenceNode: TypeReferenceNode, typeParameterSymbol: Symbol): boolean {
+            var links = getNodeLinks(typeReferenceNode);
+            if (links.isIllegalTypeReferenceInConstraint !== undefined) {
+                return links.isIllegalTypeReferenceInConstraint;
+            }
+
+            // bubble up to the declaration
+            var currentNode: Node = typeReferenceNode;
+            // forEach === exists
+            while (!forEach(typeParameterSymbol.declarations, d => d.parent === currentNode.parent)) {
+                currentNode = currentNode.parent;
+            }
+            // if last step was made from the type parameter this means that path has started somewhere in constraint which is illegal
+            links.isIllegalTypeReferenceInConstraint = currentNode.kind === SyntaxKind.TypeParameter;
+            return links.isIllegalTypeReferenceInConstraint;
+        }
+
+        function checkTypeParameterHasIllegalReferencesInConstraint(typeParameter: TypeParameterDeclaration): void {
+            var typeParameterSymbol: Symbol;
+            function check(n: Node): void {
+                if (n.kind === SyntaxKind.TypeReference && (<TypeReferenceNode>n).typeName.kind === SyntaxKind.Identifier) {
+                    var links = getNodeLinks(n);
+                    if (links.isIllegalTypeReferenceInConstraint === undefined) {
+                        var symbol = resolveName(typeParameter, (<Identifier>(<TypeReferenceNode>n).typeName).text, SymbolFlags.Type, /*nameNotFoundMessage*/ undefined, /*nameArg*/ undefined);
+                        if (symbol && (symbol.flags & SymbolFlags.TypeParameter)) {
+                            // TypeScript 1.0 spec (April 2014): 3.4.1
+                            // Type parameters declared in a particular type parameter list 
+                            // may not be referenced in constraints in that type parameter list
+                            
+                            // symbol.declaration.parent === typeParameter.parent
+                            // -> typeParameter and symbol.declaration originate from the same type parameter list 
+                            // -> illegal for all declarations in symbol
+                            // forEach === exists
+                            links.isIllegalTypeReferenceInConstraint = forEach(symbol.declarations, d => d.parent == typeParameter.parent);
+                        }
+                    }
+                    if (links.isIllegalTypeReferenceInConstraint) {
+                        error(typeParameter, Diagnostics.Constraint_of_a_type_parameter_cannot_reference_any_type_parameter_from_the_same_type_parameter_list);
+                    }
+                }
+                forEachChild(n, check);
+            }
+
+            if (typeParameter.constraint) {
+                typeParameterSymbol = getSymbolOfNode(typeParameter);
+                check(typeParameter.constraint);
+            }
+        }
+
+        function getTypeFromTypeReferenceNode(node: TypeReferenceNode): Type {
+            var links = getNodeLinks(node);
+            if (!links.resolvedType) {
+                var symbol = resolveEntityName(node, node.typeName, SymbolFlags.Type);
+                if (symbol) {
+                    var type: Type;
+                    if ((symbol.flags & SymbolFlags.TypeParameter) && isTypeParameterReferenceIllegalInConstraint(node, symbol)) {
+                        // TypeScript 1.0 spec (April 2014): 3.4.1
+                        // Type parameters declared in a particular type parameter list 
+                        // may not be referenced in constraints in that type parameter list
+                        // Implementation: such type references are resolved to 'unknown' type that usually denotes error
+                        type = unknownType;
+                    }
+                    else {
+                        type = getDeclaredTypeOfSymbol(symbol);
+                        if (type.flags & (TypeFlags.Class | TypeFlags.Interface) && type.flags & TypeFlags.Reference) {
+                            var typeParameters = (<InterfaceType>type).typeParameters;
+                            if (node.typeArguments && node.typeArguments.length === typeParameters.length) {
+                                type = createTypeReference(<GenericType>type, map(node.typeArguments, getTypeFromTypeNode));
+                            }
+                            else {
+                                error(node, Diagnostics.Generic_type_0_requires_1_type_argument_s, typeToString(type, /*enclosingDeclaration*/ undefined, TypeFormatFlags.WriteArrayAsGenericType), typeParameters.length);
+                                type = undefined;
+                            }
+                        }
+                        else {
+                            if (node.typeArguments) {
+                                error(node, Diagnostics.Type_0_is_not_generic, typeToString(type));
+                                type = undefined;
+                            }
+                        }
+                    }
+                }
+                links.resolvedType = type || unknownType;
+            }
+            return links.resolvedType;
+        }
+
+        function getTypeFromTypeQueryNode(node: TypeQueryNode): Type {
+            var links = getNodeLinks(node);
+            if (!links.resolvedType) {
+                // TypeScript 1.0 spec (April 2014): 3.6.3
+                // The expression is processed as an identifier expression (section 4.3)
+                // or property access expression(section 4.10),
+                // the widened type(section 3.9) of which becomes the result. 
+                links.resolvedType = getWidenedType(checkExpression(node.exprName));
+            }
+            return links.resolvedType;
+        }
+
+        function getTypeOfGlobalSymbol(symbol: Symbol, arity: number): ObjectType {
+
+            function getTypeDeclaration(symbol: Symbol): Declaration {
+                var declarations = symbol.declarations;
+                for (var i = 0; i < declarations.length; i++) {
+                    var declaration = declarations[i];
+                    switch (declaration.kind) {
+                        case SyntaxKind.ClassDeclaration:
+                        case SyntaxKind.InterfaceDeclaration:
+                        case SyntaxKind.EnumDeclaration:
+                            return declaration;
+                    }
+                }
+            }
+
+            if (!symbol) {
+                return emptyObjectType;
+            }
+            var type = getDeclaredTypeOfSymbol(symbol);
+            if (!(type.flags & TypeFlags.ObjectType)) {
+                error(getTypeDeclaration(symbol), Diagnostics.Global_type_0_must_be_a_class_or_interface_type, symbol.name);
+                return emptyObjectType;
+            }
+            if (((<InterfaceType>type).typeParameters ? (<InterfaceType>type).typeParameters.length : 0) !== arity) {
+                error(getTypeDeclaration(symbol), Diagnostics.Global_type_0_must_have_1_type_parameter_s, symbol.name, arity);
+                return emptyObjectType;
+            }
+            return <ObjectType>type;
+        }
+
+        function getGlobalSymbol(name: string): Symbol {
+            return resolveName(undefined, name, SymbolFlags.Type, Diagnostics.Cannot_find_global_type_0, name);
+        }
+
+        function getGlobalType(name: string): ObjectType {
+            return getTypeOfGlobalSymbol(getGlobalSymbol(name), 0);
+        }
+
+        function createArrayType(elementType: Type): Type {
+            // globalArrayType will be undefined if we get here during creation of the Array type. This for example happens if
+            // user code augments the Array type with call or construct signatures that have an array type as the return type.
+            // We instead use globalArraySymbol to obtain the (not yet fully constructed) Array type.
+            var arrayType = globalArrayType || getDeclaredTypeOfSymbol(globalArraySymbol);
+            return arrayType !== emptyObjectType ? createTypeReference(<GenericType>arrayType, [elementType]) : emptyObjectType;
+        }
+
+        function getTypeFromArrayTypeNode(node: ArrayTypeNode): Type {
+            var links = getNodeLinks(node);
+            if (!links.resolvedType) {
+                links.resolvedType = createArrayType(getTypeFromTypeNode(node.elementType));
+            }
+            return links.resolvedType;
+        }
+
+        function createTupleType(elementTypes: Type[]) {
+            var id = getTypeListId(elementTypes);
+            var type = tupleTypes[id];
+            if (!type) {
+                type = tupleTypes[id] = <TupleType>createObjectType(TypeFlags.Tuple);
+                type.elementTypes = elementTypes;
+            }
+            return type;
+        }
+
+        function getTypeFromTupleTypeNode(node: TupleTypeNode): Type {
+            var links = getNodeLinks(node);
+            if (!links.resolvedType) {
+                links.resolvedType = createTupleType(map(node.elementTypes, getTypeFromTypeNode));
+            }
+            return links.resolvedType;
+        }
+
+        function addTypeToSortedSet(sortedSet: Type[], type: Type) {
+            if (type.flags & TypeFlags.Union) {
+                addTypesToSortedSet(sortedSet, (<UnionType>type).types);
+            }
+            else {
+                var i = 0;
+                var id = type.id;
+                while (i < sortedSet.length && sortedSet[i].id < id) {
+                    i++;
+                }
+                if (i === sortedSet.length || sortedSet[i].id !== id) {
+                    sortedSet.splice(i, 0, type);
+                }
+            }
+        }
+
+        function addTypesToSortedSet(sortedTypes: Type[], types: Type[]) {
+            for (var i = 0, len = types.length; i < len; i++) {
+                addTypeToSortedSet(sortedTypes, types[i]);
+            }
+        }
+
+        function isSubtypeOfAny(candidate: Type, types: Type[]): boolean {
+            for (var i = 0, len = types.length; i < len; i++) {
+                if (candidate !== types[i] && isTypeSubtypeOf(candidate, types[i])) {
+                    return true;
+                }
+            }
+            return false;
+        }
+
+        function removeSubtypes(types: Type[]) {
+            var i = types.length;
+            while (i > 0) {
+                i--;
+                if (isSubtypeOfAny(types[i], types)) {
+                    types.splice(i, 1);
+                }
+            }
+        }
+
+        function containsAnyType(types: Type[]) {
+            for (var i = 0; i < types.length; i++) {
+                if (types[i].flags & TypeFlags.Any) {
+                    return true;
+                }
+            }
+            return false;
+        }
+
+        function removeAllButLast(types: Type[], typeToRemove: Type) {
+            var i = types.length;
+            while (i > 0 && types.length > 1) {
+                i--;
+                if (types[i] === typeToRemove) {
+                    types.splice(i, 1);
+                }
+            }
+        }
+
+        function getUnionType(types: Type[], noSubtypeReduction?: boolean): Type {
+            if (types.length === 0) {
+                return emptyObjectType;
+            }
+            var sortedTypes: Type[] = [];
+            addTypesToSortedSet(sortedTypes, types);
+            if (noSubtypeReduction) {
+                if (containsAnyType(sortedTypes)) {
+                    return anyType;
+                }
+                removeAllButLast(sortedTypes, undefinedType);
+                removeAllButLast(sortedTypes, nullType);
+            }
+            else {
+                removeSubtypes(sortedTypes);
+            }
+            if (sortedTypes.length === 1) {
+                return sortedTypes[0];
+            }
+            var id = getTypeListId(sortedTypes);
+            var type = unionTypes[id];
+            if (!type) {
+                type = unionTypes[id] = <UnionType>createObjectType(TypeFlags.Union);
+                type.types = sortedTypes;
+            }
+            return type;
+        }
+
+        function getTypeFromUnionTypeNode(node: UnionTypeNode): Type {
+            var links = getNodeLinks(node);
+            if (!links.resolvedType) {
+                links.resolvedType = getUnionType(map(node.types, getTypeFromTypeNode), /*noSubtypeReduction*/ true);
+            }
+            return links.resolvedType;
+        }
+
+        function getTypeFromTypeLiteralNode(node: TypeLiteralNode): Type {
+            var links = getNodeLinks(node);
+            if (!links.resolvedType) {
+                // Deferred resolution of members is handled by resolveObjectTypeMembers
+                links.resolvedType = createObjectType(TypeFlags.Anonymous, node.symbol);
+            }
+            return links.resolvedType;
+        }
+
+        function getStringLiteralType(node: StringLiteralTypeNode): StringLiteralType {
+            if (hasProperty(stringLiteralTypes, node.text)) return stringLiteralTypes[node.text];
+            var type = stringLiteralTypes[node.text] = <StringLiteralType>createType(TypeFlags.StringLiteral);
+            type.text = getTextOfNode(node);
+            return type;
+        }
+
+        function getTypeFromStringLiteral(node: StringLiteralTypeNode): Type {
+            var links = getNodeLinks(node);
+            if (!links.resolvedType) {
+                links.resolvedType = getStringLiteralType(node);
+            }
+            return links.resolvedType;
+        }
+
+        function getTypeFromTypeNode(node: TypeNode): Type {
+            switch (node.kind) {
+                case SyntaxKind.AnyKeyword:
+                    return anyType;
+                case SyntaxKind.StringKeyword:
+                    return stringType;
+                case SyntaxKind.NumberKeyword:
+                    return numberType;
+                case SyntaxKind.BooleanKeyword:
+                    return booleanType;
+                case SyntaxKind.VoidKeyword:
+                    return voidType;
+                case SyntaxKind.StringLiteral:
+                    return getTypeFromStringLiteral(<StringLiteralTypeNode>node);
+                case SyntaxKind.TypeReference:
+                    return getTypeFromTypeReferenceNode(<TypeReferenceNode>node);
+                case SyntaxKind.TypeQuery:
+                    return getTypeFromTypeQueryNode(<TypeQueryNode>node);
+                case SyntaxKind.ArrayType:
+                    return getTypeFromArrayTypeNode(<ArrayTypeNode>node);
+                case SyntaxKind.TupleType:
+                    return getTypeFromTupleTypeNode(<TupleTypeNode>node);
+                case SyntaxKind.UnionType:
+                    return getTypeFromUnionTypeNode(<UnionTypeNode>node);
+                case SyntaxKind.ParenType:
+                    return getTypeFromTypeNode((<ParenTypeNode>node).type);
+                case SyntaxKind.TypeLiteral:
+                    return getTypeFromTypeLiteralNode(<TypeLiteralNode>node);
+                // This function assumes that an identifier or qualified name is a type expression
+                // Callers should first ensure this by calling isTypeNode
+                case SyntaxKind.Identifier:
+                case SyntaxKind.QualifiedName:
+                    var symbol = getSymbolInfo(node);
+                    return symbol && getDeclaredTypeOfSymbol(symbol);
+                default:
+                    return unknownType;
+            }
+        }
+
+        function instantiateList<T>(items: T[], mapper: TypeMapper, instantiator: (item: T, mapper: TypeMapper) => T): T[] {
+            if (items && items.length) {
+                var result: T[] = [];
+                for (var i = 0; i < items.length; i++) {
+                    result.push(instantiator(items[i], mapper));
+                }
+                return result;
+            }
+            return items;
+        }
+
+        function createUnaryTypeMapper(source: Type, target: Type): TypeMapper {
+            return t => t === source ? target : t;
+        }
+
+        function createBinaryTypeMapper(source1: Type, target1: Type, source2: Type, target2: Type): TypeMapper {
+            return t => t === source1 ? target1 : t === source2 ? target2 : t;
+        }
+
+        function createTypeMapper(sources: Type[], targets: Type[]): TypeMapper {
+            switch (sources.length) {
+                case 1: return createUnaryTypeMapper(sources[0], targets[0]);
+                case 2: return createBinaryTypeMapper(sources[0], targets[0], sources[1], targets[1]);
+            }
+            return t => {
+                for (var i = 0; i < sources.length; i++) {
+                    if (t === sources[i]) return targets[i];
+                }
+                return t;
+            };
+        }
+
+        function createUnaryTypeEraser(source: Type): TypeMapper {
+            return t => t === source ? anyType : t;
+        }
+
+        function createBinaryTypeEraser(source1: Type, source2: Type): TypeMapper {
+            return t => t === source1 || t === source2 ? anyType : t;
+        }
+
+        function createTypeEraser(sources: Type[]): TypeMapper {
+            switch (sources.length) {
+                case 1: return createUnaryTypeEraser(sources[0]);
+                case 2: return createBinaryTypeEraser(sources[0], sources[1]);
+            }
+            return t => {
+                for (var i = 0; i < sources.length; i++) {
+                    if (t === sources[i]) return anyType;
+                }
+                return t;
+            };
+        }
+
+        function createInferenceMapper(context: InferenceContext): TypeMapper {
+            return t => {
+                for (var i = 0; i < context.typeParameters.length; i++) {
+                    if (t === context.typeParameters[i]) {
+                        return getInferredType(context, i);
+                    }
+                }
+                return t;
+            }
+        }
+
+        function identityMapper(type: Type): Type {
+            return type;
+        }
+
+        function combineTypeMappers(mapper1: TypeMapper, mapper2: TypeMapper): TypeMapper {
+            return t => mapper2(mapper1(t));
+        }
+
+        function instantiateTypeParameter(typeParameter: TypeParameter, mapper: TypeMapper): TypeParameter {
+            var result = <TypeParameter>createType(TypeFlags.TypeParameter);
+            result.symbol = typeParameter.symbol;
+            if (typeParameter.constraint) {
+                result.constraint = instantiateType(typeParameter.constraint, mapper);
+            }
+            else {
+                result.target = typeParameter;
+                result.mapper = mapper;
+            }
+            return result;
+        }
+
+        function instantiateSignature(signature: Signature, mapper: TypeMapper, eraseTypeParameters?: boolean): Signature {
+            if (signature.typeParameters && !eraseTypeParameters) {
+                var freshTypeParameters = instantiateList(signature.typeParameters, mapper, instantiateTypeParameter);
+                mapper = combineTypeMappers(createTypeMapper(signature.typeParameters, freshTypeParameters), mapper);
+            }
+            var result = createSignature(signature.declaration, freshTypeParameters,
+                instantiateList(signature.parameters, mapper, instantiateSymbol),
+                signature.resolvedReturnType ? instantiateType(signature.resolvedReturnType, mapper) : undefined,
+                signature.minArgumentCount, signature.hasRestParameter, signature.hasStringLiterals);
+            result.target = signature;
+            result.mapper = mapper;
+            return result;
+        }
+
+        function instantiateSymbol(symbol: Symbol, mapper: TypeMapper): Symbol {
+            if (symbol.flags & SymbolFlags.Instantiated) {
+                var links = getSymbolLinks(symbol);
+                // If symbol being instantiated is itself a instantiation, fetch the original target and combine the
+                // type mappers. This ensures that original type identities are properly preserved and that aliases
+                // always reference a non-aliases.
+                symbol = links.target;
+                mapper = combineTypeMappers(links.mapper, mapper);
+            }
+
+            // Keep the flags from the symbol we're instantiating.  Mark that is instantiated, and 
+            // also transient so that we can just store data on it directly.
+            var result = <TransientSymbol>createSymbol(SymbolFlags.Instantiated | SymbolFlags.Transient | symbol.flags, symbol.name);
+            result.declarations = symbol.declarations;
+            result.parent = symbol.parent;
+            result.target = symbol;
+            result.mapper = mapper;
+            if (symbol.valueDeclaration) {
+                result.valueDeclaration = symbol.valueDeclaration;
+            }
+
+            return result;
+        }
+
+        function instantiateAnonymousType(type: ObjectType, mapper: TypeMapper): ObjectType {
+            var result = <ResolvedType>createObjectType(TypeFlags.Anonymous, type.symbol);
+            result.properties = instantiateList(getPropertiesOfObjectType(type), mapper, instantiateSymbol);
+            result.members = createSymbolTable(result.properties);
+            result.callSignatures = instantiateList(getSignaturesOfType(type, SignatureKind.Call), mapper, instantiateSignature);
+            result.constructSignatures = instantiateList(getSignaturesOfType(type, SignatureKind.Construct), mapper, instantiateSignature);
+            var stringIndexType = getIndexTypeOfType(type, IndexKind.String);
+            var numberIndexType = getIndexTypeOfType(type, IndexKind.Number);
+            if (stringIndexType) result.stringIndexType = instantiateType(stringIndexType, mapper);
+            if (numberIndexType) result.numberIndexType = instantiateType(numberIndexType, mapper);
+            return result;
+        }
+
+        function instantiateType(type: Type, mapper: TypeMapper): Type {
+            if (mapper !== identityMapper) {
+                if (type.flags & TypeFlags.TypeParameter) {
+                    return mapper(type);
+                }
+                if (type.flags & TypeFlags.Anonymous) {
+                    return type.symbol && type.symbol.flags & (SymbolFlags.Function | SymbolFlags.Method | SymbolFlags.TypeLiteral | SymbolFlags.ObjectLiteral) ?
+                        instantiateAnonymousType(<ObjectType>type, mapper) : type;
+                }
+                if (type.flags & TypeFlags.Reference) {
+                    return createTypeReference((<TypeReference>type).target, instantiateList((<TypeReference>type).typeArguments, mapper, instantiateType));
+                }
+                if (type.flags & TypeFlags.Tuple) {
+                    return createTupleType(instantiateList((<TupleType>type).elementTypes, mapper, instantiateType));
+                }
+                if (type.flags & TypeFlags.Union) {
+                    return getUnionType(instantiateList((<UnionType>type).types, mapper, instantiateType), /*noSubtypeReduction*/ true);
+                }
+            }
+            return type;
+        }
+
+        // Returns true if the given expression contains (at any level of nesting) a function or arrow expression
+        // that is subject to contextual typing.
+        function isContextSensitiveExpression(node: Expression): boolean {
+            switch (node.kind) {
+                case SyntaxKind.FunctionExpression:
+                case SyntaxKind.ArrowFunction:
+                    return !(<FunctionExpression>node).typeParameters && !forEach((<FunctionExpression>node).parameters, p => p.type);
+                case SyntaxKind.ObjectLiteral:
+                    return forEach((<ObjectLiteral>node).properties, p =>
+                        p.kind === SyntaxKind.PropertyAssignment && isContextSensitiveExpression((<PropertyDeclaration>p).initializer));
+                case SyntaxKind.ArrayLiteral:
+                    return forEach((<ArrayLiteral>node).elements, e => isContextSensitiveExpression(e));
+                case SyntaxKind.ConditionalExpression:
+                    return isContextSensitiveExpression((<ConditionalExpression>node).whenTrue) ||
+                        isContextSensitiveExpression((<ConditionalExpression>node).whenFalse);
+                case SyntaxKind.BinaryExpression:
+                    return (<BinaryExpression>node).operator === SyntaxKind.BarBarToken &&
+                        (isContextSensitiveExpression((<BinaryExpression>node).left) || isContextSensitiveExpression((<BinaryExpression>node).right));
+            }
+            return false;
+        }
+
+        function getTypeWithoutConstructors(type: Type): Type {
+            if (type.flags & TypeFlags.ObjectType) {
+                var resolved = resolveObjectOrUnionTypeMembers(<ObjectType>type);
+                if (resolved.constructSignatures.length) {
+                    var result = <ResolvedType>createObjectType(TypeFlags.Anonymous, type.symbol);
+                    result.members = resolved.members;
+                    result.properties = resolved.properties;
+                    result.callSignatures = resolved.callSignatures;
+                    result.constructSignatures = emptyArray;
+                    type = result;
+                }
+            }
+            return type;
+        }
+
+        // TYPE CHECKING
+
+        var subtypeRelation: Map<boolean> = {};
+        var assignableRelation: Map<boolean> = {};
+        var identityRelation: Map<boolean> = {};
+
+        function isTypeIdenticalTo(source: Type, target: Type): boolean {
+            return checkTypeRelatedTo(source, target, identityRelation, /*errorNode*/ undefined);
+        }
+
+        function isTypeSubtypeOf(source: Type, target: Type): boolean {
+            return checkTypeSubtypeOf(source, target, /*errorNode*/ undefined);
+        }
+
+        function checkTypeSubtypeOf(
+            source: Type,
+            target: Type,
+            errorNode: Node,
+            headMessage?: DiagnosticMessage,
+            containingMessageChain?: DiagnosticMessageChain): boolean {
+
+            return checkTypeRelatedTo(source, target, subtypeRelation, errorNode, headMessage, containingMessageChain);
+        }
+
+        function isTypeAssignableTo(source: Type, target: Type): boolean {
+            return checkTypeAssignableTo(source, target, /*errorNode*/ undefined);
+        }
+
+        function checkTypeAssignableTo(source: Type, target: Type, errorNode: Node, headMessage?: DiagnosticMessage): boolean {
+            return checkTypeRelatedTo(source, target, assignableRelation, errorNode, headMessage);
+        }
+
+        function isTypeRelatedTo(source: Type, target: Type, relation: Map<boolean>): boolean {
+            return checkTypeRelatedTo(source, target, relation, /*errorNode*/ undefined);
+        }
+
+        function isSignatureAssignableTo(source: Signature, target: Signature): boolean {
+            var sourceType = getOrCreateTypeFromSignature(source);
+            var targetType = getOrCreateTypeFromSignature(target);
+            return checkTypeRelatedTo(sourceType, targetType, assignableRelation, /*errorNode*/ undefined);
+        }
+
+        function isPropertyIdenticalTo(sourceProp: Symbol, targetProp: Symbol): boolean {
+            return isPropertyIdenticalToRecursive(sourceProp, targetProp, /*reportErrors*/ false, (s, t, _reportErrors) => isTypeIdenticalTo(s, t));
+        }
+
+        function checkInheritedPropertiesAreIdentical(type: InterfaceType, typeNode: Node): boolean {
+            if (!type.baseTypes.length || type.baseTypes.length === 1) {
+                return true;
+            }
+
+            var seen: Map<{ prop: Symbol; containingType: Type }> = {};
+            forEach(type.declaredProperties, p => { seen[p.name] = { prop: p, containingType: type }; });
+            var ok = true;
+
+            for (var i = 0, len = type.baseTypes.length; i < len; ++i) {
+                var base = type.baseTypes[i];
+                var properties = getPropertiesOfObjectType(base);
+                for (var j = 0, proplen = properties.length; j < proplen; ++j) {
+                    var prop = properties[j];
+                    if (!hasProperty(seen, prop.name)) {
+                        seen[prop.name] = { prop: prop, containingType: base };
+                    }
+                    else {
+                        var existing = seen[prop.name];
+                        var isInheritedProperty = existing.containingType !== type;
+                        if (isInheritedProperty && !isPropertyIdenticalTo(existing.prop, prop)) {
+                            ok = false;
+
+                            var typeName1 = typeToString(existing.containingType);
+                            var typeName2 = typeToString(base);
+
+                            var errorInfo = chainDiagnosticMessages(undefined, Diagnostics.Named_properties_0_of_types_1_and_2_are_not_identical, prop.name, typeName1, typeName2);
+                            errorInfo = chainDiagnosticMessages(errorInfo, Diagnostics.Interface_0_cannot_simultaneously_extend_types_1_and_2, typeToString(type), typeName1, typeName2);
+                            addDiagnostic(createDiagnosticForNodeFromMessageChain(typeNode, errorInfo, program.getCompilerHost().getNewLine()));
+                        }
+                    }
+                }
+            }
+
+            return ok;
+        }
+
+        function isPropertyIdenticalToRecursive(sourceProp: Symbol, targetProp: Symbol, reportErrors: boolean, relate: (source: Type, target: Type, reportErrors: boolean) => boolean): boolean {
+            // Two members are considered identical when
+            // - they are public properties with identical names, optionality, and types,
+            // - they are private or protected properties originating in the same declaration and having identical types
+            if (sourceProp === targetProp) {
+                return true;
+            }
+            var sourcePropAccessibility = getDeclarationFlagsFromSymbol(sourceProp) & (NodeFlags.Private | NodeFlags.Protected);
+            var targetPropAccessibility = getDeclarationFlagsFromSymbol(targetProp) & (NodeFlags.Private | NodeFlags.Protected);
+            if (sourcePropAccessibility !== targetPropAccessibility) {
+                return false;
+            }
+            if (sourcePropAccessibility) {
+                return getTargetSymbol(sourceProp) === getTargetSymbol(targetProp) && relate(getTypeOfSymbol(sourceProp), getTypeOfSymbol(targetProp), reportErrors);
+            }
+            else {
+                return isOptionalProperty(sourceProp) === isOptionalProperty(targetProp) && relate(getTypeOfSymbol(sourceProp), getTypeOfSymbol(targetProp), reportErrors);
+            }
+        }
+
+        function checkTypeRelatedTo(
+            source: Type,
+            target: Type,
+            relation: Map<boolean>,
+            errorNode: Node,
+            headMessage?: DiagnosticMessage,
+            containingMessageChain?: DiagnosticMessageChain): boolean {
+
+            var errorInfo: DiagnosticMessageChain;
+            var sourceStack: ObjectType[];
+            var targetStack: ObjectType[];
+            var expandingFlags: number;
+            var depth = 0;
+            var overflow = false;
+
+            Debug.assert(relation !== identityRelation || !errorNode, "no error reporting in identity checking");
+
+            var result = isRelatedToWithCustomErrors(source, target, errorNode !== undefined, headMessage);
+            if (overflow) {
+                error(errorNode, Diagnostics.Excessive_stack_depth_comparing_types_0_and_1, typeToString(source), typeToString(target));
+            }
+            else if (errorInfo) {
+                if (containingMessageChain) {
+                    errorInfo = concatenateDiagnosticMessageChains(containingMessageChain, errorInfo);
+                }
+                addDiagnostic(createDiagnosticForNodeFromMessageChain(errorNode, errorInfo, program.getCompilerHost().getNewLine()));
+            }
+            return result;
+
+            function reportError(message: DiagnosticMessage, arg0?: string, arg1?: string, arg2?: string): void {
+                errorInfo = chainDiagnosticMessages(errorInfo, message, arg0, arg1, arg2);
+            }
+
+            function isRelatedTo(source: Type, target: Type, reportErrors?: boolean): boolean {
+                return isRelatedToWithCustomErrors(source, target, reportErrors, /*headMessage*/ undefined);
+            }
+
+            function isRelatedToWithCustomErrors(source: Type, target: Type, reportErrors: boolean, headMessage: DiagnosticMessage): boolean {
+                if (relation === identityRelation) {
+                    // both types are the same - covers 'they are the same primitive type or both are Any' or the same type parameter cases
+                    if (source === target) return true;
+                }
+                else {
+                    if (source === target) return true;
+                    if (target.flags & TypeFlags.Any) return true;
+                    if (source === undefinedType) return true;
+                    if (source === nullType && target !== undefinedType) return true;
+                    if (source.flags & TypeFlags.Enum && target === numberType) return true;
+                    if (source.flags & TypeFlags.StringLiteral && target === stringType) return true;
+                    if (relation === assignableRelation) {
+                        if (source.flags & TypeFlags.Any) return true;
+                        if (source === numberType && target.flags & TypeFlags.Enum) return true;
+                    }
+                }
+                if (source.flags & TypeFlags.Union) {
+                    if (unionTypeRelatedToType(<UnionType>source, target, reportErrors)) {
+                        return true;
+                    }
+                }
+                else if (target.flags & TypeFlags.Union) {
+                    if (typeRelatedToUnionType(source, <UnionType>target, reportErrors)) {
+                        return true;
+                    }
+                }
+                else if (source.flags & TypeFlags.TypeParameter && target.flags & TypeFlags.TypeParameter) {
+                    if (typeParameterRelatedTo(<TypeParameter>source, <TypeParameter>target, reportErrors)) {
+                        return true;
+                    }
+                }
+                else {
+                    var saveErrorInfo = errorInfo;
+                    if (source.flags & TypeFlags.Reference && target.flags & TypeFlags.Reference && (<TypeReference>source).target === (<TypeReference>target).target) {
+                        // We have type references to same target type, see if relationship holds for all type arguments
+                        if (typesRelatedTo((<TypeReference>source).typeArguments, (<TypeReference>target).typeArguments, reportErrors)) {
+                            return true;
+                        }
+                    }
+                    // Even if relationship doesn't hold for type arguments, it may hold in a structural comparison
+                    // Report structural errors only if we haven't reported any errors yet
+                    var reportStructuralErrors = reportErrors && errorInfo === saveErrorInfo;
+                    // identity relation does not use apparent type
+                    var sourceOrApparentType = relation === identityRelation ? source : getApparentType(source);
+                    if (sourceOrApparentType.flags & TypeFlags.ObjectType && target.flags & TypeFlags.ObjectType &&
+                        objectTypeRelatedTo(sourceOrApparentType, <ObjectType>target, reportStructuralErrors)) {
+                        errorInfo = saveErrorInfo;
+                        return true;
+                    }
+                }
+                if (reportErrors) {
+                    headMessage = headMessage || Diagnostics.Type_0_is_not_assignable_to_type_1;
+                    Debug.assert(headMessage);
+                    reportError(headMessage, typeToString(source), typeToString(target));
+                }
+                return false;
+            }
+
+            function typeRelatedToUnionType(source: Type, target: UnionType, reportErrors: boolean): boolean {
+                var targetTypes = target.types;
+                for (var i = 0, len = targetTypes.length; i < len; i++) {
+                    if (isRelatedTo(source, targetTypes[i], reportErrors && i === len - 1)) {
+                        return true;
+                    }
+                }
+                return false;
+            }
+
+            function unionTypeRelatedToType(source: UnionType, target: Type, reportErrors: boolean): boolean {
+                var sourceTypes = source.types;
+                for (var i = 0, len = sourceTypes.length; i < len; i++) {
+                    if (!isRelatedTo(sourceTypes[i], target, reportErrors)) {
+                        return false;
+                    }
+                }
+                return true;
+            }
+
+            function typesRelatedTo(sources: Type[], targets: Type[], reportErrors: boolean): boolean {
+                for (var i = 0, len = sources.length; i < len; i++) {
+                    if (!isRelatedTo(sources[i], targets[i], reportErrors)) return false;
+                }
+                return true;
+            }
+
+            function typeParameterRelatedTo(source: TypeParameter, target: TypeParameter, reportErrors: boolean): boolean {
+                if (relation === identityRelation) {
+                    if (source.symbol.name !== target.symbol.name) {
+                        return false;
+                    }
+
+                    // covers case when both type parameters does not have constraint (both equal to noConstraintType)
+                    if (source.constraint === target.constraint) {
+                        return true;
+                    }
+
+                    if (source.constraint === noConstraintType || target.constraint === noConstraintType) {
+                        return false;
+                    }
+
+                    return isRelatedTo(source.constraint, target.constraint, reportErrors);
+                }
+                else {
+                    while (true) {
+                        var constraint = getConstraintOfTypeParameter(source);
+                        if (constraint === target) return true;
+                        if (!(constraint && constraint.flags & TypeFlags.TypeParameter)) break;
+                        source = <TypeParameter>constraint;
+                    }
+                    return false;
+                }
+            }
+
+            // Determine if two object types are related by structure. First, check if the result is already available in the global cache.
+            // Second, check if we have already started a comparison of the given two types in which case we assume the result to be true.
+            // Third, check if both types are part of deeply nested chains of generic type instantiations and if so assume the types are
+            // equal and infinitely expanding. Fourth, if we have reached a depth of 100 nested comparisons, assume we have runaway recursion
+            // and issue an error. Otherwise, actually compare the structure of the two types.
+            function objectTypeRelatedTo(source: ObjectType, target: ObjectType, reportErrors: boolean): boolean {
+                if (overflow) return false;
+                var result: boolean;
+                var id = source.id + "," + target.id;
+                if ((result = relation[id]) !== undefined) return result;
+                if (depth > 0) {
+                    for (var i = 0; i < depth; i++) {
+                        if (source === sourceStack[i] && target === targetStack[i]) return true;
+                    }
+                    if (depth === 100) {
+                        overflow = true;
+                        return false;
+                    }
+                }
+                else {
+                    sourceStack = [];
+                    targetStack = [];
+                    expandingFlags = 0;
+                }
+                sourceStack[depth] = source;
+                targetStack[depth] = target;
+                depth++;
+                var saveExpandingFlags = expandingFlags;
+                if (!(expandingFlags & 1) && isDeeplyNestedGeneric(source, sourceStack)) expandingFlags |= 1;
+                if (!(expandingFlags & 2) && isDeeplyNestedGeneric(target, targetStack)) expandingFlags |= 2;
+                result = expandingFlags === 3 ||
+                    propertiesRelatedTo(source, target, reportErrors) &&
+                    signaturesRelatedTo(source, target, SignatureKind.Call, reportErrors) &&
+                    signaturesRelatedTo(source, target, SignatureKind.Construct, reportErrors) &&
+                    stringIndexTypesRelatedTo(source, target, reportErrors) &&
+                    numberIndexTypesRelatedTo(source, target, reportErrors);
+                expandingFlags = saveExpandingFlags;
+                depth--;
+                if (depth === 0) {
+                    relation[id] = result;
+                }
+                return result;
+            }
+
+            // Return true if the given type is part of a deeply nested chain of generic instantiations. We consider this to be the case
+            // when structural type comparisons have been started for 10 or more instantiations of the same generic type. It is possible,
+            // though highly unlikely, for this test to be true in a situation where a chain of instantiations is not infinitely expanding.
+            // Effectively, we will generate a false positive when two types are structurally equal to at least 10 levels, but unequal at
+            // some level beyond that.
+            function isDeeplyNestedGeneric(type: ObjectType, stack: ObjectType[]): boolean {
+                if (type.flags & TypeFlags.Reference && depth >= 10) {
+                    var target = (<TypeReference>type).target;
+                    var count = 0;
+                    for (var i = 0; i < depth; i++) {
+                        var t = stack[i];
+                        if (t.flags & TypeFlags.Reference && (<TypeReference>t).target === target) {
+                            count++;
+                            if (count >= 10) return true;
+                        }
+                    }
+                }
+                return false;
+            }
+
+            function propertiesRelatedTo(source: ObjectType, target: ObjectType, reportErrors: boolean): boolean {
+                if (relation === identityRelation) {
+                    return propertiesIdenticalTo(source, target, reportErrors);
+                }
+                var properties = getPropertiesOfObjectType(target);
+                for (var i = 0; i < properties.length; i++) {
+                    var targetProp = properties[i];
+                    var sourceProp = getPropertyOfType(source, targetProp.name);
+                    if (sourceProp !== targetProp) {
+                        if (!sourceProp) {
+                            if (relation === subtypeRelation || !isOptionalProperty(targetProp)) {
+                                if (reportErrors) {
+                                    reportError(Diagnostics.Property_0_is_missing_in_type_1, symbolToString(targetProp), typeToString(source));
+                                }
+                                return false;
+                            }
+                        }
+                        else if (!(targetProp.flags & SymbolFlags.Prototype)) {
+                            var sourceFlags = getDeclarationFlagsFromSymbol(sourceProp);
+                            var targetFlags = getDeclarationFlagsFromSymbol(targetProp);
+                            if (sourceFlags & NodeFlags.Private || targetFlags & NodeFlags.Private) {
+                                if (sourceProp.valueDeclaration !== targetProp.valueDeclaration) {
+                                    if (reportErrors) {
+                                        if (sourceFlags & NodeFlags.Private && targetFlags & NodeFlags.Private) {
+                                            reportError(Diagnostics.Types_have_separate_declarations_of_a_private_property_0, symbolToString(targetProp));
+                                        }
+                                        else {
+                                            reportError(Diagnostics.Property_0_is_private_in_type_1_but_not_in_type_2, symbolToString(targetProp),
+                                                typeToString(sourceFlags & NodeFlags.Private ? source : target),
+                                                typeToString(sourceFlags & NodeFlags.Private ? target : source));
+                                        }
+                                    }
+                                    return false;
+                                }
+                            }
+                            else if (targetFlags & NodeFlags.Protected) {
+                                var sourceDeclaredInClass = sourceProp.parent && sourceProp.parent.flags & SymbolFlags.Class;
+                                var sourceClass = sourceDeclaredInClass ? <InterfaceType>getDeclaredTypeOfSymbol(sourceProp.parent) : undefined;
+                                var targetClass = <InterfaceType>getDeclaredTypeOfSymbol(targetProp.parent);
+                                if (!sourceClass || !hasBaseType(sourceClass, targetClass)) {
+                                    if (reportErrors) {
+                                        reportError(Diagnostics.Property_0_is_protected_but_type_1_is_not_a_class_derived_from_2,
+                                            symbolToString(targetProp), typeToString(sourceClass || source), typeToString(targetClass));
+                                    }
+                                    return false;
+                                }
+                            }
+                            else if (sourceFlags & NodeFlags.Protected) {
+                                if (reportErrors) {
+                                    reportError(Diagnostics.Property_0_is_protected_in_type_1_but_public_in_type_2,
+                                        symbolToString(targetProp), typeToString(source), typeToString(target));
+                                }
+                                return false;
+                            }
+                            if (!isRelatedTo(getTypeOfSymbol(sourceProp), getTypeOfSymbol(targetProp), reportErrors)) {
+                                if (reportErrors) {
+                                    reportError(Diagnostics.Types_of_property_0_are_incompatible, symbolToString(targetProp));
+                                }
+                                return false;
+                            }
+                            if (isOptionalProperty(sourceProp) && !isOptionalProperty(targetProp)) {
+                                // TypeScript 1.0 spec (April 2014): 3.8.3
+                                // S is a subtype of a type T, and T is a supertype of S if ...
+                                // S' and T are object types and, for each member M in T..
+                                // M is a property and S' contains a property N where
+                                // if M is a required property, N is also a required property 
+                                // (M - property in T)
+                                // (N - property in S)
+                                if (reportErrors) {
+                                    reportError(Diagnostics.Property_0_is_optional_in_type_1_but_required_in_type_2,
+                                        symbolToString(targetProp), typeToString(source), typeToString(target));
+                                }
+                                return false;
+                            }
+                        }
+                    }
+                }
+                return true;
+            }
+
+            function propertiesIdenticalTo(source: ObjectType, target: ObjectType, reportErrors: boolean): boolean {
+                var sourceProperties = getPropertiesOfObjectType(source);
+                var targetProperties = getPropertiesOfObjectType(target);
+                if (sourceProperties.length !== targetProperties.length) {
+                    return false;
+                }
+                for (var i = 0, len = sourceProperties.length; i < len; ++i) {
+                    var sourceProp = sourceProperties[i];
+                    var targetProp = getPropertyOfObjectType(target, sourceProp.name);
+                    if (!targetProp || !isPropertyIdenticalToRecursive(sourceProp, targetProp, reportErrors, isRelatedTo)) {
+                        return false;
+                    }
+                }
+                return true;
+            }
+
+            function signaturesRelatedTo(source: ObjectType, target: ObjectType, kind: SignatureKind, reportErrors: boolean): boolean {
+                if (relation === identityRelation) {
+                    return signaturesIdenticalTo(source, target, kind, reportErrors);
+                }
+                if (target === anyFunctionType || source === anyFunctionType) return true;
+                var sourceSignatures = getSignaturesOfType(source, kind);
+                var targetSignatures = getSignaturesOfType(target, kind);
+                var saveErrorInfo = errorInfo;
+                outer: for (var i = 0; i < targetSignatures.length; i++) {
+                    var t = targetSignatures[i];
+                    if (!t.hasStringLiterals || target.flags & TypeFlags.FromSignature) {
+                        var localErrors = reportErrors;
+                        for (var j = 0; j < sourceSignatures.length; j++) {
+                            var s = sourceSignatures[j];
+                            if (!s.hasStringLiterals || source.flags & TypeFlags.FromSignature) {
+                                if (signatureRelatedTo(s, t, localErrors)) {
+                                    errorInfo = saveErrorInfo;
+                                    continue outer;
+                                }
+                                // Only report errors from the first failure
+                                localErrors = false;
+                            }
+                        }
+                        return false;
+                    }
+                }
+                return true;
+            }
+
+            function signatureRelatedTo(source: Signature, target: Signature, reportErrors: boolean): boolean {
+                if (source === target) {
+                    return true;
+                }
+                if (!target.hasRestParameter && source.minArgumentCount > target.parameters.length) {
+                    return false;
+                }
+                var sourceMax = source.parameters.length;
+                var targetMax = target.parameters.length;
+                var checkCount: number;
+                if (source.hasRestParameter && target.hasRestParameter) {
+                    checkCount = sourceMax > targetMax ? sourceMax : targetMax;
+                    sourceMax--;
+                    targetMax--;
+                }
+                else if (source.hasRestParameter) {
+                    sourceMax--;
+                    checkCount = targetMax;
+                }
+                else if (target.hasRestParameter) {
+                    targetMax--;
+                    checkCount = sourceMax;
+                }
+                else {
+                    checkCount = sourceMax < targetMax ? sourceMax : targetMax;
+                }
+                // Spec 1.0 Section 3.8.3 & 3.8.4:
+                // M and N (the signatures) are instantiated using type Any as the type argument for all type parameters declared by M and N
+                source = getErasedSignature(source);
+                target = getErasedSignature(target);
+                for (var i = 0; i < checkCount; i++) {
+                    var s = i < sourceMax ? getTypeOfSymbol(source.parameters[i]) : getRestTypeOfSignature(source);
+                    var t = i < targetMax ? getTypeOfSymbol(target.parameters[i]) : getRestTypeOfSignature(target);
+                    var saveErrorInfo = errorInfo;
+                    if (!isRelatedTo(s, t, reportErrors)) {
+                        if (!isRelatedTo(t, s, false)) {
+                            if (reportErrors) {
+                                reportError(Diagnostics.Types_of_parameters_0_and_1_are_incompatible,
+                                    source.parameters[i < sourceMax ? i : sourceMax].name,
+                                    target.parameters[i < targetMax ? i : targetMax].name);
+                            }
+                            return false;
+                        }
+                        errorInfo = saveErrorInfo;
+                    }
+                }
+                var t = getReturnTypeOfSignature(target);
+                if (t === voidType) return true;
+                var s = getReturnTypeOfSignature(source);
+                return isRelatedTo(s, t, reportErrors);
+            }
+
+            function signaturesIdenticalTo(source: ObjectType, target: ObjectType, kind: SignatureKind, reportErrors: boolean): boolean {
+                var sourceSignatures = getSignaturesOfType(source, kind);
+                var targetSignatures = getSignaturesOfType(target, kind);
+                if (sourceSignatures.length !== targetSignatures.length) {
+                    return false;
+                }
+                for (var i = 0, len = sourceSignatures.length; i < len; ++i) {
+                    if (!compareSignatures(sourceSignatures[i], targetSignatures[i], /*compareReturnTypes*/ true, isRelatedTo)) {
+                        return false;
+                    }
+                }
+                return true;
+            }
+
+            function stringIndexTypesRelatedTo(source: ObjectType, target: ObjectType, reportErrors: boolean): boolean {
+                if (relation === identityRelation) {
+                    return indexTypesIdenticalTo(IndexKind.String, source, target, reportErrors);
+                }
+                var targetType = getIndexTypeOfType(target, IndexKind.String);
+                if (targetType) {
+                    var sourceType = getIndexTypeOfType(source, IndexKind.String);
+                    if (!sourceType) {
+                        if (reportErrors) {
+                            reportError(Diagnostics.Index_signature_is_missing_in_type_0, typeToString(source));
+                        }
+                        return false;
+                    }
+                    if (!isRelatedTo(sourceType, targetType, reportErrors)) {
+                        if (reportErrors) {
+                            reportError(Diagnostics.Index_signatures_are_incompatible);
+                        }
+                        return false;
+                    }
+                }
+                return true;
+            } 
+
+            function numberIndexTypesRelatedTo(source: ObjectType, target: ObjectType, reportErrors: boolean): boolean {
+                if (relation === identityRelation) {
+                    return indexTypesIdenticalTo(IndexKind.Number, source, target, reportErrors);
+                }
+                var targetType = getIndexTypeOfType(target, IndexKind.Number);
+                if (targetType) {
+                    var sourceStringType = getIndexTypeOfType(source, IndexKind.String);
+                    var sourceNumberType = getIndexTypeOfType(source, IndexKind.Number);
+                    if (!(sourceStringType || sourceNumberType)) {
+                        if (reportErrors) {
+                            reportError(Diagnostics.Index_signature_is_missing_in_type_0, typeToString(source));
+                        }
+                        return false;
+                    }
+                    if (sourceStringType && sourceNumberType) {
+                        // If we know for sure we're testing both string and numeric index types then only report errors from the second one
+                        var compatible = isRelatedTo(sourceStringType, targetType, false) || isRelatedTo(sourceNumberType, targetType, reportErrors);
+                    }
+                    else {
+                        var compatible = isRelatedTo(sourceStringType || sourceNumberType, targetType, reportErrors);
+                    }
+                    if (!compatible) {
+                        if (reportErrors) {
+                            reportError(Diagnostics.Index_signatures_are_incompatible);
+                        }
+                        return false;
+                    }
+                }
+                return true;
+            }
+
+            function indexTypesIdenticalTo(indexKind: IndexKind, source: ObjectType, target: ObjectType, reportErrors: boolean): boolean {
+                var targetType = getIndexTypeOfType(target, indexKind);
+                var sourceType = getIndexTypeOfType(source, indexKind);
+                return (!sourceType && !targetType) || (sourceType && targetType && isRelatedTo(sourceType, targetType, reportErrors));
+            }
+        }
+
+        function compareSignatures(source: Signature, target: Signature, compareReturnTypes: boolean, compareTypes: (s: Type, t: Type) => boolean): boolean {
+            if (source === target) {
+                return true;
+            }
+            if (source.parameters.length !== target.parameters.length ||
+                source.minArgumentCount !== target.minArgumentCount ||
+                source.hasRestParameter !== target.hasRestParameter) {
+                return false;
+            }
+            if (source.typeParameters && target.typeParameters) {
+                if (source.typeParameters.length !== target.typeParameters.length) {
+                    return false;
+                }
+                for (var i = 0, len = source.typeParameters.length; i < len; ++i) {
+                    if (!compareTypes(source.typeParameters[i], target.typeParameters[i])) {
+                        return false;
+                    }
+                }
+            }
+            else if (source.typeParameters || source.typeParameters) {
+                return false;
+            }
+            // Spec 1.0 Section 3.8.3 & 3.8.4:
+            // M and N (the signatures) are instantiated using type Any as the type argument for all type parameters declared by M and N
+            source = getErasedSignature(source);
+            target = getErasedSignature(target);
+            for (var i = 0, len = source.parameters.length; i < len; i++) {
+                var s = source.hasRestParameter && i === len - 1 ? getRestTypeOfSignature(source) : getTypeOfSymbol(source.parameters[i]);
+                var t = target.hasRestParameter && i === len - 1 ? getRestTypeOfSignature(target) : getTypeOfSymbol(target.parameters[i]);
+                if (!compareTypes(s, t)) {
+                    return false;
+                }
+            }
+            return !compareReturnTypes || compareTypes(getReturnTypeOfSignature(source), getReturnTypeOfSignature(target));
+        }
+
+        function isSupertypeOfEach(candidate: Type, types: Type[]): boolean {
+            for (var i = 0, len = types.length; i < len; i++) {
+                if (candidate !== types[i] && !isTypeSubtypeOf(types[i], candidate)) return false;
+            }
+            return true;
+        }
+
+        function getCommonSupertype(types: Type[]): Type {
+            return forEach(types, t => isSupertypeOfEach(t, types) ? t : undefined);
+        }
+
+        function reportNoCommonSupertypeError(types: Type[], errorLocation: Node, errorMessageChainHead: DiagnosticMessageChain): void {
+            var bestSupertype: Type;
+            var bestSupertypeDownfallType: Type; // The type that caused bestSupertype not to be the common supertype
+            var bestSupertypeScore = 0;
+
+            for (var i = 0; i < types.length; i++) {
+                var score = 0;
+                var downfallType: Type = undefined;
+                for (var j = 0; j < types.length; j++) {
+                    if (isTypeSubtypeOf(types[j], types[i])) {
+                        score++;
+                    }
+                    else if (!downfallType) {
+                        downfallType = types[j];
+                    }
+                }
+
+                if (score > bestSupertypeScore) {
+                    bestSupertype = types[i];
+                    bestSupertypeDownfallType = downfallType;
+                    bestSupertypeScore = score;
+                }
+
+                // types.length - 1 is the maximum score, given that getCommonSupertype returned false
+                if (bestSupertypeScore === types.length - 1) {
+                    break;
+                }
+            }
+
+            // In the following errors, the {1} slot is before the {0} slot because checkTypeSubtypeOf supplies the
+            // subtype as the first argument to the error
+            checkTypeSubtypeOf(bestSupertypeDownfallType, bestSupertype, errorLocation,
+                Diagnostics.Type_argument_candidate_1_is_not_a_valid_type_argument_because_it_is_not_a_supertype_of_candidate_0,
+                errorMessageChainHead);
+        }
+
+        function isTypeOfObjectLiteral(type: Type): boolean {
+            return (type.flags & TypeFlags.Anonymous) && type.symbol && (type.symbol.flags & SymbolFlags.ObjectLiteral) ? true : false;
+        }
+
+        function isArrayType(type: Type): boolean {
+            return type.flags & TypeFlags.Reference && (<TypeReference>type).target === globalArrayType;
+        }
+
+        function getInnermostTypeOfNestedArrayTypes(type: Type): Type {
+            while (isArrayType(type)) {
+                type = (<GenericType>type).typeArguments[0];
+            }
+            return type;
+        }
+
+        /* If we are widening on a literal, then we may need to the 'node' parameter for reporting purposes */
+        function getWidenedType(type: Type, suppressNoImplicitAnyErrors?: boolean): Type {
+            if (type.flags & (TypeFlags.Undefined | TypeFlags.Null)) {
+                return anyType;
+            }
+            if (type.flags & TypeFlags.Union) {
+                return getWidenedTypeOfUnion(type);
+            }
+            if (isTypeOfObjectLiteral(type)) {
+                return getWidenedTypeOfObjectLiteral(type);
+            }
+            if (isArrayType(type)) {
+                return getWidenedTypeOfArrayLiteral(type);
+            }
+            return type;
+
+            function getWidenedTypeOfUnion(type: Type): Type {
+                return getUnionType(map((<UnionType>type).types, t => getWidenedType(t, suppressNoImplicitAnyErrors)));
+            }
+
+            function getWidenedTypeOfObjectLiteral(type: Type): Type {
+                var properties = getPropertiesOfObjectType(type);
+                if (properties.length) {
+                    var widenedTypes: Type[] = [];
+                    var propTypeWasWidened: boolean = false;
+                    forEach(properties, p => {
+                        var propType = getTypeOfSymbol(p);
+                        var widenedType = getWidenedType(propType);
+                        if (propType !== widenedType) {
+                            propTypeWasWidened = true;
+                            if (!suppressNoImplicitAnyErrors && compilerOptions.noImplicitAny && getInnermostTypeOfNestedArrayTypes(widenedType) === anyType) {
+                                error(p.valueDeclaration, Diagnostics.Object_literal_s_property_0_implicitly_has_an_1_type, p.name, typeToString(widenedType));
+                            }
+                        }
+                        widenedTypes.push(widenedType);
+                    });
+                    if (propTypeWasWidened) {
+                        var members: SymbolTable = {};
+                        var index = 0;
+                        forEach(properties, p => {
+                            var symbol = <TransientSymbol>createSymbol(SymbolFlags.Property | SymbolFlags.Transient | p.flags, p.name);
+                            symbol.declarations = p.declarations;
+                            symbol.parent = p.parent;
+                            symbol.type = widenedTypes[index++];
+                            symbol.target = p;
+                            if (p.valueDeclaration) symbol.valueDeclaration = p.valueDeclaration;
+                            members[symbol.name] = symbol;
+                        });
+                        var stringIndexType = getIndexTypeOfType(type, IndexKind.String);
+                        var numberIndexType = getIndexTypeOfType(type, IndexKind.Number);
+                        if (stringIndexType) stringIndexType = getWidenedType(stringIndexType);
+                        if (numberIndexType) numberIndexType = getWidenedType(numberIndexType);
+                        type = createAnonymousType(type.symbol, members, emptyArray, emptyArray, stringIndexType, numberIndexType);
+                    }
+                }
+                return type;
+            }
+
+            function getWidenedTypeOfArrayLiteral(type: Type): Type {
+                var elementType = (<TypeReference>type).typeArguments[0];
+                var widenedType = getWidenedType(elementType, suppressNoImplicitAnyErrors);
+                type = elementType !== widenedType ? createArrayType(widenedType) : type;
+                return type;
+            }
+        }
+
+        function forEachMatchingParameterType(source: Signature, target: Signature, callback: (s: Type, t: Type) => void) {
+            var sourceMax = source.parameters.length;
+            var targetMax = target.parameters.length;
+            var count: number;
+            if (source.hasRestParameter && target.hasRestParameter) {
+                count = sourceMax > targetMax ? sourceMax : targetMax;
+                sourceMax--;
+                targetMax--;
+            }
+            else if (source.hasRestParameter) {
+                sourceMax--;
+                count = targetMax;
+            }
+            else if (target.hasRestParameter) {
+                targetMax--;
+                count = sourceMax;
+            }
+            else {
+                count = sourceMax < targetMax ? sourceMax : targetMax;
+            }
+            for (var i = 0; i < count; i++) {
+                var s = i < sourceMax ? getTypeOfSymbol(source.parameters[i]) : getRestTypeOfSignature(source);
+                var t = i < targetMax ? getTypeOfSymbol(target.parameters[i]) : getRestTypeOfSignature(target);
+                callback(s, t);
+            }
+        }
+
+        function createInferenceContext(typeParameters: TypeParameter[], inferUnionTypes: boolean): InferenceContext {
+            var inferences: Type[][] = [];
+            for (var i = 0; i < typeParameters.length; i++) inferences.push([]);
+            return {
+                typeParameters: typeParameters,
+                inferUnionTypes: inferUnionTypes,
+                inferenceCount: 0,
+                inferences: inferences,
+                inferredTypes: new Array(typeParameters.length),
+            };
+        }
+
+        function inferTypes(context: InferenceContext, source: Type, target: Type) {
+            var sourceStack: Type[];
+            var targetStack: Type[];
+            var depth = 0;
+            inferFromTypes(source, target);
+
+            function isInProcess(source: Type, target: Type) {
+                for (var i = 0; i < depth; i++) {
+                    if (source === sourceStack[i] && target === targetStack[i]) return true;
+                }
+                return false;
+            }
+
+            function isWithinDepthLimit(type: Type, stack: Type[]) {
+                if (depth >= 5) {
+                    var target = (<TypeReference>type).target;
+                    var count = 0;
+                    for (var i = 0; i < depth; i++) {
+                        var t = stack[i];
+                        if (t.flags & TypeFlags.Reference && (<TypeReference>t).target === target) count++;
+                    }
+                    return count < 5;
+                }
+                return true;
+            }
+
+            function inferFromTypes(source: Type, target: Type) {
+                if (target.flags & TypeFlags.TypeParameter) {
+                    // If target is a type parameter, make an inference
+                    var typeParameters = context.typeParameters;
+                    for (var i = 0; i < typeParameters.length; i++) {
+                        if (target === typeParameters[i]) {
+                            context.inferenceCount++;
+                            var inferences = context.inferences[i];
+                            if (!contains(inferences, source)) inferences.push(source);
+                            break;
+                        }
+                    }
+                }
+                else if (source.flags & TypeFlags.Reference && target.flags & TypeFlags.Reference && (<TypeReference>source).target === (<TypeReference>target).target) {
+                    // If source and target are references to the same generic type, infer from type arguments
+                    var sourceTypes = (<TypeReference>source).typeArguments;
+                    var targetTypes = (<TypeReference>target).typeArguments;
+                    for (var i = 0; i < sourceTypes.length; i++) {
+                        inferFromTypes(sourceTypes[i], targetTypes[i]);
+                    }
+                }
+                else if (target.flags & TypeFlags.Union) {
+                    var targetTypes = (<UnionType>target).types;
+                    var startCount = context.inferenceCount;
+                    var typeParameterCount = 0;
+                    var typeParameter: TypeParameter;
+                    // First infer to each type in union that isn't a type parameter
+                    for (var i = 0; i < targetTypes.length; i++) {
+                        var t = targetTypes[i];
+                        if (t.flags & TypeFlags.TypeParameter && contains(context.typeParameters, t)) {
+                            typeParameter = <TypeParameter>t;
+                            typeParameterCount++;
+                        }
+                        else {
+                            inferFromTypes(source, t);
+                        }
+                    }
+                    // If no inferences were produced above and union contains a single naked type parameter, infer to that type parameter
+                    if (context.inferenceCount === startCount && typeParameterCount === 1) {
+                        inferFromTypes(source, typeParameter);
+                    }
+                }
+                else if (source.flags & TypeFlags.Union) {
+                    // Source is a union type, infer from each consituent type
+                    var sourceTypes = (<UnionType>source).types;
+                    for (var i = 0; i < sourceTypes.length; i++) {
+                        inferFromTypes(sourceTypes[i], target);
+                    }
+                }
+                else if (source.flags & TypeFlags.ObjectType && (target.flags & (TypeFlags.Reference | TypeFlags.Tuple) ||
+                    (target.flags & TypeFlags.Anonymous) && target.symbol && target.symbol.flags & (SymbolFlags.Method | SymbolFlags.TypeLiteral))) {
+                    // If source is an object type, and target is a type reference, a tuple type, the type of a method, or a type literal, infer from members
+                    if (!isInProcess(source, target) && isWithinDepthLimit(source, sourceStack) && isWithinDepthLimit(target, targetStack)) {
+                        if (depth === 0) {
+                            sourceStack = [];
+                            targetStack = [];
+                        }
+                        sourceStack[depth] = source;
+                        targetStack[depth] = target;
+                        depth++;
+                        inferFromProperties(source, target);
+                        inferFromSignatures(source, target, SignatureKind.Call);
+                        inferFromSignatures(source, target, SignatureKind.Construct);
+                        inferFromIndexTypes(source, target, IndexKind.String, IndexKind.String);
+                        inferFromIndexTypes(source, target, IndexKind.Number, IndexKind.Number);
+                        inferFromIndexTypes(source, target, IndexKind.String, IndexKind.Number);
+                        depth--;
+                    }
+                }
+            }
+
+            function inferFromProperties(source: Type, target: Type) {
+                var properties = getPropertiesOfObjectType(target);
+                for (var i = 0; i < properties.length; i++) {
+                    var targetProp = properties[i];
+                    var sourceProp = getPropertyOfObjectType(source, targetProp.name);
+                    if (sourceProp) {
+                        inferFromTypes(getTypeOfSymbol(sourceProp), getTypeOfSymbol(targetProp));
+                    }
+                }
+            }
+
+            function inferFromSignatures(source: Type, target: Type, kind: SignatureKind) {
+                var sourceSignatures = getSignaturesOfType(source, kind);
+                var targetSignatures = getSignaturesOfType(target, kind);
+                var sourceLen = sourceSignatures.length;
+                var targetLen = targetSignatures.length;
+                var len = sourceLen < targetLen ? sourceLen : targetLen;
+                for (var i = 0; i < len; i++) {
+                    inferFromSignature(getErasedSignature(sourceSignatures[sourceLen - len + i]), getErasedSignature(targetSignatures[targetLen - len + i]));
+                }
+            }
+
+            function inferFromSignature(source: Signature, target: Signature) {
+                forEachMatchingParameterType(source, target, inferFromTypes);
+                inferFromTypes(getReturnTypeOfSignature(source), getReturnTypeOfSignature(target));
+            }
+
+            function inferFromIndexTypes(source: Type, target: Type, sourceKind: IndexKind, targetKind: IndexKind) {
+                var targetIndexType = getIndexTypeOfType(target, targetKind);
+                if (targetIndexType) {
+                    var sourceIndexType = getIndexTypeOfType(source, sourceKind);
+                    if (sourceIndexType) {
+                        inferFromTypes(sourceIndexType, targetIndexType);
+                    }
+                }
+            }
+        }
+
+        function getInferredType(context: InferenceContext, index: number): Type {
+            var inferredType = context.inferredTypes[index];
+            if (!inferredType) {
+                var inferences = context.inferences[index];
+                if (inferences.length) {
+                    // Infer widened union or supertype, or the undefined type for no common supertype
+                    var unionOrSuperType = context.inferUnionTypes ? getUnionType(inferences) : getCommonSupertype(inferences);
+                    inferredType = unionOrSuperType ? getWidenedType(unionOrSuperType) : inferenceFailureType;
+                }
+                else {
+                    // Infer the empty object type when no inferences were made
+                    inferredType = emptyObjectType;
+                }
+
+                if (inferredType !== inferenceFailureType) {
+                    var constraint = getConstraintOfTypeParameter(context.typeParameters[index]);
+                    inferredType = constraint && !isTypeAssignableTo(inferredType, constraint) ? constraint : inferredType;
+                }
+                context.inferredTypes[index] = inferredType;
+            }
+            return inferredType;
+        }
+
+        function getInferredTypes(context: InferenceContext): Type[] {
+            for (var i = 0; i < context.inferredTypes.length; i++) {
+                getInferredType(context, i);
+            }
+
+            return context.inferredTypes;
+        }
+
+        function hasAncestor(node: Node, kind: SyntaxKind): boolean {
+            return getAncestor(node, kind) !== undefined;
+        }
+
+        // EXPRESSION TYPE CHECKING
+
+        function getResolvedSymbol(node: Identifier): Symbol {
+            var links = getNodeLinks(node);
+            if (!links.resolvedSymbol) {
+                links.resolvedSymbol = resolveName(node, node.text, SymbolFlags.Value | SymbolFlags.ExportValue, Diagnostics.Cannot_find_name_0, node) || unknownSymbol;
+            }
+            return links.resolvedSymbol;
+        }
+
+        function isInTypeQuery(node: Node): boolean {
+            // TypeScript 1.0 spec (April 2014): 3.6.3
+            // A type query consists of the keyword typeof followed by an expression.
+            // The expression is restricted to a single identifier or a sequence of identifiers separated by periods
+            while (node) {
+                switch (node.kind) {
+                    case SyntaxKind.TypeQuery:
+                        return true;
+                    case SyntaxKind.Identifier:
+                    case SyntaxKind.QualifiedName:
+                        node = node.parent;
+                        continue;
+                    default:
+                        return false;
+                }
+            }
+            Debug.fail("should not get here");
+        }
+
+        // Remove one or more primitive types from a union type
+        function subtractPrimitiveTypes(type: Type, subtractMask: TypeFlags): Type {
+            if (type.flags & TypeFlags.Union) {
+                var types = (<UnionType>type).types;
+                if (forEach(types, t => t.flags & subtractMask)) {
+                    return getUnionType(filter(types, t => !(t.flags & subtractMask)));
+                }
+            }
+            return type;
+        }
+
+        // Check if a given variable is assigned within a given syntax node
+        function isVariableAssignedWithin(symbol: Symbol, node: Node): boolean {
+            var links = getNodeLinks(node);
+            if (links.assignmentChecks) {
+                var cachedResult = links.assignmentChecks[symbol.id];
+                if (cachedResult !== undefined) {
+                    return cachedResult;
+                }
+            }
+            else {
+                links.assignmentChecks = {};
+            }
+            return links.assignmentChecks[symbol.id] = isAssignedIn(node);
+
+            function isAssignedInBinaryExpression(node: BinaryExpression) {
+                if (node.operator >= SyntaxKind.FirstAssignment && node.operator <= SyntaxKind.LastAssignment) {
+                    var n = node.left;
+                    while (n.kind === SyntaxKind.ParenExpression) {
+                        n = (<ParenExpression>n).expression;
+                    }
+                    if (n.kind === SyntaxKind.Identifier && getResolvedSymbol(<Identifier>n) === symbol) {
+                        return true;
+                    }
+                }
+                return forEachChild(node, isAssignedIn);
+            }
+
+            function isAssignedInVariableDeclaration(node: VariableDeclaration) {
+                if (getSymbolOfNode(node) === symbol && node.initializer) {
+                    return true;
+                }
+                return forEachChild(node, isAssignedIn);
+            }
+
+            function isAssignedIn(node: Node): boolean {
+                switch (node.kind) {
+                    case SyntaxKind.BinaryExpression:
+                        return isAssignedInBinaryExpression(<BinaryExpression>node);
+                    case SyntaxKind.VariableDeclaration:
+                        return isAssignedInVariableDeclaration(<VariableDeclaration>node);
+                    case SyntaxKind.ArrayLiteral:
+                    case SyntaxKind.ObjectLiteral:
+                    case SyntaxKind.PropertyAccess:
+                    case SyntaxKind.IndexedAccess:
+                    case SyntaxKind.CallExpression:
+                    case SyntaxKind.NewExpression:
+                    case SyntaxKind.TypeAssertion:
+                    case SyntaxKind.ParenExpression:
+                    case SyntaxKind.PrefixOperator:
+                    case SyntaxKind.PostfixOperator:
+                    case SyntaxKind.ConditionalExpression:
+                    case SyntaxKind.Block:
+                    case SyntaxKind.VariableStatement:
+                    case SyntaxKind.ExpressionStatement:
+                    case SyntaxKind.IfStatement:
+                    case SyntaxKind.DoStatement:
+                    case SyntaxKind.WhileStatement:
+                    case SyntaxKind.ForStatement:
+                    case SyntaxKind.ForInStatement:
+                    case SyntaxKind.ReturnStatement:
+                    case SyntaxKind.WithStatement:
+                    case SyntaxKind.SwitchStatement:
+                    case SyntaxKind.CaseClause:
+                    case SyntaxKind.DefaultClause:
+                    case SyntaxKind.LabeledStatement:
+                    case SyntaxKind.ThrowStatement:
+                    case SyntaxKind.TryStatement:
+                    case SyntaxKind.TryBlock:
+                    case SyntaxKind.CatchBlock:
+                    case SyntaxKind.FinallyBlock:
+                        return forEachChild(node, isAssignedIn);
+                }
+                return false;
+            }
+        }
+
+        // Get the narrowed type of a given symbol at a given location
+        function getNarrowedTypeOfSymbol(symbol: Symbol, node: Node) {
+            var type = getTypeOfSymbol(symbol);
+            // Only narrow when symbol is variable of a structured type
+            if (symbol.flags & SymbolFlags.Variable && type.flags & TypeFlags.Structured) {
+                while (true) {
+                    var child = node;
+                    node = node.parent;
+                    // Stop at containing function or module block
+                    if (!node || node.kind === SyntaxKind.FunctionBlock || node.kind === SyntaxKind.ModuleBlock) {
+                        break;
+                    }
+                    var narrowedType = type;
+                    switch (node.kind) {
+                        case SyntaxKind.IfStatement:
+                            // In a branch of an if statement, narrow based on controlling expression
+                            if (child !== (<IfStatement>node).expression) {
+                                narrowedType = narrowType(type, (<IfStatement>node).expression, /*assumeTrue*/ child === (<IfStatement>node).thenStatement);
+                            }
+                            break;
+                        case SyntaxKind.ConditionalExpression:
+                            // In a branch of a conditional expression, narrow based on controlling condition
+                            if (child !== (<ConditionalExpression>node).condition) {
+                                narrowedType = narrowType(type, (<ConditionalExpression>node).condition, /*assumeTrue*/ child === (<ConditionalExpression>node).whenTrue);
+                            }
+                            break;
+                        case SyntaxKind.BinaryExpression:
+                            // In the right operand of an && or ||, narrow based on left operand
+                            if (child === (<BinaryExpression>node).right) {
+                                if ((<BinaryExpression>node).operator === SyntaxKind.AmpersandAmpersandToken) {
+                                    narrowedType = narrowType(type, (<BinaryExpression>node).left, /*assumeTrue*/ true);
+                                }
+                                else if ((<BinaryExpression>node).operator === SyntaxKind.BarBarToken) {
+                                    narrowedType = narrowType(type, (<BinaryExpression>node).left, /*assumeTrue*/ false);
+                                }
+                            }
+                            break;
+                    }
+                    // Only use narrowed type if construct contains no assignments to variable
+                    if (narrowedType !== type) {
+                        if (isVariableAssignedWithin(symbol, node)) {
+                            break;
+                        }
+                        type = narrowedType;
+                    }
+                }
+            }
+            return type;
+
+            function narrowTypeByEquality(type: Type, expr: BinaryExpression, assumeTrue: boolean): Type {
+                var left = <UnaryExpression>expr.left;
+                var right = <LiteralExpression>expr.right;
+                // Check that we have 'typeof <symbol>' on the left and string literal on the right
+                if (left.kind !== SyntaxKind.PrefixOperator || left.operator !== SyntaxKind.TypeOfKeyword ||
+                    left.operand.kind !== SyntaxKind.Identifier || right.kind !== SyntaxKind.StringLiteral ||
+                    getResolvedSymbol(<Identifier>left.operand) !== symbol) {
+                    return type;
+                }
+                var t = right.text;
+                var checkType: Type = t === "string" ? stringType : t === "number" ? numberType : t === "boolean" ? booleanType : emptyObjectType;
+                if (expr.operator === SyntaxKind.ExclamationEqualsEqualsToken) {
+                    assumeTrue = !assumeTrue;
+                }
+                if (assumeTrue) {
+                    // The assumed result is true. If check was for a primitive type, that type is the narrowed type. Otherwise we can
+                    // remove the primitive types from the narrowed type.
+                    return checkType === emptyObjectType ? subtractPrimitiveTypes(type, TypeFlags.String | TypeFlags.Number | TypeFlags.Boolean) : checkType;
+                }
+                else {
+                    // The assumed result is false. If check was for a primitive type we can remove that type from the narrowed type.
+                    // Otherwise we don't have enough information to do anything.
+                    return checkType === emptyObjectType ? type : subtractPrimitiveTypes(type, checkType.flags);
+                }
+            }
+
+            function narrowTypeByAnd(type: Type, expr: BinaryExpression, assumeTrue: boolean): Type {
+                if (assumeTrue) {
+                    // The assumed result is true, therefore we narrow assuming each operand to be true.
+                    return narrowType(narrowType(type, expr.left, /*assumeTrue*/ true), expr.right, /*assumeTrue*/ true);
+                }
+                else {
+                    // The assumed result is false. This means either the first operand was false, or the first operand was true
+                    // and the second operand was false. We narrow with those assumptions and union the two resulting types.
+                    return getUnionType([
+                        narrowType(type, expr.left, /*assumeTrue*/ false),
+                        narrowType(narrowType(type, expr.left, /*assumeTrue*/ true), expr.right, /*assumeTrue*/ false)
+                    ]);
+                }
+            }
+
+            function narrowTypeByOr(type: Type, expr: BinaryExpression, assumeTrue: boolean): Type {
+                if (assumeTrue) {
+                    // The assumed result is true. This means either the first operand was true, or the first operand was false
+                    // and the second operand was true. We narrow with those assumptions and union the two resulting types.
+                    return getUnionType([
+                        narrowType(type, expr.left, /*assumeTrue*/ true),
+                        narrowType(narrowType(type, expr.left, /*assumeTrue*/ false), expr.right, /*assumeTrue*/ true)
+                    ]);
+                }
+                else {
+                    // The assumed result is false, therefore we narrow assuming each operand to be false.
+                    return narrowType(narrowType(type, expr.left, /*assumeTrue*/ false), expr.right, /*assumeTrue*/ false);
+                }
+            }
+
+            function narrowTypeByInstanceof(type: Type, expr: BinaryExpression, assumeTrue: boolean): Type {
+                // Check that assumed result is true and we have variable symbol on the left
+                if (!assumeTrue || expr.left.kind !== SyntaxKind.Identifier || getResolvedSymbol(<Identifier>expr.left) !== symbol) {
+                    return type;
+                }
+                // Check that right operand is a function type with a prototype property
+                var rightType = checkExpression(expr.right);
+                if (!isTypeSubtypeOf(rightType, globalFunctionType)) {
+                    return type;
+                }
+                var prototypeProperty = getPropertyOfType(rightType, "prototype");
+                if (!prototypeProperty) {
+                    return type;
+                }
+                var prototypeType = getTypeOfSymbol(prototypeProperty);
+                // Narrow to type of prototype property if it is a subtype of current type
+                return isTypeSubtypeOf(prototypeType, type) ? prototypeType : type;
+            }
+
+            // Narrow the given type based on the given expression having the assumed boolean value
+            function narrowType(type: Type, expr: Expression, assumeTrue: boolean): Type {
+                switch (expr.kind) {
+                    case SyntaxKind.ParenExpression:
+                        return narrowType(type, (<ParenExpression>expr).expression, assumeTrue);
+                    case SyntaxKind.BinaryExpression:
+                        var operator = (<BinaryExpression>expr).operator;
+                        if (operator === SyntaxKind.EqualsEqualsEqualsToken || operator === SyntaxKind.ExclamationEqualsEqualsToken) {
+                            return narrowTypeByEquality(type, <BinaryExpression>expr, assumeTrue);
+                        }
+                        else if (operator === SyntaxKind.AmpersandAmpersandToken) {
+                            return narrowTypeByAnd(type, <BinaryExpression>expr, assumeTrue);
+                        }
+                        else if (operator === SyntaxKind.BarBarToken) {
+                            return narrowTypeByOr(type, <BinaryExpression>expr, assumeTrue);
+                        }
+                        else if (operator === SyntaxKind.InstanceOfKeyword) {
+                            return narrowTypeByInstanceof(type, <BinaryExpression>expr, assumeTrue);
+                        }
+                        break;
+                    case SyntaxKind.PrefixOperator:
+                        if ((<UnaryExpression>expr).operator === SyntaxKind.ExclamationToken) {
+                            return narrowType(type, (<UnaryExpression>expr).operand, !assumeTrue);
+                        }
+                        break;
+                }
+                return type;
+            }
+        }
+
+        function checkIdentifier(node: Identifier): Type {
+            var symbol = getResolvedSymbol(node);
+
+            if (symbol.flags & SymbolFlags.Import) {
+                // Mark the import as referenced so that we emit it in the final .js file.
+                // exception: identifiers that appear in type queries
+                getSymbolLinks(symbol).referenced = !isInTypeQuery(node);
+            }
+
+            checkCollisionWithCapturedSuperVariable(node, node);
+            checkCollisionWithCapturedThisVariable(node, node);
+            checkCollisionWithIndexVariableInGeneratedCode(node, node);
+
+            return getNarrowedTypeOfSymbol(getExportSymbolOfValueSymbolIfExported(symbol), node);
+        }
+
+        function captureLexicalThis(node: Node, container: Node): void {
+            var classNode = container.parent && container.parent.kind === SyntaxKind.ClassDeclaration ? container.parent : undefined;
+            getNodeLinks(node).flags |= NodeCheckFlags.LexicalThis;
+            if (container.kind === SyntaxKind.Property || container.kind === SyntaxKind.Constructor) {
+                getNodeLinks(classNode).flags |= NodeCheckFlags.CaptureThis;
+            }
+            else {
+                getNodeLinks(container).flags |= NodeCheckFlags.CaptureThis;
+            }
+        }
+
+        function checkThisExpression(node: Node): Type {
+            // Stop at the first arrow function so that we can
+            // tell whether 'this' needs to be captured.
+            var container = getThisContainer(node, /* includeArrowFunctions */ true);
+            var needToCaptureLexicalThis = false;
+
+            // Now skip arrow functions to get the "real" owner of 'this'.
+            if (container.kind === SyntaxKind.ArrowFunction) {
+                container = getThisContainer(container, /* includeArrowFunctions */ false);
+                needToCaptureLexicalThis = true;
+            }
+
+            switch (container.kind) {
+                case SyntaxKind.ModuleDeclaration:
+                    error(node, Diagnostics.this_cannot_be_referenced_in_a_module_body);
+                    // do not return here so in case if lexical this is captured - it will be reflected in flags on NodeLinks
+                    break;
+                case SyntaxKind.EnumDeclaration:
+                    error(node, Diagnostics.this_cannot_be_referenced_in_current_location);
+                    // do not return here so in case if lexical this is captured - it will be reflected in flags on NodeLinks
+                    break;
+                case SyntaxKind.Constructor:
+                    if (isInConstructorArgumentInitializer(node, container)) {
+                        error(node, Diagnostics.this_cannot_be_referenced_in_constructor_arguments);
+                        // do not return here so in case if lexical this is captured - it will be reflected in flags on NodeLinks
+                    }
+                    break;
+                case SyntaxKind.Property:
+                    if (container.flags & NodeFlags.Static) {
+                        error(node, Diagnostics.this_cannot_be_referenced_in_a_static_property_initializer);
+                        // do not return here so in case if lexical this is captured - it will be reflected in flags on NodeLinks
+                    }
+                    break;
+            }
+
+            if (needToCaptureLexicalThis) {
+                captureLexicalThis(node, container);
+            }
+
+            var classNode = container.parent && container.parent.kind === SyntaxKind.ClassDeclaration ? container.parent : undefined;
+            if (classNode) {
+                var symbol = getSymbolOfNode(classNode);
+                return container.flags & NodeFlags.Static ? getTypeOfSymbol(symbol) : getDeclaredTypeOfSymbol(symbol);
+            }
+            return anyType;
+        }
+
+        function getSuperContainer(node: Node): Node {
+            while (true) {
+                node = node.parent;
+                if (!node) return node;
+                switch (node.kind) {
+                    case SyntaxKind.FunctionDeclaration:
+                    case SyntaxKind.FunctionExpression:
+                    case SyntaxKind.ArrowFunction:
+                    case SyntaxKind.Property:
+                    case SyntaxKind.Method:
+                    case SyntaxKind.Constructor:
+                    case SyntaxKind.GetAccessor:
+                    case SyntaxKind.SetAccessor:
+                        return node;
+                }
+            }
+        }
+
+        function isInConstructorArgumentInitializer(node: Node, constructorDecl: Node): boolean {
+            for (var n = node; n && n !== constructorDecl; n = n.parent) {
+                if (n.kind === SyntaxKind.Parameter) {
+                    return true;
+                }
+            }
+            return false;
+        }
+
+        function checkSuperExpression(node: Node): Type {
+            var isCallExpression = node.parent.kind === SyntaxKind.CallExpression && (<CallExpression>node.parent).func === node;
+            var enclosingClass = <ClassDeclaration>getAncestor(node, SyntaxKind.ClassDeclaration);
+            var baseClass: Type;
+            if (enclosingClass && enclosingClass.baseType) {
+                var classType = <InterfaceType>getDeclaredTypeOfSymbol(getSymbolOfNode(enclosingClass));
+                baseClass = classType.baseTypes.length && classType.baseTypes[0];
+            }
+
+            if (!baseClass) {
+                error(node, Diagnostics.super_can_only_be_referenced_in_a_derived_class);
+                return unknownType;
+            }
+
+            var container = getSuperContainer(node);
+
+            if (container) {
+                var canUseSuperExpression = false;
+                if (isCallExpression) {
+                    // TS 1.0 SPEC (April 2014): 4.8.1
+                    // Super calls are only permitted in constructors of derived classes
+                    canUseSuperExpression = container.kind === SyntaxKind.Constructor;
+                }
+                else {
+                    // TS 1.0 SPEC (April 2014)
+                    // 'super' property access is allowed
+                    // - In a constructor, instance member function, instance member accessor, or instance member variable initializer where this references a derived class instance
+                    // - In a static member function or static member accessor
+
+                    // super property access might appear in arrow functions with arbitrary deep nesting
+                    var needToCaptureLexicalThis = false;
+                    while (container && container.kind === SyntaxKind.ArrowFunction) {
+                        container = getSuperContainer(container);
+                        needToCaptureLexicalThis = true;
+                    }
+
+                    // topmost container must be something that is directly nested in the class declaration
+                    if (container && container.parent && container.parent.kind === SyntaxKind.ClassDeclaration) {
+                        if (container.flags & NodeFlags.Static) {
+                            canUseSuperExpression =
+                                container.kind === SyntaxKind.Method ||
+                                container.kind === SyntaxKind.GetAccessor ||
+                                container.kind === SyntaxKind.SetAccessor;
+                        }
+                        else {
+                            canUseSuperExpression =
+                                container.kind === SyntaxKind.Method ||
+                                container.kind === SyntaxKind.GetAccessor ||
+                                container.kind === SyntaxKind.SetAccessor ||
+                                container.kind === SyntaxKind.Property ||
+                                container.kind === SyntaxKind.Constructor;
+                        }
+                    }                    
+                }
+
+                if (canUseSuperExpression) {
+                    var returnType: Type;
+
+                    if ((container.flags & NodeFlags.Static) || isCallExpression) {
+                        getNodeLinks(node).flags |= NodeCheckFlags.SuperStatic;
+                        returnType = getTypeOfSymbol(baseClass.symbol);
+                    }
+                    else {
+                        getNodeLinks(node).flags |= NodeCheckFlags.SuperInstance;
+                        returnType = baseClass;
+                    }
+
+                    if (container.kind === SyntaxKind.Constructor && isInConstructorArgumentInitializer(node, container)) {
+                        // issue custom error message for super property access in constructor arguments (to be aligned with old compiler)
+                        error(node, Diagnostics.super_cannot_be_referenced_in_constructor_arguments);
+                        returnType = unknownType;
+                    }
+
+                    if (!isCallExpression && needToCaptureLexicalThis) {
+                        // call expressions are allowed only in constructors so they should always capture correct 'this'
+                        // super property access expressions can also appear in arrow functions -
+                        // in this case they should also use correct lexical this
+                        captureLexicalThis(node.parent, container);
+                    }
+
+                    return returnType;
+                }
+            }
+
+            if (isCallExpression) {
+                error(node, Diagnostics.Super_calls_are_not_permitted_outside_constructors_or_in_nested_functions_inside_constructors);
+            }
+            else {
+                error(node, Diagnostics.super_property_access_is_permitted_only_in_a_constructor_member_function_or_member_accessor_of_a_derived_class);
+            }
+
+            return unknownType;
+        }
+
+        // Return contextual type of parameter or undefined if no contextual type is available
+        function getContextuallyTypedParameterType(parameter: ParameterDeclaration): Type {
+            var func = <FunctionDeclaration>parameter.parent;
+            if (func.kind === SyntaxKind.FunctionExpression || func.kind === SyntaxKind.ArrowFunction) {
+                if (isContextSensitiveExpression(func)) {
+                    var contextualSignature = getContextualSignature(func);
+                    if (contextualSignature) {
+
+                        var funcHasRestParameters = hasRestParameters(func);
+                        var len = func.parameters.length - (funcHasRestParameters ? 1 : 0);
+                        var indexOfParameter = indexOf(func.parameters, parameter);
+                        if (indexOfParameter < len) {
+                            return getTypeAtPosition(contextualSignature, indexOfParameter);
+                        }
+
+                        // If last parameter is contextually rest parameter get its type
+                        if (indexOfParameter === (func.parameters.length - 1) && 
+                            funcHasRestParameters && contextualSignature.hasRestParameter && func.parameters.length >= contextualSignature.parameters.length) {
+                            return getTypeOfSymbol(contextualSignature.parameters[contextualSignature.parameters.length - 1]);
+                        }
+                    }
+                }
+            }
+            return undefined;
+        }
+
+        // In a variable, parameter or property declaration with a type annotation, the contextual type of an initializer
+        // expression is the type of the variable, parameter or property. In a parameter declaration of a contextually
+        // typed function expression, the contextual type of an initializer expression is the contextual type of the
+        // parameter.
+        function getContextualTypeForInitializerExpression(node: Expression): Type {
+            var declaration = <VariableDeclaration>node.parent;
+            if (node === declaration.initializer) {
+                if (declaration.type) {
+                    return getTypeFromTypeNode(declaration.type);
+                }
+                if (declaration.kind === SyntaxKind.Parameter) {
+                    return getContextuallyTypedParameterType(declaration);
+                }
+            }
+            return undefined;
+        }
+
+        function getContextualTypeForReturnExpression(node: Expression): Type {
+            var func = getContainingFunction(node);
+            if (func) {
+                // If the containing function has a return type annotation, is a constructor, or is a get accessor whose
+                // corresponding set accessor has a type annotation, return statements in the function are contextually typed
+                if (func.type || func.kind === SyntaxKind.Constructor || func.kind === SyntaxKind.GetAccessor && getSetAccessorTypeAnnotationNode(<AccessorDeclaration>getDeclarationOfKind(func.symbol, SyntaxKind.SetAccessor))) {
+                    return getReturnTypeOfSignature(getSignatureFromDeclaration(func));
+                }
+                // Otherwise, if the containing function is contextually typed by a function type with exactly one call signature
+                // and that call signature is non-generic, return statements are contextually typed by the return type of the signature
+                var signature = getContextualSignature(func);
+                if (signature) {
+                    return getReturnTypeOfSignature(signature);
+                }
+            }
+            return undefined;
+        }
+
+        // In a typed function call, an argument expression is contextually typed by the type of the corresponding parameter.
+        function getContextualTypeForArgument(node: Expression): Type {
+            var callExpression = <CallExpression>node.parent;
+            var argIndex = indexOf(callExpression.arguments, node);
+            if (argIndex >= 0) {
+                var signature = getResolvedSignature(callExpression);
+                return getTypeAtPosition(signature, argIndex);
+            }
+            return undefined;
+        }
+
+        function getContextualTypeForBinaryOperand(node: Expression): Type {
+            var binaryExpression = <BinaryExpression>node.parent;
+            var operator = binaryExpression.operator;
+            if (operator >= SyntaxKind.FirstAssignment && operator <= SyntaxKind.LastAssignment) {
+                // In an assignment expression, the right operand is contextually typed by the type of the left operand.
+                if (node === binaryExpression.right) {
+                    return checkExpression(binaryExpression.left);
+                }
+            }
+            else if (operator === SyntaxKind.BarBarToken) {
+                // When an || expression has a contextual type, the operands are contextually typed by that type. When an ||
+                // expression has no contextual type, the right operand is contextually typed by the type of the left operand.
+                var type = getContextualType(binaryExpression);
+                if (!type && node === binaryExpression.right) {
+                    type = checkExpression(binaryExpression.left);
+                }
+                return type;
+            }
+            return undefined;
+        }
+
+        // Apply a mapping function to a contextual type and return the resulting type. If the contextual type
+        // is a union type, the mapping function is applied to each constituent type and a union of the resulting
+        // types is returned.
+        function applyToContextualType(type: Type, mapper: (t: Type) => Type): Type {
+            if (!(type.flags & TypeFlags.Union)) {
+                return mapper(type);
+            }
+            var types = (<UnionType>type).types;
+            var mappedType: Type;
+            var mappedTypes: Type[];
+            for (var i = 0; i < types.length; i++) {
+                var t = mapper(types[i]);
+                if (t) {
+                    if (!mappedType) {
+                        mappedType = t;
+                    }
+                    else if (!mappedTypes) {
+                        mappedTypes = [mappedType, t];
+                    }
+                    else {
+                        mappedTypes.push(t);
+                    }
+                }
+            }
+            return mappedTypes ? getUnionType(mappedTypes) : mappedType;
+        }
+
+        function getTypeOfPropertyOfContextualType(type: Type, name: string) {
+            return applyToContextualType(type, t => {
+                var prop = getPropertyOfObjectType(t, name);
+                return prop ? getTypeOfSymbol(prop) : undefined;
+            });
+        }
+
+        function getIndexTypeOfContextualType(type: Type, kind: IndexKind) {
+            return applyToContextualType(type, t => getIndexTypeOfObjectOrUnionType(t, kind));
+        }
+
+        // Return true if the given contextual type is a tuple-like type
+        function contextualTypeIsTupleType(type: Type): boolean {
+            return !!(type.flags & TypeFlags.Union ? forEach((<UnionType>type).types, t => getPropertyOfObjectType(t, "0")) : getPropertyOfObjectType(type, "0"));
+        }
+
+        // Return true if the given contextual type provides an index signature of the given kind
+        function contextualTypeHasIndexSignature(type: Type, kind: IndexKind): boolean {
+            return !!(type.flags & TypeFlags.Union ? forEach((<UnionType>type).types, t => getIndexTypeOfObjectOrUnionType(t, kind)) : getIndexTypeOfObjectOrUnionType(type, kind));
+        }
+
+        // In an object literal contextually typed by a type T, the contextual type of a property assignment is the type of
+        // the matching property in T, if one exists. Otherwise, it is the type of the numeric index signature in T, if one
+        // exists. Otherwise, it is the type of the string index signature in T, if one exists.
+        function getContextualTypeForPropertyExpression(node: Expression): Type {
+            var declaration = <PropertyDeclaration>node.parent;
+            var objectLiteral = <ObjectLiteral>declaration.parent;
+            var type = getContextualType(objectLiteral);
+            var name = declaration.name.text;
+            if (type && name) {
+                return getTypeOfPropertyOfContextualType(type, name) ||
+                    isNumericName(name) && getIndexTypeOfContextualType(type, IndexKind.Number) ||
+                    getIndexTypeOfContextualType(type, IndexKind.String);
+            }
+            return undefined;
+        }
+
+        // In an array literal contextually typed by a type T, the contextual type of an element expression at index N is
+        // the type of the property with the numeric name N in T, if one exists. Otherwise, it is the type of the numeric
+        // index signature in T, if one exists.
+        function getContextualTypeForElementExpression(node: Expression): Type {
+            var arrayLiteral = <ArrayLiteral>node.parent;
+            var type = getContextualType(arrayLiteral);
+            if (type) {
+                var index = indexOf(arrayLiteral.elements, node);
+                return getTypeOfPropertyOfContextualType(type, "" + index) || getIndexTypeOfContextualType(type, IndexKind.Number);
+            }
+            return undefined;
+        }
+
+        // In a contextually typed conditional expression, the true/false expressions are contextually typed by the same type.
+        function getContextualTypeForConditionalOperand(node: Expression): Type {
+            var conditional = <ConditionalExpression>node.parent;
+            return node === conditional.whenTrue || node === conditional.whenFalse ? getContextualType(conditional) : undefined; 
+        }
+
+        // Return the contextual type for a given expression node. During overload resolution, a contextual type may temporarily
+        // be "pushed" onto a node using the contextualType property.
+        function getContextualType(node: Expression): Type {
+            if (isInsideWithStatementBody(node)) {
+                // We cannot answer semantic questions within a with block, do not proceed any further
+                return undefined;
+            }
+            if (node.contextualType) {
+                return node.contextualType;
+            }
+            var parent = node.parent;
+            switch (parent.kind) {
+                case SyntaxKind.VariableDeclaration:
+                case SyntaxKind.Parameter:
+                case SyntaxKind.Property:
+                    return getContextualTypeForInitializerExpression(node);
+                case SyntaxKind.ArrowFunction:
+                case SyntaxKind.ReturnStatement:
+                    return getContextualTypeForReturnExpression(node);
+                case SyntaxKind.CallExpression:
+                case SyntaxKind.NewExpression:
+                    return getContextualTypeForArgument(node);
+                case SyntaxKind.TypeAssertion:
+                    return getTypeFromTypeNode((<TypeAssertion>parent).type);
+                case SyntaxKind.BinaryExpression:
+                    return getContextualTypeForBinaryOperand(node);
+                case SyntaxKind.PropertyAssignment:
+                    return getContextualTypeForPropertyExpression(node);
+                case SyntaxKind.ArrayLiteral:
+                    return getContextualTypeForElementExpression(node);
+                case SyntaxKind.ConditionalExpression:
+                    return getContextualTypeForConditionalOperand(node);
+            }
+            return undefined;
+        }
+
+        // If the given type is an object or union type, if that type has a single signature, and if
+        // that signature is non-generic, return the signature. Otherwise return undefined.
+        function getNonGenericSignature(type: Type): Signature {
+            var signatures = getSignaturesOfObjectOrUnionType(type, SignatureKind.Call);
+            if (signatures.length === 1) {
+                var signature = signatures[0];
+                if (!signature.typeParameters) {
+                    return signature;
+                }
+            }
+        }
+
+        // Return the contextual signature for a given expression node. A contextual type provides a
+        // contextual signature if it has a single call signature and if that call signature is non-generic.
+        // If the contextual type is a union type and each constituent type that has a contextual signature
+        // provides the same contextual signature, then the union type provides that contextual signature.
+        function getContextualSignature(node: Expression): Signature {
+            var type = getContextualType(node);
+            if (!type) {
+                return undefined;
+            }
+            if (!(type.flags & TypeFlags.Union)) {
+                return getNonGenericSignature(type);
+            }
+            var result: Signature;
+            var types = (<UnionType>type).types;
+            for (var i = 0; i < types.length; i++) {
+                var signature = getNonGenericSignature(types[i]);
+                if (signature) {
+                    if (!result) {
+                        result = signature;
+                    }
+                    else if (!compareSignatures(result, signature, /*compareReturnTypes*/ true, isTypeIdenticalTo)) {
+                        return undefined;
+                    }
+                }
+            }
+            return result;
+        }
+
+        // Presence of a contextual type mapper indicates inferential typing, except the identityMapper object is
+        // used as a special marker for other purposes.
+        function isInferentialContext(mapper: TypeMapper) {
+            return mapper && mapper !== identityMapper;
+        }
+
+        function checkArrayLiteral(node: ArrayLiteral, contextualMapper?: TypeMapper): Type {
+            var elements = node.elements;
+            if (!elements.length) {
+                return createArrayType(undefinedType);
+            }
+            var elementTypes = map(elements, e => checkExpression(e, contextualMapper));
+            var contextualType = getContextualType(node);
+            if (contextualType && contextualTypeIsTupleType(contextualType)) {
+                return createTupleType(elementTypes);
+            }
+            return createArrayType(getUnionType(elementTypes));
+        }
+
+        function isNumericName(name: string) {
+            // The intent of numeric names is that
+            //     - they are names with text in a numeric form, and that
+            //     - setting properties/indexing with them is always equivalent to doing so with the numeric literal 'numLit',
+            //         acquired by applying the abstract 'ToNumber' operation on the name's text.
+            //
+            // The subtlety is in the latter portion, as we cannot reliably say that anything that looks like a numeric literal is a numeric name.
+            // In fact, it is the case that the text of the name must be equal to 'ToString(numLit)' for this to hold.
+            //
+            // Consider the property name '"0xF00D"'. When one indexes with '0xF00D', they are actually indexing with the value of 'ToString(0xF00D)'
+            // according to the ECMAScript specification, so it is actually as if the user indexed with the string '"61453"'.
+            // Thus, the text of all numeric literals equivalent to '61543' such as '0xF00D', '0xf00D', '0170015', etc. are not valid numeric names
+            // because their 'ToString' representation is not equal to their original text.
+            // This is motivated by ECMA-262 sections 9.3.1, 9.8.1, 11.1.5, and 11.2.1.
+            //
+            // Here, we test whether 'ToString(ToNumber(name))' is exactly equal to 'name'.
+            // The '+' prefix operator is equivalent here to applying the abstract ToNumber operation.
+            // Applying the 'toString()' method on a number gives us the abstract ToString operation on a number.
+            //
+            // Note that this accepts the values 'Infinity', '-Infinity', and 'NaN', and that this is intentional.
+            // This is desired behavior, because when indexing with them as numeric entities, you are indexing
+            // with the strings '"Infinity"', '"-Infinity"', and '"NaN"' respectively.
+            return (+name).toString() === name;
+        }
+
+        function checkObjectLiteral(node: ObjectLiteral, contextualMapper?: TypeMapper): Type {
+            var members = node.symbol.members;
+            var properties: SymbolTable = {};
+            var contextualType = getContextualType(node);
+            for (var id in members) {
+                if (hasProperty(members, id)) {
+                    var member = members[id];
+                    if (member.flags & SymbolFlags.Property) {
+                        var type = checkExpression((<PropertyDeclaration>member.declarations[0]).initializer, contextualMapper);
+                        var prop = <TransientSymbol>createSymbol(SymbolFlags.Property | SymbolFlags.Transient | member.flags, member.name);
+                        prop.declarations = member.declarations;
+                        prop.parent = member.parent;
+                        if (member.valueDeclaration) prop.valueDeclaration = member.valueDeclaration;
+                        prop.type = type;
+                        prop.target = member;
+                        member = prop;
+                    }
+                    else {
+                        // TypeScript 1.0 spec (April 2014)
+                        // A get accessor declaration is processed in the same manner as 
+                        // an ordinary function declaration(section 6.1) with no parameters.
+                        // A set accessor declaration is processed in the same manner 
+                        // as an ordinary function declaration with a single parameter and a Void return type.
+                        var getAccessor = <AccessorDeclaration>getDeclarationOfKind(member, SyntaxKind.GetAccessor);
+                        if (getAccessor) {
+                            checkAccessorDeclaration(getAccessor);
+                        }
+
+                        var setAccessor = <AccessorDeclaration>getDeclarationOfKind(member, SyntaxKind.SetAccessor);
+                        if (setAccessor) {
+                            checkAccessorDeclaration(setAccessor);
+                        }
+                    }
+                    properties[member.name] = member;
+                }
+            }
+            var stringIndexType = getIndexType(IndexKind.String);
+            var numberIndexType = getIndexType(IndexKind.Number);
+            return createAnonymousType(node.symbol, properties, emptyArray, emptyArray, stringIndexType, numberIndexType);
+
+            function getIndexType(kind: IndexKind) {
+                if (contextualType && contextualTypeHasIndexSignature(contextualType, kind)) {
+                    var propTypes: Type[] = [];
+                    for (var id in properties) {
+                        if (hasProperty(properties, id)) {
+                            if (kind === IndexKind.String || isNumericName(id)) {
+                                var type = getTypeOfSymbol(properties[id]);
+                                if (!contains(propTypes, type)) {
+                                    propTypes.push(type);
+                                }
+                            }
+                        }
+                    }
+                    return propTypes.length ? getUnionType(propTypes) : undefinedType;
+                }
+                return undefined;
+            }
+        }
+
+        // If a symbol is a synthesized symbol with no value declaration, we assume it is a property. Example of this are the synthesized
+        // '.prototype' property as well as synthesized tuple index properties.
+        function getDeclarationKindFromSymbol(s: Symbol) {
+            return s.valueDeclaration ? s.valueDeclaration.kind : SyntaxKind.Property;
+        }
+
+        function getDeclarationFlagsFromSymbol(s: Symbol) {
+            return s.valueDeclaration ? s.valueDeclaration.flags : s.flags & SymbolFlags.Prototype ? NodeFlags.Public | NodeFlags.Static : 0;
+        }
+
+        function checkClassPropertyAccess(node: PropertyAccess, type: Type, prop: Symbol) {
+            var flags = getDeclarationFlagsFromSymbol(prop);
+            // Public properties are always accessible
+            if (!(flags & (NodeFlags.Private | NodeFlags.Protected))) {
+                return;
+            }
+            // Property is known to be private or protected at this point
+            // Get the declaring and enclosing class instance types
+            var enclosingClassDeclaration = getAncestor(node, SyntaxKind.ClassDeclaration);
+            var enclosingClass = enclosingClassDeclaration ? <InterfaceType>getDeclaredTypeOfSymbol(getSymbolOfNode(enclosingClassDeclaration)) : undefined;
+            var declaringClass = <InterfaceType>getDeclaredTypeOfSymbol(prop.parent);
+            // Private property is accessible if declaring and enclosing class are the same
+            if (flags & NodeFlags.Private) {
+                if (declaringClass !== enclosingClass) {
+                    error(node, Diagnostics.Property_0_is_private_and_only_accessible_within_class_1, symbolToString(prop), typeToString(declaringClass));
+                }
+                return;
+            }
+            // Property is known to be protected at this point
+            // All protected properties of a supertype are accessible in a super access
+            if (node.left.kind === SyntaxKind.SuperKeyword) {
+                return;
+            }
+            // A protected property is accessible in the declaring class and classes derived from it
+            if (!enclosingClass || !hasBaseType(enclosingClass, declaringClass)) {
+                error(node, Diagnostics.Property_0_is_protected_and_only_accessible_within_class_1_and_its_subclasses, symbolToString(prop), typeToString(declaringClass));
+                return;
+            }
+            // No further restrictions for static properties
+            if (flags & NodeFlags.Static) {
+                return;
+            }
+            // An instance property must be accessed through an instance of the enclosing class
+            if (!(getTargetType(type).flags & (TypeFlags.Class | TypeFlags.Interface) && hasBaseType(<InterfaceType>type, enclosingClass))) {
+                error(node, Diagnostics.Property_0_is_protected_and_only_accessible_through_an_instance_of_class_1, symbolToString(prop), typeToString(enclosingClass));
+            }
+        }
+
+        function checkPropertyAccess(node: PropertyAccess) {
+            var type = checkExpression(node.left);
+            if (type === unknownType) return type;
+            if (type !== anyType) {
+                var apparentType = getApparentType(getWidenedType(type));
+                if (apparentType === unknownType) {
+                    // handle cases when type is Type parameter with invalid constraint
+                    return unknownType;
+                }
+                var prop = getPropertyOfType(apparentType, node.right.text);
+                if (!prop) {
+                    if (node.right.text) {
+                        error(node.right, Diagnostics.Property_0_does_not_exist_on_type_1, identifierToString(node.right), typeToString(type));
+                    }
+                    return unknownType;
+                }
+                getNodeLinks(node).resolvedSymbol = prop;
+                if (prop.parent && prop.parent.flags & SymbolFlags.Class) {
+                    // TS 1.0 spec (April 2014): 4.8.2
+                    // - In a constructor, instance member function, instance member accessor, or 
+                    //   instance member variable initializer where this references a derived class instance, 
+                    //   a super property access is permitted and must specify a public instance member function of the base class.
+                    // - In a static member function or static member accessor 
+                    //   where this references the constructor function object of a derived class, 
+                    //   a super property access is permitted and must specify a public static member function of the base class.
+                    if (node.left.kind === SyntaxKind.SuperKeyword && getDeclarationKindFromSymbol(prop) !== SyntaxKind.Method) {
+                        error(node.right, Diagnostics.Only_public_and_protected_methods_of_the_base_class_are_accessible_via_the_super_keyword);
+                    }
+                    else {
+                        checkClassPropertyAccess(node, type, prop);
+                    }
+                }
+                return getTypeOfSymbol(prop);
+            }
+            return anyType;
+        }
+
+        function isValidPropertyAccess(node: PropertyAccess, propertyName: string): boolean {
+            var type = checkExpression(node.left);
+            if (type !== unknownType && type !== anyType) {
+                var prop = getPropertyOfType(getWidenedType(type), propertyName);
+                if (prop && prop.parent && prop.parent.flags & SymbolFlags.Class) {
+                    if (node.left.kind === SyntaxKind.SuperKeyword && getDeclarationKindFromSymbol(prop) !== SyntaxKind.Method) {
+                        return false;
+                    }
+                    else {
+                        var diagnosticsCount = diagnostics.length;
+                        checkClassPropertyAccess(node, type, prop);
+                        return diagnostics.length === diagnosticsCount
+                    }
+                }
+            }
+            return true;
+        }
+
+        function checkIndexedAccess(node: IndexedAccess): Type {
+            // Obtain base constraint such that we can bail out if the constraint is an unknown type
+            var objectType = getApparentType(checkExpression(node.object));
+            var indexType = checkExpression(node.index);
+
+            if (objectType === unknownType) return unknownType;
+
+            // TypeScript 1.0 spec (April 2014): 4.10 Property Access
+            // - If IndexExpr is a string literal or a numeric literal and ObjExpr's apparent type has a property with the name 
+            //    given by that literal(converted to its string representation in the case of a numeric literal), the property access is of the type of that property.
+            // - Otherwise, if ObjExpr's apparent type has a numeric index signature and IndexExpr is of type Any, the Number primitive type, or an enum type, 
+            //    the property access is of the type of that index signature.
+            // - Otherwise, if ObjExpr's apparent type has a string index signature and IndexExpr is of type Any, the String or Number primitive type, or an enum type, 
+            //    the property access is of the type of that index signature.
+            // - Otherwise, if IndexExpr is of type Any, the String or Number primitive type, or an enum type, the property access is of type Any.
+
+            // See if we can index as a property.
+            if (node.index.kind === SyntaxKind.StringLiteral || node.index.kind === SyntaxKind.NumericLiteral) {
+                var name = (<LiteralExpression>node.index).text;
+                var prop = getPropertyOfType(objectType, name);
+                if (prop) {
+                    return getTypeOfSymbol(prop);
+                }
+            }
+
+            // Check for compatible indexer types.
+            if (indexType.flags & (TypeFlags.Any | TypeFlags.StringLike | TypeFlags.NumberLike)) { 
+
+                // Try to use a number indexer.
+                if (indexType.flags & (TypeFlags.Any | TypeFlags.NumberLike)) {
+                    var numberIndexType = getIndexTypeOfType(objectType, IndexKind.Number);
+                    if (numberIndexType) {
+                        return numberIndexType;
+                    }
+                }
+
+                // Try to use string indexing.
+                var stringIndexType = getIndexTypeOfType(objectType, IndexKind.String);
+                if (stringIndexType) {
+                    return stringIndexType;
+                }
+
+                // Fall back to any.
+                if (compilerOptions.noImplicitAny && objectType !== anyType) {
+                    error(node, Diagnostics.Index_signature_of_object_type_implicitly_has_an_any_type);
+                }
+
+                return anyType;
+            }
+
+            // REVIEW: Users should know the type that was actually used.
+            error(node, Diagnostics.An_index_expression_argument_must_be_of_type_string_number_or_any);
+
+            return unknownType;
+        }
+
+        function resolveUntypedCall(node: CallExpression): Signature {
+            forEach(node.arguments, argument => {
+                checkExpression(argument);
+            });
+            return anySignature;
+        }
+
+        function resolveErrorCall(node: CallExpression): Signature {
+            resolveUntypedCall(node);
+            return unknownSignature;
+        }
+
+        function signatureHasCorrectArity(node: CallExpression, signature: Signature): boolean {
+            if (!node.arguments) {
+                // This only happens when we have something of the form:
+                //     new C
+                //
+                return signature.minArgumentCount === 0;
+            }
+
+            // For IDE scenarios, since we may have an incomplete call, we make two modifications
+            // to arity checking.
+            //    1. A trailing comma is tantamount to adding another argument
+            //    2. If the call is incomplete (no closing paren) allow fewer arguments than expected
+            var args = node.arguments;
+            var numberOfArgs = args.hasTrailingComma ? args.length + 1 : args.length;
+            var hasTooManyArguments = !signature.hasRestParameter && numberOfArgs > signature.parameters.length;
+            var hasRightNumberOfTypeArguments = !node.typeArguments ||
+                (signature.typeParameters && node.typeArguments.length === signature.typeParameters.length);
+
+            if (hasTooManyArguments || !hasRightNumberOfTypeArguments) {
+                return false;
+            }
+
+            // If we are missing the close paren, the call is incomplete, and we should skip
+            // the lower bound check.
+            var callIsIncomplete = args.end === node.end;
+            var hasEnoughArguments = numberOfArgs >= signature.minArgumentCount;
+            return callIsIncomplete || hasEnoughArguments;
+        }
+
+        // If type has a single call signature and no other members, return that signature. Otherwise, return undefined.
+        function getSingleCallSignature(type: Type): Signature {
+            if (type.flags & TypeFlags.ObjectType) {
+                var resolved = resolveObjectOrUnionTypeMembers(<ObjectType>type);
+                if (resolved.callSignatures.length === 1 && resolved.constructSignatures.length === 0 &&
+                    resolved.properties.length === 0 && !resolved.stringIndexType && !resolved.numberIndexType) {
+                    return resolved.callSignatures[0];
+                }
+            }
+            return undefined;
+        }
+
+        // Instantiate a generic signature in the context of a non-generic signature (section 3.8.5 in TypeScript spec)
+        function instantiateSignatureInContextOf(signature: Signature, contextualSignature: Signature, contextualMapper: TypeMapper): Signature {
+            var context = createInferenceContext(signature.typeParameters, /*inferUnionTypes*/ true);
+            forEachMatchingParameterType(contextualSignature, signature, (source, target) => {
+                // Type parameters from outer context referenced by source type are fixed by instantiation of the source type
+                inferTypes(context, instantiateType(source, contextualMapper), target);
+            });
+            return getSignatureInstantiation(signature, getInferredTypes(context));
+        }
+
+        function inferTypeArguments(signature: Signature, args: Expression[], excludeArgument?: boolean[]): InferenceContext {
+            var typeParameters = signature.typeParameters;
+            var context = createInferenceContext(typeParameters, /*inferUnionTypes*/ false);
+            var mapper = createInferenceMapper(context);
+            // First infer from arguments that are not context sensitive
+            for (var i = 0; i < args.length; i++) {
+                if (args[i].kind === SyntaxKind.OmittedExpression) {
+                    continue;
+                }
+                if (!excludeArgument || excludeArgument[i] === undefined) {
+                    var parameterType = getTypeAtPosition(signature, i);
+                    inferTypes(context, checkExpressionWithContextualType(args[i], parameterType, mapper), parameterType);
+                }
+            }
+            // Next, infer from those context sensitive arguments that are no longer excluded
+            if (excludeArgument) {
+                for (var i = 0; i < args.length; i++) {
+                    if (args[i].kind === SyntaxKind.OmittedExpression) {
+                        continue;
+                    }
+                    if (excludeArgument[i] === false) {
+                        var parameterType = getTypeAtPosition(signature, i);
+                        inferTypes(context, checkExpressionWithContextualType(args[i], parameterType, mapper), parameterType);
+                    }
+                }
+            }
+            var inferredTypes = getInferredTypes(context);
+            // Inference has failed if the inferenceFailureType type is in list of inferences
+            context.failedTypeParameterIndex = indexOf(inferredTypes, inferenceFailureType);
+
+            // Wipe out the inferenceFailureType from the array so that error recovery can work properly
+            for (var i = 0; i < inferredTypes.length; i++) {
+                if (inferredTypes[i] === inferenceFailureType) {
+                    inferredTypes[i] = unknownType;
+                }
+            }
+
+            return context;
+        }
+
+        function checkTypeArguments(signature: Signature, typeArguments: TypeNode[], typeArgumentResultTypes: Type[], reportErrors: boolean): boolean {
+            var typeParameters = signature.typeParameters;
+            var typeArgumentsAreAssignable = true;
+            for (var i = 0; i < typeParameters.length; i++) {
+                var typeArgNode = typeArguments[i];
+                var typeArgument = getTypeFromTypeNode(typeArgNode);
+                // Do not push on this array! It has a preallocated length
+                typeArgumentResultTypes[i] = typeArgument;
+                if (typeArgumentsAreAssignable /* so far */) {
+                    var constraint = getConstraintOfTypeParameter(typeParameters[i]);
+                    if (constraint) {
+                        typeArgumentsAreAssignable = checkTypeAssignableTo(typeArgument, constraint, reportErrors ? typeArgNode : undefined,
+                                Diagnostics.Type_0_does_not_satisfy_the_constraint_1);
+                    }
+                }
+            }
+            return typeArgumentsAreAssignable;
+        }
+
+        function checkApplicableSignature(node: CallExpression, signature: Signature, relation: Map<boolean>, excludeArgument: boolean[], reportErrors: boolean) {
+            if (node.arguments) {
+                for (var i = 0; i < node.arguments.length; i++) {
+                    var arg = node.arguments[i];
+                    if (arg.kind === SyntaxKind.OmittedExpression) {
+                        continue;
+                    }
+                    var paramType = getTypeAtPosition(signature, i);
+                    // String literals get string literal types unless we're reporting errors
+                    var argType = arg.kind === SyntaxKind.StringLiteral && !reportErrors ?
+                        getStringLiteralType(<LiteralExpression>arg) :
+                        checkExpressionWithContextualType(arg, paramType, excludeArgument && excludeArgument[i] ? identityMapper : undefined);
+                    // Use argument expression as error location when reporting errors
+                    var isValidArgument = checkTypeRelatedTo(argType, paramType, relation, reportErrors ? arg : undefined,
+                        Diagnostics.Argument_of_type_0_is_not_assignable_to_parameter_of_type_1);
+                    if (!isValidArgument) {
+                        return false;
+                    }
+                }
+            }
+            return true;
+        }
+
+        function resolveCall(node: CallExpression, signatures: Signature[], candidatesOutArray: Signature[]): Signature {
+            forEach(node.typeArguments, checkSourceElement);
+            var candidates = candidatesOutArray || [];
+            // collectCandidates fills up the candidates array directly
+            collectCandidates();
+            if (!candidates.length) {
+                error(node, Diagnostics.Supplied_parameters_do_not_match_any_signature_of_call_target);
+                return resolveErrorCall(node);
+            }
+            var args = node.arguments || emptyArray;
+            var excludeArgument: boolean[];
+            for (var i = 0; i < args.length; i++) {
+                if (isContextSensitiveExpression(args[i])) {
+                    if (!excludeArgument) excludeArgument = new Array(args.length);
+                    excludeArgument[i] = true;
+                }
+            }
+
+            // The following variables are captured and modified by calls to chooseOverload.
+            // If overload resolution or type argument inference fails, we want to report the
+            // best error possible. The best error is one which says that an argument was not
+            // assignable to a parameter. This implies that everything else about the overload
+            // was fine. So if there is any overload that is only incorrect because of an
+            // argument, we will report an error on that one.
+            //
+            //     function foo(s: string) {}
+            //     function foo(n: number) {} // Report argument error on this overload
+            //     function foo() {}
+            //     foo(true);
+            //
+            // If none of the overloads even made it that far, there are two possibilities.
+            // There was a problem with type arguments for some overload, in which case
+            // report an error on that. Or none of the overloads even had correct arity,
+            // in which case give an arity error.
+            //
+            //     function foo<T>(x: T, y: T) {} // Report type argument inference error
+            //     function foo() {}
+            //     foo(0, true);
+            //
+            var candidateForArgumentError: Signature;
+            var candidateForTypeArgumentError: Signature;
+            var resultOfFailedInference: InferenceContext;
+            var result: Signature;
+
+            // Section 4.12.1:
+            // if the candidate list contains one or more signatures for which the type of each argument
+            // expression is a subtype of each corresponding parameter type, the return type of the first
+            // of those signatures becomes the return type of the function call.
+            // Otherwise, the return type of the first signature in the candidate list becomes the return
+            // type of the function call.
+            //
+            // Whether the call is an error is determined by assignability of the arguments. The subtype pass
+            // is just important for choosing the best signature. So in the case where there is only one
+            // signature, the subtype pass is useless. So skipping it is an optimization.
+            if (candidates.length > 1) {
+                result = chooseOverload(candidates, subtypeRelation, excludeArgument);
+            }
+            if (!result) {
+                // Reinitialize these pointers for round two
+                candidateForArgumentError = undefined;
+                candidateForTypeArgumentError = undefined;
+                resultOfFailedInference = undefined;
+                result = chooseOverload(candidates, assignableRelation, excludeArgument);
+            }
+            if (result) {
+                return result;
+            }
+
+            // No signatures were applicable. Now report errors based on the last applicable signature with
+            // no arguments excluded from assignability checks.
+            // If candidate is undefined, it means that no candidates had a suitable arity. In that case,
+            // skip the checkApplicableSignature check.
+            if (candidateForArgumentError) {
+                // excludeArgument is undefined, in this case also equivalent to [undefined, undefined, ...]
+                // The importance of excludeArgument is to prevent us from typing function expression parameters
+                // in arguments too early. If possible, we'd like to only type them once we know the correct
+                // overload. However, this matters for the case where the call is correct. When the call is
+                // an error, we don't need to exclude any arguments, although it would cause no harm to do so.
+                checkApplicableSignature(node, candidateForArgumentError, assignableRelation, /*excludeArgument*/ undefined, /*reportErrors*/ true);
+            }
+            else if (candidateForTypeArgumentError) {
+                if (node.typeArguments) {
+                    checkTypeArguments(candidateForTypeArgumentError, node.typeArguments, [], /*reportErrors*/ true)
+                }
+                else {
+                    Debug.assert(resultOfFailedInference.failedTypeParameterIndex >= 0);
+                    var failedTypeParameter = candidateForTypeArgumentError.typeParameters[resultOfFailedInference.failedTypeParameterIndex];
+                    var inferenceCandidates = resultOfFailedInference.inferences[resultOfFailedInference.failedTypeParameterIndex];
+
+                    var diagnosticChainHead = chainDiagnosticMessages(/*details*/ undefined, // details will be provided by call to reportNoCommonSupertypeError
+                        Diagnostics.The_type_argument_for_type_parameter_0_cannot_be_inferred_from_the_usage_Consider_specifying_the_type_arguments_explicitly,
+                        typeToString(failedTypeParameter));
+
+                    reportNoCommonSupertypeError(inferenceCandidates, node.func, diagnosticChainHead);
+                }
+            }
+            else {
+                error(node, Diagnostics.Supplied_parameters_do_not_match_any_signature_of_call_target);
+            }
+
+            // No signature was applicable. We have already reported the errors for the invalid signature.
+            // If this is a type resolution session, e.g. Language Service, try to get better information that anySignature.
+            // Pick the first candidate that matches the arity. This way we can get a contextual type for cases like:
+            //  declare function f(a: { xa: number; xb: number; });
+            //  f({ |
+            if (!fullTypeCheck) {
+                for (var i = 0, n = candidates.length; i < n; i++) {
+                    if (signatureHasCorrectArity(node, candidates[i])) {
+                        return candidates[i];
+                    }
+                }
+            }
+
+            return resolveErrorCall(node);
+
+            function chooseOverload(candidates: Signature[], relation: Map<boolean>, excludeArgument: boolean[]) {
+                for (var i = 0; i < candidates.length; i++) {
+                    if (!signatureHasCorrectArity(node, candidates[i])) {
+                        continue;
+                    }
+
+                    var originalCandidate = candidates[i];
+                    var inferenceResult: InferenceContext;
+
+                    while (true) {
+                        var candidate = originalCandidate;
+                        if (candidate.typeParameters) {
+                            var typeArgumentTypes: Type[];
+                            var typeArgumentsAreValid: boolean;
+                            if (node.typeArguments) {
+                                typeArgumentTypes = new Array<Type>(candidate.typeParameters.length);
+                                typeArgumentsAreValid = checkTypeArguments(candidate, node.typeArguments, typeArgumentTypes, /*reportErrors*/ false)
+                            }
+                            else {
+                                inferenceResult = inferTypeArguments(candidate, args, excludeArgument);
+                                typeArgumentsAreValid = inferenceResult.failedTypeParameterIndex < 0;
+                                typeArgumentTypes = inferenceResult.inferredTypes;
+                            }
+                            if (!typeArgumentsAreValid) {
+                                break;
+                            }
+                            candidate = getSignatureInstantiation(candidate, typeArgumentTypes);
+                        }
+                        if (!checkApplicableSignature(node, candidate, relation, excludeArgument, /*reportErrors*/ false)) {
+                            break;
+                        }
+                        var index = excludeArgument ? indexOf(excludeArgument, true) : -1;
+                        if (index < 0) {
+                            return candidate;
+                        }
+                        excludeArgument[index] = false;
+                    }
+
+                    // A post-mortem of this iteration of the loop. The signature was not applicable,
+                    // so we want to track it as a candidate for reporting an error. If the candidate
+                    // had no type parameters, or had no issues related to type arguments, we can
+                    // report an error based on the arguments. If there was an issue with type
+                    // arguments, then we can only report an error based on the type arguments.
+                    if (originalCandidate.typeParameters) {
+                        var instantiatedCandidate = candidate;
+                        if (typeArgumentsAreValid) {
+                            candidateForArgumentError = instantiatedCandidate;
+                        }
+                        else {
+                            candidateForTypeArgumentError = originalCandidate;
+                            if (!node.typeArguments) {
+                                resultOfFailedInference = inferenceResult;
+                            }
+                        }
+                    }
+                    else {
+                        Debug.assert(originalCandidate === candidate);
+                        candidateForArgumentError = originalCandidate;
+                    }
+                }
+
+                return undefined;
+            }
+
+            // The candidate list orders groups in reverse, but within a group signatures are kept in declaration order
+            // A nit here is that we reorder only signatures that belong to the same symbol,
+            // so order how inherited signatures are processed is still preserved.
+            // interface A { (x: string): void }
+            // interface B extends A { (x: 'foo'): string }
+            // var b: B;
+            // b('foo') // <- here overloads should be processed as [(x:'foo'): string, (x: string): void]
+            function collectCandidates(): void {
+                var result = candidates;
+                var lastParent: Node;
+                var lastSymbol: Symbol;
+                var cutoffPos: number = 0;
+                var pos: number;
+                Debug.assert(!result.length);
+                for (var i = 0; i < signatures.length; i++) {
+                    var signature = signatures[i];
+                    if (true) {
+                        var symbol = signature.declaration && getSymbolOfNode(signature.declaration);
+                        var parent = signature.declaration && signature.declaration.parent;
+                        if (!lastSymbol || symbol === lastSymbol) {
+                            if (lastParent && parent === lastParent) {
+                                pos++;
+                            }
+                            else {
+                                lastParent = parent;
+                                pos = cutoffPos;
+                            }
+                        }
+                        else {
+                            // current declaration belongs to a different symbol
+                            // set cutoffPos so re-orderings in the future won't change result set from 0 to cutoffPos
+                            pos = cutoffPos = result.length;
+                            lastParent = parent;
+                        }
+                        lastSymbol = symbol;
+
+                        for (var j = result.length; j > pos; j--) {
+                            result[j] = result[j - 1];
+                        }
+                        result[pos] = signature;
+                    }
+                }
+            }
+        }
+
+        function resolveCallExpression(node: CallExpression, candidatesOutArray: Signature[]): Signature {
+            if (node.func.kind === SyntaxKind.SuperKeyword) {
+                var superType = checkSuperExpression(node.func);
+                if (superType !== unknownType) {
+                    return resolveCall(node, getSignaturesOfType(superType, SignatureKind.Construct), candidatesOutArray);
+                }
+                return resolveUntypedCall(node);
+            }
+
+            var funcType = checkExpression(node.func);
+            var apparentType = getApparentType(funcType);
+
+            if (apparentType === unknownType) {
+                // Another error has already been reported
+                return resolveErrorCall(node);
+            }
+            
+            // Technically, this signatures list may be incomplete. We are taking the apparent type,
+            // but we are not including call signatures that may have been added to the Object or
+            // Function interface, since they have none by default. This is a bit of a leap of faith
+            // that the user will not add any.
+            var callSignatures = getSignaturesOfType(apparentType, SignatureKind.Call);
+
+            var constructSignatures = getSignaturesOfType(apparentType, SignatureKind.Construct);
+            // TS 1.0 spec: 4.12
+            // If FuncExpr is of type Any, or of an object type that has no call or construct signatures
+            // but is a subtype of the Function interface, the call is an untyped function call. In an
+            // untyped function call no TypeArgs are permitted, Args can be any argument list, no contextual
+            // types are provided for the argument expressions, and the result is always of type Any.
+            // We exclude union types because we may have a union of function types that happen to have
+            // no common signatures.
+            if (funcType === anyType || (!callSignatures.length && !constructSignatures.length && !(funcType.flags & TypeFlags.Union) && isTypeAssignableTo(funcType, globalFunctionType))) {
+                if (node.typeArguments) {
+                    error(node, Diagnostics.Untyped_function_calls_may_not_accept_type_arguments);
+                }
+                return resolveUntypedCall(node);
+            }
+            // If FuncExpr's apparent type(section 3.8.1) is a function type, the call is a typed function call.
+            // TypeScript employs overload resolution in typed function calls in order to support functions
+            // with multiple call signatures.
+            if (!callSignatures.length) {
+                if (constructSignatures.length) {
+                    error(node, Diagnostics.Value_of_type_0_is_not_callable_Did_you_mean_to_include_new, typeToString(funcType));
+                }
+                else {
+                    error(node, Diagnostics.Cannot_invoke_an_expression_whose_type_lacks_a_call_signature);
+                }
+                return resolveErrorCall(node);
+            }
+            return resolveCall(node, callSignatures, candidatesOutArray);
+        }
+
+        function resolveNewExpression(node: NewExpression, candidatesOutArray: Signature[]): Signature {
+            var expressionType = checkExpression(node.func);
+
+            // TS 1.0 spec: 4.11
+            // If ConstructExpr is of type Any, Args can be any argument
+            // list and the result of the operation is of type Any.
+            if (expressionType === anyType) {
+                if (node.typeArguments) {
+                    error(node, Diagnostics.Untyped_function_calls_may_not_accept_type_arguments);
+                }
+                return resolveUntypedCall(node);
+            }
+
+            // If ConstructExpr's apparent type(section 3.8.1) is an object type with one or
+            // more construct signatures, the expression is processed in the same manner as a
+            // function call, but using the construct signatures as the initial set of candidate
+            // signatures for overload resolution.The result type of the function call becomes
+            // the result type of the operation.
+            expressionType = getApparentType(expressionType);
+            if (expressionType === unknownType) {
+                // Another error has already been reported
+                return resolveErrorCall(node);
+            }
+
+            // Technically, this signatures list may be incomplete. We are taking the apparent type,
+            // but we are not including construct signatures that may have been added to the Object or
+            // Function interface, since they have none by default. This is a bit of a leap of faith
+            // that the user will not add any.
+            var constructSignatures = getSignaturesOfType(expressionType, SignatureKind.Construct);
+            if (constructSignatures.length) {
+                return resolveCall(node, constructSignatures, candidatesOutArray);
+            }
+
+            // If ConstructExpr's apparent type is an object type with no construct signatures but
+            // one or more call signatures, the expression is processed as a function call. A compile-time
+            // error occurs if the result of the function call is not Void. The type of the result of the
+            // operation is Any.
+            var callSignatures = getSignaturesOfType(expressionType, SignatureKind.Call);
+            if (callSignatures.length) {
+                var signature = resolveCall(node, callSignatures, candidatesOutArray);
+                if (getReturnTypeOfSignature(signature) !== voidType) {
+                    error(node, Diagnostics.Only_a_void_function_can_be_called_with_the_new_keyword);
+                }
+                return signature;
+            }
+
+            error(node, Diagnostics.Cannot_use_new_with_an_expression_whose_type_lacks_a_call_or_construct_signature);
+            return resolveErrorCall(node);
+        }
+
+        // candidatesOutArray is passed by signature help in the language service, and collectCandidates
+        // must fill it up with the appropriate candidate signatures
+        function getResolvedSignature(node: CallExpression, candidatesOutArray?: Signature[]): Signature {
+            var links = getNodeLinks(node);
+            // If getResolvedSignature has already been called, we will have cached the resolvedSignature.
+            // However, it is possible that either candidatesOutArray was not passed in the first time,
+            // or that a different candidatesOutArray was passed in. Therefore, we need to redo the work
+            // to correctly fill the candidatesOutArray.
+            if (!links.resolvedSignature || candidatesOutArray) {
+                links.resolvedSignature = anySignature;
+                links.resolvedSignature = node.kind === SyntaxKind.CallExpression
+                    ? resolveCallExpression(node, candidatesOutArray)
+                    : resolveNewExpression(node, candidatesOutArray);
+            }
+            return links.resolvedSignature;
+        }
+
+        function checkCallExpression(node: CallExpression): Type {
+            var signature = getResolvedSignature(node);
+            if (node.func.kind === SyntaxKind.SuperKeyword) {
+                return voidType;
+            }
+            if (node.kind === SyntaxKind.NewExpression) {
+                var declaration = signature.declaration;
+                if (declaration && (declaration.kind !== SyntaxKind.Constructor && declaration.kind !== SyntaxKind.ConstructSignature)) {
+                    // When resolved signature is a call signature (and not a construct signature) the result type is any
+                    if (compilerOptions.noImplicitAny) {
+                        error(node, Diagnostics.new_expression_whose_target_lacks_a_construct_signature_implicitly_has_an_any_type);
+                    }
+                    return anyType;
+                }
+            }
+            return getReturnTypeOfSignature(signature);
+        }
+
+        function checkTypeAssertion(node: TypeAssertion): Type {
+            var exprType = checkExpression(node.operand);
+            var targetType = getTypeFromTypeNode(node.type);
+            if (fullTypeCheck && targetType !== unknownType) {
+                var widenedType = getWidenedType(exprType, /*supressNoImplicitAnyErrors*/ true);
+                if (!(isTypeAssignableTo(targetType, widenedType))) {
+                    checkTypeAssignableTo(exprType, targetType, node, Diagnostics.Neither_type_0_nor_type_1_is_assignable_to_the_other);
+                }
+            }
+            return targetType;
+        }
+
+        function getTypeAtPosition(signature: Signature, pos: number): Type {
+            return signature.hasRestParameter ?
+                pos < signature.parameters.length - 1 ? getTypeOfSymbol(signature.parameters[pos]) : getRestTypeOfSignature(signature) :
+                pos < signature.parameters.length ? getTypeOfSymbol(signature.parameters[pos]) : anyType;
+        }
+
+        function assignContextualParameterTypes(signature: Signature, context: Signature, mapper: TypeMapper) {
+            var len = signature.parameters.length - (signature.hasRestParameter ? 1 : 0);
+            for (var i = 0; i < len; i++) {
+                var parameter = signature.parameters[i];
+                var links = getSymbolLinks(parameter);
+                links.type = instantiateType(getTypeAtPosition(context, i), mapper);
+            }
+            if (signature.hasRestParameter && context.hasRestParameter && signature.parameters.length >= context.parameters.length) {
+                var parameter = signature.parameters[signature.parameters.length - 1];
+                var links = getSymbolLinks(parameter);
+                links.type = instantiateType(getTypeOfSymbol(context.parameters[context.parameters.length - 1]), mapper);
+            }
+        }
+
+        function getReturnTypeFromBody(func: FunctionDeclaration, contextualMapper?: TypeMapper): Type {
+            var contextualSignature = getContextualSignature(func);
+            if (func.body.kind !== SyntaxKind.FunctionBlock) {
+                var unwidenedType = checkAndMarkExpression(func.body, contextualMapper);
+                var widenedType = getWidenedType(unwidenedType);
+
+                if (fullTypeCheck && compilerOptions.noImplicitAny && !contextualSignature && widenedType !== unwidenedType && getInnermostTypeOfNestedArrayTypes(widenedType) === anyType) {
+                    error(func, Diagnostics.Function_expression_which_lacks_return_type_annotation_implicitly_has_an_0_return_type, typeToString(widenedType));
+                }
+
+                return widenedType;
+            }
+
+            // Aggregate the types of expressions within all the return statements.
+            var types = checkAndAggregateReturnExpressionTypes(<Block>func.body, contextualMapper);
+
+            // Try to return the best common type if we have any return expressions.
+            if (types.length > 0) {
+                // When return statements are contextually typed we allow the return type to be a union type. Otherwise we require the
+                // return expressions to have a best common supertype.
+                var commonType = contextualSignature ? getUnionType(types) : getCommonSupertype(types);
+                if (!commonType) {
+                    error(func, Diagnostics.No_best_common_type_exists_among_return_expressions);
+                    
+                    return unknownType;
+                }
+
+                var widenedType = getWidenedType(commonType);
+
+                // Check and report for noImplicitAny if the best common type implicitly gets widened to an 'any'/arrays-of-'any' type.
+                if (fullTypeCheck && compilerOptions.noImplicitAny && !contextualSignature && widenedType !== commonType && getInnermostTypeOfNestedArrayTypes(widenedType) === anyType) {
+                    var typeName = typeToString(widenedType);
+
+                    if (func.name) {
+                        error(func, Diagnostics._0_which_lacks_return_type_annotation_implicitly_has_an_1_return_type, identifierToString(func.name), typeName);
+                    }
+                    else {
+                        error(func, Diagnostics.Function_expression_which_lacks_return_type_annotation_implicitly_has_an_0_return_type, typeName);
+                    }
+                }
+
+                return widenedType;
+            }
+
+            return voidType;
+        }
+
+        /// Returns a set of types relating to every return expression relating to a function block.
+        function checkAndAggregateReturnExpressionTypes(body: Block, contextualMapper?: TypeMapper): Type[] {
+            var aggregatedTypes: Type[] = [];
+
+            forEachReturnStatement(body, returnStatement => {
+                var expr = returnStatement.expression;
+                if (expr) {
+                    var type = checkAndMarkExpression(expr, contextualMapper);
+                    if (!contains(aggregatedTypes, type)) {
+                        aggregatedTypes.push(type);
+                    }
+                }
+            });
+
+            return aggregatedTypes;
+        }
+
+        function bodyContainsAReturnStatement(funcBody: Block) {
+            return forEachReturnStatement(funcBody, returnStatement => {
+                return true;
+            });
+        }
+
+        function bodyContainsSingleThrowStatement(body: Block) {
+            return (body.statements.length === 1) && (body.statements[0].kind === SyntaxKind.ThrowStatement);
+        }
+
+        // TypeScript Specification 1.0 (6.3) - July 2014
+        // An explicitly typed function whose return type isn't the Void or the Any type
+        // must have at least one return statement somewhere in its body.
+        // An exception to this rule is if the function implementation consists of a single 'throw' statement.
+        function checkIfNonVoidFunctionHasReturnExpressionsOrSingleThrowStatment(func: FunctionDeclaration, returnType: Type): void {
+            if (!fullTypeCheck) {
+                return;
+            }
+
+            // Functions that return 'void' or 'any' don't need any return expressions.
+            if (returnType === voidType || returnType === anyType) {
+                return;
+            }
+
+            // If all we have is a function signature, or an arrow function with an expression body, then there is nothing to check.
+            if (!func.body || func.body.kind !== SyntaxKind.FunctionBlock) {
+                return;
+            }
+
+            var bodyBlock = <Block>func.body;
+
+            // Ensure the body has at least one return expression.
+            if (bodyContainsAReturnStatement(bodyBlock)) {
+                return;
+            }
+
+            // If there are no return expressions, then we need to check if
+            // the function body consists solely of a throw statement;
+            // this is to make an exception for unimplemented functions.
+            if (bodyContainsSingleThrowStatement(bodyBlock)) {
+                return;
+            }
+
+            // This function does not conform to the specification.
+            error(func.type, Diagnostics.A_function_whose_declared_type_is_neither_void_nor_any_must_return_a_value_or_consist_of_a_single_throw_statement);
+        }
+
+        function checkFunctionExpression(node: FunctionExpression, contextualMapper?: TypeMapper): Type {
+            // The identityMapper object is used to indicate that function expressions are wildcards
+            if (contextualMapper === identityMapper) {
+                return anyFunctionType;
+            }
+            var links = getNodeLinks(node);
+            var type = getTypeOfSymbol(node.symbol);
+            // Check if function expression is contextually typed and assign parameter types if so
+            if (!(links.flags & NodeCheckFlags.ContextChecked)) {
+                var contextualSignature = getContextualSignature(node);
+                // If a type check is started at a function expression that is an argument of a function call, obtaining the
+                // contextual type may recursively get back to here during overload resolution of the call. If so, we will have
+                // already assigned contextual types.
+                if (!(links.flags & NodeCheckFlags.ContextChecked)) {
+                    links.flags |= NodeCheckFlags.ContextChecked;
+                    if (contextualSignature) {
+                        var signature = getSignaturesOfType(type, SignatureKind.Call)[0];
+                        if (isContextSensitiveExpression(node)) {
+                            assignContextualParameterTypes(signature, contextualSignature, contextualMapper || identityMapper);
+                        }
+                        if (!node.type) {
+                            signature.resolvedReturnType = resolvingType;
+                            var returnType = getReturnTypeFromBody(node, contextualMapper);
+                            if (signature.resolvedReturnType === resolvingType) {
+                                signature.resolvedReturnType = returnType;
+                            }
+                        }
+                    }
+                    checkSignatureDeclaration(node);
+                }
+            }
+            return type;
+        }
+
+        function checkFunctionExpressionBody(node: FunctionExpression) {
+            if (node.type) {
+                checkIfNonVoidFunctionHasReturnExpressionsOrSingleThrowStatment(node, getTypeFromTypeNode(node.type));
+            }
+            if (node.body.kind === SyntaxKind.FunctionBlock) {
+                checkSourceElement(node.body);
+            }
+            else {
+                var exprType = checkExpression(node.body);
+                if (node.type) {
+                    checkTypeAssignableTo(exprType, getTypeFromTypeNode(node.type), node.body, /*headMessage*/ undefined);
+                }
+                checkFunctionExpressionBodies(node.body);
+            }
+        }
+
+        function checkArithmeticOperandType(operand: Node, type: Type, diagnostic: DiagnosticMessage): boolean {
+            if (!(type.flags & (TypeFlags.Any | TypeFlags.NumberLike))) {
+                error(operand, diagnostic);
+                return false;
+            }
+            return true;
+        }
+
+        function checkReferenceExpression(n: Node, invalidReferenceMessage: DiagnosticMessage, constantVarianleMessage: DiagnosticMessage): boolean {
+            function findSymbol(n: Node): Symbol {
+                var symbol = getNodeLinks(n).resolvedSymbol;
+                // Because we got the symbol from the resolvedSymbol property, it might be of kind
+                // SymbolFlags.ExportValue. In this case it is necessary to get the actual export
+                // symbol, which will have the correct flags set on it.
+                return symbol && getExportSymbolOfValueSymbolIfExported(symbol);
+            }
+
+            function isReferenceOrErrorExpression(n: Node): boolean {
+                // TypeScript 1.0 spec (April 2014):
+                // Expressions are classified as values or references. 
+                // References are the subset of expressions that are permitted as the target of an assignment.
+                // Specifically, references are combinations of identifiers(section 4.3), parentheses(section 4.7), 
+                // and property accesses(section 4.10).
+                // All other expression constructs described in this chapter are classified as values.
+                switch (n.kind) {
+                    case SyntaxKind.Identifier:
+                        var symbol = findSymbol(n);
+                        // TypeScript 1.0 spec (April 2014): 4.3
+                        // An identifier expression that references a variable or parameter is classified as a reference. 
+                        // An identifier expression that references any other kind of entity is classified as a value(and therefore cannot be the target of an assignment).
+                        return !symbol || symbol === unknownSymbol || symbol === argumentsSymbol || (symbol.flags & SymbolFlags.Variable) !== 0;
+                    case SyntaxKind.PropertyAccess:
+                        var symbol = findSymbol(n);
+                        // TypeScript 1.0 spec (April 2014): 4.10
+                        // A property access expression is always classified as a reference.
+                        // NOTE (not in spec): assignment to enum members should not be allowed
+                        return !symbol || symbol === unknownSymbol || (symbol.flags & ~SymbolFlags.EnumMember) !== 0;
+                    case SyntaxKind.IndexedAccess:
+                        //  old compiler doesn't check indexed assess
+                        return true;
+                    case SyntaxKind.ParenExpression:
+                        return isReferenceOrErrorExpression((<ParenExpression>n).expression);
+                    default:
+                        return false;
+                }
+            }
+
+            function isConstVariableReference(n: Node): boolean {
+                switch (n.kind) {
+                    case SyntaxKind.Identifier:
+                    case SyntaxKind.PropertyAccess:
+                        var symbol = findSymbol(n);
+                        return symbol && (symbol.flags & SymbolFlags.Variable) !== 0 && (getDeclarationFlagsFromSymbol(symbol) & NodeFlags.Const) !== 0;
+                    case SyntaxKind.IndexedAccess:
+                        var index = (<IndexedAccess>n).index;
+                        var symbol = findSymbol((<IndexedAccess>n).object);
+                        if (symbol && index.kind === SyntaxKind.StringLiteral) {
+                            var name = (<LiteralExpression>index).text;
+                            var prop = getPropertyOfType(getTypeOfSymbol(symbol), name);
+                            return prop && (prop.flags & SymbolFlags.Variable) !== 0 && (getDeclarationFlagsFromSymbol(prop) & NodeFlags.Const) !== 0;
+                        }
+                        return false;
+                    case SyntaxKind.ParenExpression:
+                        return isConstVariableReference((<ParenExpression>n).expression);
+                    default:
+                        return false;
+                }
+            }
+
+            if (!isReferenceOrErrorExpression(n)) {
+                error(n, invalidReferenceMessage);
+                return false;
+            }
+            if (isConstVariableReference(n)) {
+                error(n, constantVarianleMessage);
+                return false;
+            }
+            return true;
+        }
+
+        function checkPrefixExpression(node: UnaryExpression): Type {
+            var operandType = checkExpression(node.operand);
+            switch (node.operator) {
+                case SyntaxKind.PlusToken:
+                case SyntaxKind.MinusToken:
+                case SyntaxKind.TildeToken:
+                    return numberType;
+                case SyntaxKind.ExclamationToken:
+                case SyntaxKind.DeleteKeyword:
+                    return booleanType;
+                case SyntaxKind.TypeOfKeyword:
+                    return stringType;
+                case SyntaxKind.VoidKeyword:
+                    return undefinedType;
+                case SyntaxKind.PlusPlusToken:
+                case SyntaxKind.MinusMinusToken:
+                    var ok = checkArithmeticOperandType(node.operand, operandType, Diagnostics.An_arithmetic_operand_must_be_of_type_any_number_or_an_enum_type);
+                    if (ok) {
+                        // run check only if former checks succeeded to avoid reporting cascading errors
+                        checkReferenceExpression(node.operand,
+                            Diagnostics.The_operand_of_an_increment_or_decrement_operator_must_be_a_variable_property_or_indexer,
+                            Diagnostics.The_operand_of_an_increment_or_decrement_operator_cannot_be_a_constant);
+                    }
+                    return numberType;
+            }
+            return unknownType;
+        }
+
+        function checkPostfixExpression(node: UnaryExpression): Type {
+            var operandType = checkExpression(node.operand);
+            var ok = checkArithmeticOperandType(node.operand, operandType, Diagnostics.An_arithmetic_operand_must_be_of_type_any_number_or_an_enum_type);
+            if (ok) {
+                // run check only if former checks succeeded to avoid reporting cascading errors
+                checkReferenceExpression(node.operand,
+                    Diagnostics.The_operand_of_an_increment_or_decrement_operator_must_be_a_variable_property_or_indexer,
+                    Diagnostics.The_operand_of_an_increment_or_decrement_operator_cannot_be_a_constant);
+            }
+            return numberType;
+        }
+
+        // Return true if type is any, an object type, a type parameter, or a union type composed of only those kinds of types
+        function isStructuredType(type: Type): boolean {
+            if (type.flags & TypeFlags.Union) {
+                return !forEach((<UnionType>type).types, t => !isStructuredType(t));
+            }
+            return (type.flags & TypeFlags.Structured) !== 0;
+        }
+
+        function checkInstanceOfExpression(node: BinaryExpression, leftType: Type, rightType: Type): Type {
+            // TypeScript 1.0 spec (April 2014): 4.15.4
+            // The instanceof operator requires the left operand to be of type Any, an object type, or a type parameter type,
+            // and the right operand to be of type Any or a subtype of the 'Function' interface type. 
+            // The result is always of the Boolean primitive type.
+            // NOTE: do not raise error if leftType is unknown as related error was already reported
+            if (leftType !== unknownType && !isStructuredType(leftType)) {
+                error(node.left, Diagnostics.The_left_hand_side_of_an_instanceof_expression_must_be_of_type_any_an_object_type_or_a_type_parameter);
+            }
+            // NOTE: do not raise error if right is unknown as related error was already reported
+            if (rightType !== unknownType && rightType !== anyType && !isTypeSubtypeOf(rightType, globalFunctionType)) {
+                error(node.right, Diagnostics.The_right_hand_side_of_an_instanceof_expression_must_be_of_type_any_or_of_a_type_assignable_to_the_Function_interface_type);
+            }
+            return booleanType;
+        }
+
+        function checkInExpression(node: BinaryExpression, leftType: Type, rightType: Type): Type {
+            // TypeScript 1.0 spec (April 2014): 4.15.5
+            // The in operator requires the left operand to be of type Any, the String primitive type, or the Number primitive type,
+            // and the right operand to be of type Any, an object type, or a type parameter type.
+            // The result is always of the Boolean primitive type.
+            if (leftType !== anyType && leftType !== stringType && leftType !== numberType) {
+                error(node.left, Diagnostics.The_left_hand_side_of_an_in_expression_must_be_of_types_any_string_or_number);
+            }
+            if (!isStructuredType(rightType)) {
+                error(node.right, Diagnostics.The_right_hand_side_of_an_in_expression_must_be_of_type_any_an_object_type_or_a_type_parameter);
+            }
+            return booleanType;
+        }
+
+        function checkBinaryExpression(node: BinaryExpression, contextualMapper?: TypeMapper) {
+            var operator = node.operator;
+            var leftType = checkExpression(node.left, contextualMapper);
+            var rightType = checkExpression(node.right, contextualMapper);
+            switch (operator) {
+                case SyntaxKind.AsteriskToken:
+                case SyntaxKind.AsteriskEqualsToken:
+                case SyntaxKind.SlashToken:
+                case SyntaxKind.SlashEqualsToken:
+                case SyntaxKind.PercentToken:
+                case SyntaxKind.PercentEqualsToken:
+                case SyntaxKind.MinusToken:
+                case SyntaxKind.MinusEqualsToken:
+                case SyntaxKind.LessThanLessThanToken:
+                case SyntaxKind.LessThanLessThanEqualsToken:
+                case SyntaxKind.GreaterThanGreaterThanToken:
+                case SyntaxKind.GreaterThanGreaterThanEqualsToken:
+                case SyntaxKind.GreaterThanGreaterThanGreaterThanToken:
+                case SyntaxKind.GreaterThanGreaterThanGreaterThanEqualsToken:
+                case SyntaxKind.BarToken:
+                case SyntaxKind.BarEqualsToken:
+                case SyntaxKind.CaretToken:
+                case SyntaxKind.CaretEqualsToken:
+                case SyntaxKind.AmpersandToken:
+                case SyntaxKind.AmpersandEqualsToken:
+                    // TypeScript 1.0 spec (April 2014): 4.15.1
+                    // These operators require their operands to be of type Any, the Number primitive type,
+                    // or an enum type. Operands of an enum type are treated 
+                    // as having the primitive type Number. If one operand is the null or undefined value,
+                    // it is treated as having the type of the other operand.
+                    // The result is always of the Number primitive type.
+                    if (leftType.flags & (TypeFlags.Undefined | TypeFlags.Null)) leftType = rightType;
+                    if (rightType.flags & (TypeFlags.Undefined | TypeFlags.Null)) rightType = leftType;
+
+                    var suggestedOperator: SyntaxKind;
+                    // if a user tries to apply a bitwise operator to 2 boolean operands 
+                    // try and return them a helpful suggestion
+                    if ((leftType.flags & TypeFlags.Boolean) &&
+                        (rightType.flags & TypeFlags.Boolean) && 
+                        (suggestedOperator = getSuggestedBooleanOperator(node.operator)) !== undefined) {   
+                        error(node, Diagnostics.The_0_operator_is_not_allowed_for_boolean_types_Consider_using_1_instead, tokenToString(node.operator), tokenToString(suggestedOperator));
+                    }
+                    else {
+                        // otherwise just check each operand separately and report errors as normal 
+                        var leftOk = checkArithmeticOperandType(node.left, leftType, Diagnostics.The_left_hand_side_of_an_arithmetic_operation_must_be_of_type_any_number_or_an_enum_type);
+                        var rightOk = checkArithmeticOperandType(node.right, rightType, Diagnostics.The_right_hand_side_of_an_arithmetic_operation_must_be_of_type_any_number_or_an_enum_type);
+                        if (leftOk && rightOk) {
+                            checkAssignmentOperator(numberType);
+                        }    
+                    }
+
+                    return numberType;
+                case SyntaxKind.PlusToken:
+                case SyntaxKind.PlusEqualsToken:
+                    // TypeScript 1.0 spec (April 2014): 4.15.2
+                    // The binary + operator requires both operands to be of the Number primitive type or an enum type,
+                    // or at least one of the operands to be of type Any or the String primitive type.
+
+                    // If one operand is the null or undefined value, it is treated as having the type of the other operand.
+                    if (leftType.flags & (TypeFlags.Undefined | TypeFlags.Null)) leftType = rightType;
+                    if (rightType.flags & (TypeFlags.Undefined | TypeFlags.Null)) rightType = leftType;
+
+                    var resultType: Type;
+                    if (leftType.flags & TypeFlags.NumberLike && rightType.flags & TypeFlags.NumberLike) {
+                        // Operands of an enum type are treated as having the primitive type Number.
+                        // If both operands are of the Number primitive type, the result is of the Number primitive type.
+                        resultType = numberType;
+                    }
+                    else if (leftType.flags & TypeFlags.StringLike || rightType.flags & TypeFlags.StringLike) {
+                        // If one or both operands are of the String primitive type, the result is of the String primitive type.
+                        resultType = stringType;
+                    }
+                    else if (leftType.flags & TypeFlags.Any || leftType === unknownType || rightType.flags & TypeFlags.Any || rightType === unknownType) {
+                        // Otherwise, the result is of type Any.
+                        // NOTE: unknown type here denotes error type. Old compiler treated this case as any type so do we.
+                        resultType = anyType;
+                    }
+
+                    if (!resultType) {
+                        reportOperatorError();
+                        return anyType;
+                    }
+
+                    if (operator === SyntaxKind.PlusEqualsToken) {
+                        checkAssignmentOperator(resultType);
+                    }
+                    return resultType;
+                case SyntaxKind.EqualsEqualsToken:
+                case SyntaxKind.ExclamationEqualsToken:
+                case SyntaxKind.EqualsEqualsEqualsToken:
+                case SyntaxKind.ExclamationEqualsEqualsToken:
+                case SyntaxKind.LessThanToken:
+                case SyntaxKind.GreaterThanToken:
+                case SyntaxKind.LessThanEqualsToken:
+                case SyntaxKind.GreaterThanEqualsToken:
+                    if (!isTypeAssignableTo(leftType, rightType) && !isTypeAssignableTo(rightType, leftType)) {
+                        reportOperatorError();
+                    }
+                    return booleanType;
+                case SyntaxKind.InstanceOfKeyword:
+                    return checkInstanceOfExpression(node, leftType, rightType);
+                case SyntaxKind.InKeyword:
+                    return checkInExpression(node, leftType, rightType);
+                case SyntaxKind.AmpersandAmpersandToken:
+                    return rightType;
+                case SyntaxKind.BarBarToken:
+                    return getUnionType([leftType, rightType]);
+                case SyntaxKind.EqualsToken:
+                    checkAssignmentOperator(rightType);
+                    return rightType;
+                case SyntaxKind.CommaToken:
+                    return rightType;
+            }
+            
+            function getSuggestedBooleanOperator(operator: SyntaxKind): SyntaxKind { 
+                switch (operator) {
+                    case SyntaxKind.BarToken:
+                    case SyntaxKind.BarEqualsToken:
+                        return SyntaxKind.BarBarToken;
+                    case SyntaxKind.CaretToken:
+                    case SyntaxKind.CaretEqualsToken:
+                        return SyntaxKind.ExclamationEqualsEqualsToken;
+                    case SyntaxKind.AmpersandToken:
+                    case SyntaxKind.AmpersandEqualsToken:
+                        return SyntaxKind.AmpersandAmpersandToken;
+                    default:
+                        return undefined;
+                }
+            }
+
+            function checkAssignmentOperator(valueType: Type): void {
+                if (fullTypeCheck && operator >= SyntaxKind.FirstAssignment && operator <= SyntaxKind.LastAssignment) {
+                    // TypeScript 1.0 spec (April 2014): 4.17
+                    // An assignment of the form
+                    //    VarExpr = ValueExpr
+                    // requires VarExpr to be classified as a reference
+                    // A compound assignment furthermore requires VarExpr to be classified as a reference (section 4.1) 
+                    // and the type of the non - compound operation to be assignable to the type of VarExpr.
+                    var ok = checkReferenceExpression(node.left, Diagnostics.Invalid_left_hand_side_of_assignment_expression, Diagnostics.Left_hand_side_of_assignment_expression_cannot_be_a_constant);
+                    // Use default messages
+                    if (ok) {
+                        // to avoid cascading errors check assignability only if 'isReference' check succeeded and no errors were reported
+                        checkTypeAssignableTo(valueType, leftType, node.left, /*headMessage*/ undefined);
+                    }
+                }
+            }
+
+            function reportOperatorError() {
+                error(node, Diagnostics.Operator_0_cannot_be_applied_to_types_1_and_2, tokenToString(node.operator), typeToString(leftType), typeToString(rightType));
+            }
+        }
+
+        function checkConditionalExpression(node: ConditionalExpression, contextualMapper?: TypeMapper): Type {
+            checkExpression(node.condition);
+            var type1 = checkExpression(node.whenTrue, contextualMapper);
+            var type2 = checkExpression(node.whenFalse, contextualMapper);
+            return getUnionType([type1, type2]);
+        }
+
+        function checkExpressionWithContextualType(node: Expression, contextualType: Type, contextualMapper?: TypeMapper): Type {
+            var saveContextualType = node.contextualType;
+            node.contextualType = contextualType;
+            var result = checkExpression(node, contextualMapper);
+            node.contextualType = saveContextualType;
+            return result;
+        }
+
+        function checkAndMarkExpression(node: Expression, contextualMapper?: TypeMapper): Type {
+            var result = checkExpression(node, contextualMapper);
+            getNodeLinks(node).flags |= NodeCheckFlags.TypeChecked;
+            return result;
+        }
+
+        // Checks an expression and returns its type. The contextualMapper parameter serves two purposes: When
+        // contextualMapper is not undefined and not equal to the identityMapper function object it indicates that the
+        // expression is being inferentially typed (section 4.12.2 in spec) and provides the type mapper to use in
+        // conjunction with the generic contextual type. When contextualMapper is equal to the identityMapper function
+        // object, it serves as an indicator that all contained function and arrow expressions should be considered to
+        // have the wildcard function type; this form of type check is used during overload resolution to exclude
+        // contextually typed function and arrow expressions in the initial phase.
+        function checkExpression(node: Expression, contextualMapper?: TypeMapper): Type {
+            var type = checkExpressionNode(node, contextualMapper);
+            if (contextualMapper && contextualMapper !== identityMapper) {
+                var signature = getSingleCallSignature(type);
+                if (signature && signature.typeParameters) {
+                    var contextualType = getContextualType(node);
+                    if (contextualType) {
+                        var contextualSignature = getSingleCallSignature(contextualType);
+                        if (contextualSignature && !contextualSignature.typeParameters) {
+                            type = getOrCreateTypeFromSignature(instantiateSignatureInContextOf(signature, contextualSignature, contextualMapper));
+                        }
+                    }
+                }
+            }
+
+            if (type.flags & (TypeFlags.ObjectType | TypeFlags.Anonymous) &&
+                type.symbol &&
+                (type.symbol.flags & SymbolFlags.Enum) &&
+                isConstEnumDeclaration(<EnumDeclaration>type.symbol.valueDeclaration)) {
+                // enum object type for const enums are only permitted in as 'left' in property access and 'object' in indexed access
+                var ok =
+                    (node.parent.kind === SyntaxKind.PropertyAccess && (<PropertyAccess>node.parent).left === node) ||
+                    (node.parent.kind === SyntaxKind.IndexedAccess && (<IndexedAccess>node.parent).object === node);
+                if (!ok) {
+                    error(node, Diagnostics.const_enums_can_only_be_used_in_property_access_expressions);
+                }
+            }
+            return type;
+        }
+
+        function checkExpressionNode(node: Expression, contextualMapper: TypeMapper): Type {
+            switch (node.kind) {
+                case SyntaxKind.Identifier:
+                    return checkIdentifier(<Identifier>node);
+                case SyntaxKind.ThisKeyword:
+                    return checkThisExpression(node);
+                case SyntaxKind.SuperKeyword:
+                    return checkSuperExpression(node);
+                case SyntaxKind.NullKeyword:
+                    return nullType;
+                case SyntaxKind.TrueKeyword:
+                case SyntaxKind.FalseKeyword:
+                    return booleanType;
+                case SyntaxKind.NumericLiteral:
+                    return numberType;
+                case SyntaxKind.StringLiteral:
+                    return stringType;
+                case SyntaxKind.RegularExpressionLiteral:
+                    return globalRegExpType;
+                case SyntaxKind.QualifiedName:
+                    return checkPropertyAccess(<QualifiedName>node);
+                case SyntaxKind.ArrayLiteral:
+                    return checkArrayLiteral(<ArrayLiteral>node, contextualMapper);
+                case SyntaxKind.ObjectLiteral:
+                    return checkObjectLiteral(<ObjectLiteral>node, contextualMapper);
+                case SyntaxKind.PropertyAccess:
+                    return checkPropertyAccess(<PropertyAccess>node);
+                case SyntaxKind.IndexedAccess:
+                    return checkIndexedAccess(<IndexedAccess>node);
+                case SyntaxKind.CallExpression:
+                case SyntaxKind.NewExpression:
+                    return checkCallExpression(<CallExpression>node);
+                case SyntaxKind.TypeAssertion:
+                    return checkTypeAssertion(<TypeAssertion>node);
+                case SyntaxKind.ParenExpression:
+                    return checkExpression((<ParenExpression>node).expression);
+                case SyntaxKind.FunctionExpression:
+                case SyntaxKind.ArrowFunction:
+                    return checkFunctionExpression(<FunctionExpression>node, contextualMapper);
+                case SyntaxKind.PrefixOperator:
+                    return checkPrefixExpression(<UnaryExpression>node);
+                case SyntaxKind.PostfixOperator:
+                    return checkPostfixExpression(<UnaryExpression>node);
+                case SyntaxKind.BinaryExpression:
+                    return checkBinaryExpression(<BinaryExpression>node, contextualMapper);
+                case SyntaxKind.ConditionalExpression:
+                    return checkConditionalExpression(<ConditionalExpression>node, contextualMapper);
+                case SyntaxKind.OmittedExpression:
+                    return undefinedType;
+            }
+            return unknownType;
+        }
+
+        // DECLARATION AND STATEMENT TYPE CHECKING
+
+        function checkTypeParameter(node: TypeParameterDeclaration) {
+            checkSourceElement(node.constraint);
+            if (fullTypeCheck) {
+                checkTypeParameterHasIllegalReferencesInConstraint(node);
+                checkTypeNameIsReserved(node.name, Diagnostics.Type_parameter_name_cannot_be_0);
+            }
+            // TODO: Check multiple declarations are identical
+        }
+
+        function checkParameter(parameterDeclaration: ParameterDeclaration) {
+            checkVariableDeclaration(parameterDeclaration);
+
+            if (fullTypeCheck) {
+                checkCollisionWithIndexVariableInGeneratedCode(parameterDeclaration, parameterDeclaration.name);
+
+                if (parameterDeclaration.flags & (NodeFlags.Public | NodeFlags.Private | NodeFlags.Protected) &&
+                    !(parameterDeclaration.parent.kind === SyntaxKind.Constructor && (<ConstructorDeclaration>parameterDeclaration.parent).body)) {
+                    error(parameterDeclaration, Diagnostics.A_parameter_property_is_only_allowed_in_a_constructor_implementation);
+                }
+                if (parameterDeclaration.flags & NodeFlags.Rest) {
+                    if (!isArrayType(getTypeOfSymbol(parameterDeclaration.symbol))) {
+                        error(parameterDeclaration, Diagnostics.A_rest_parameter_must_be_of_an_array_type);
+                    }
+                }
+                else {
+                    if (parameterDeclaration.initializer && !(<FunctionDeclaration>parameterDeclaration.parent).body) {
+                        error(parameterDeclaration, Diagnostics.A_parameter_initializer_is_only_allowed_in_a_function_or_constructor_implementation);
+                    }
+                }
+            }
+
+            function checkReferencesInInitializer(n: Node): void {
+                if (n.kind === SyntaxKind.Identifier) {
+                    var referencedSymbol = getNodeLinks(n).resolvedSymbol;
+                    // check FunctionDeclaration.locals (stores parameters\function local variable) 
+                    // if it contains entry with a specified name and if this entry matches the resolved symbol
+                    if (referencedSymbol && referencedSymbol !== unknownSymbol && getSymbol(parameterDeclaration.parent.locals, referencedSymbol.name, SymbolFlags.Value) === referencedSymbol) {
+                        if (referencedSymbol.valueDeclaration.kind === SyntaxKind.Parameter) {
+                            if (referencedSymbol.valueDeclaration === parameterDeclaration) {
+                                error(n, Diagnostics.Parameter_0_cannot_be_referenced_in_its_initializer, identifierToString(parameterDeclaration.name));
+                                return;
+                            }
+                            var enclosingOrReferencedParameter =
+                                forEach((<FunctionDeclaration>parameterDeclaration.parent).parameters, p => p === parameterDeclaration || p === referencedSymbol.valueDeclaration ? p : undefined);
+
+                            if (enclosingOrReferencedParameter === referencedSymbol.valueDeclaration) {
+                                // legal case - parameter initializer references some parameter strictly on left of current parameter declaration
+                                return;
+                            }
+                            // fall through to error reporting
+                        }
+
+                        error(n, Diagnostics.Initializer_of_parameter_0_cannot_reference_identifier_1_declared_after_it, identifierToString(parameterDeclaration.name), identifierToString(<Identifier>n));
+                    }
+                }
+                else {
+                    forEachChild(n, checkReferencesInInitializer);
+                }
+            }
+
+            if (parameterDeclaration.initializer) {
+                checkReferencesInInitializer(parameterDeclaration.initializer);
+            }
+        }
+
+        function checkSignatureDeclaration(node: SignatureDeclaration) {
+            checkTypeParameters(node.typeParameters);
+            forEach(node.parameters, checkParameter);
+            if (node.type) {
+                checkSourceElement(node.type);
+            }
+            if (fullTypeCheck) {
+                checkCollisionWithCapturedSuperVariable(node, node.name);
+                checkCollisionWithCapturedThisVariable(node, node.name);
+                checkCollisionWithRequireExportsInGeneratedCode(node, node.name);
+                checkCollisionWithArgumentsInGeneratedCode(node);
+                if (compilerOptions.noImplicitAny && !node.type) {
+                    switch (node.kind) {
+                        case SyntaxKind.ConstructSignature:
+                            error(node, Diagnostics.Construct_signature_which_lacks_return_type_annotation_implicitly_has_an_any_return_type);
+                            break;
+                        case SyntaxKind.CallSignature:
+                            error(node, Diagnostics.Call_signature_which_lacks_return_type_annotation_implicitly_has_an_any_return_type);
+                            break;
+                    }
+                }
+            }
+
+            checkSpecializedSignatureDeclaration(node);
+        }
+
+        function checkTypeForDuplicateIndexSignatures(node: Node) {
+            if (node.kind === SyntaxKind.InterfaceDeclaration) {
+                var nodeSymbol = getSymbolOfNode(node);
+                // in case of merging interface declaration it is possible that we'll enter this check procedure several times for every declaration
+                // to prevent this run check only for the first declaration of a given kind
+                if (nodeSymbol.declarations.length > 0 && nodeSymbol.declarations[0] !== node) {
+                    return;
+                }
+            }
+
+            // TypeScript 1.0 spec (April 2014)
+            // 3.7.4: An object type can contain at most one string index signature and one numeric index signature.
+            // 8.5: A class declaration can have at most one string index member declaration and one numeric index member declaration
+            var indexSymbol = getIndexSymbol(getSymbolOfNode(node));
+            if (indexSymbol) {
+                var seenNumericIndexer = false;
+                var seenStringIndexer = false;
+                for (var i = 0, len = indexSymbol.declarations.length; i < len; ++i) {
+                    var declaration = <SignatureDeclaration>indexSymbol.declarations[i];
+                    if (declaration.parameters.length  == 1 && declaration.parameters[0].type) {
+                        switch (declaration.parameters[0].type.kind) {
+                            case SyntaxKind.StringKeyword:
+                                if (!seenStringIndexer) {
+                                    seenStringIndexer = true;
+                                }
+                                else {
+                                    error(declaration, Diagnostics.Duplicate_string_index_signature);
+                                }
+                                break;
+                            case SyntaxKind.NumberKeyword:
+                                if (!seenNumericIndexer) {
+                                    seenNumericIndexer = true;
+                                }
+                                else {
+                                    error(declaration, Diagnostics.Duplicate_number_index_signature);
+                                }
+                                break;
+                        }
+                    }
+                }
+            }
+        }
+
+        function checkPropertyDeclaration(node: PropertyDeclaration) {
+            // TODO
+            checkVariableDeclaration(node);
+        }
+
+        function checkMethodDeclaration(node: MethodDeclaration) {
+            // TODO
+            checkFunctionDeclaration(node);
+        }
+
+        function checkConstructorDeclaration(node: ConstructorDeclaration) {
+            // TODO
+            checkSignatureDeclaration(node);
+            checkSourceElement(node.body);
+
+            var symbol = getSymbolOfNode(node);
+            var firstDeclaration = getDeclarationOfKind(symbol, node.kind);
+            // Only type check the symbol once
+            if (node === firstDeclaration) {
+                checkFunctionOrConstructorSymbol(symbol);
+            }
+
+            // exit early in the case of signature - super checks are not relevant to them
+            if (!node.body) {
+                return;
+            }
+
+            if (!fullTypeCheck) {
+                return;
+            }
+
+            function isSuperCallExpression(n: Node): boolean {
+                return n.kind === SyntaxKind.CallExpression && (<CallExpression>n).func.kind === SyntaxKind.SuperKeyword;
+            }
+
+            function containsSuperCall(n: Node): boolean {
+                if (isSuperCallExpression(n)) {
+                    return true;
+                }
+                switch (n.kind) {
+                    case SyntaxKind.FunctionExpression:
+                    case SyntaxKind.FunctionDeclaration:
+                    case SyntaxKind.ArrowFunction:
+                    case SyntaxKind.ObjectLiteral: return false;
+                    default: return forEachChild(n, containsSuperCall);
+                }
+            }
+
+            function markThisReferencesAsErrors(n: Node): void {
+                if (n.kind === SyntaxKind.ThisKeyword) {
+                    error(n, Diagnostics.this_cannot_be_referenced_in_current_location);
+                }
+                else if (n.kind !== SyntaxKind.FunctionExpression && n.kind !== SyntaxKind.FunctionDeclaration) {
+                    forEachChild(n, markThisReferencesAsErrors);
+                }
+            }
+
+            function isInstancePropertyWithInitializer(n: Node): boolean {
+                return n.kind === SyntaxKind.Property &&
+                    !(n.flags & NodeFlags.Static) &&
+                    !!(<PropertyDeclaration>n).initializer;
+            }
+
+            // TS 1.0 spec (April 2014): 8.3.2
+            // Constructors of classes with no extends clause may not contain super calls, whereas 
+            // constructors of derived classes must contain at least one super call somewhere in their function body.
+            if ((<ClassDeclaration>node.parent).baseType) {
+                
+                if (containsSuperCall(node.body)) {
+                    // The first statement in the body of a constructor must be a super call if both of the following are true:
+                    // - The containing class is a derived class.
+                    // - The constructor declares parameter properties 
+                    //   or the containing class declares instance member variables with initializers.
+                    var superCallShouldBeFirst =
+                        forEach((<ClassDeclaration>node.parent).members, isInstancePropertyWithInitializer) ||
+                        forEach(node.parameters, p => p.flags & (NodeFlags.Public | NodeFlags.Private | NodeFlags.Protected));
+
+                    if (superCallShouldBeFirst) {
+                        var statements = (<Block>node.body).statements;
+                        if (!statements.length || statements[0].kind !== SyntaxKind.ExpressionStatement || !isSuperCallExpression((<ExpressionStatement>statements[0]).expression)) {
+                            error(node, Diagnostics.A_super_call_must_be_the_first_statement_in_the_constructor_when_a_class_contains_initialized_properties_or_has_parameter_properties);
+                        }
+                        else {
+                            // In such a required super call, it is a compile-time error for argument expressions to reference this.
+                            markThisReferencesAsErrors((<ExpressionStatement>statements[0]).expression);
+                        }
+                    }
+                }
+                else {
+                    error(node, Diagnostics.Constructors_for_derived_classes_must_contain_a_super_call);
+                }
+            }
+        }
+
+        function checkAccessorDeclaration(node: AccessorDeclaration) {
+            if (fullTypeCheck) {
+                if (node.kind === SyntaxKind.GetAccessor) {
+                    if (!isInAmbientContext(node) && node.body && !(bodyContainsAReturnStatement(<Block>node.body) || bodyContainsSingleThrowStatement(<Block>node.body))) {
+                        error(node.name, Diagnostics.A_get_accessor_must_return_a_value_or_consist_of_a_single_throw_statement);
+                    }
+                }
+
+                // TypeScript 1.0 spec (April 2014): 8.4.3
+                // Accessors for the same member name must specify the same accessibility.
+                var otherKind = node.kind === SyntaxKind.GetAccessor ? SyntaxKind.SetAccessor : SyntaxKind.GetAccessor;
+                var otherAccessor = <AccessorDeclaration>getDeclarationOfKind(node.symbol, otherKind);
+                if (otherAccessor) {
+                    if (((node.flags & NodeFlags.AccessibilityModifier) !== (otherAccessor.flags & NodeFlags.AccessibilityModifier))) {
+                        error(node.name, Diagnostics.Getter_and_setter_accessors_do_not_agree_in_visibility);
+                    }
+
+                    var thisType = getAnnotatedAccessorType(node);
+                    var otherType = getAnnotatedAccessorType(otherAccessor);
+                    // TypeScript 1.0 spec (April 2014): 4.5
+                    // If both accessors include type annotations, the specified types must be identical.
+                    if (thisType && otherType) {
+                        if (!isTypeIdenticalTo(thisType, otherType)) {
+                            error(node, Diagnostics.get_and_set_accessor_must_have_the_same_type);
+                        }
+                    }
+                }
+            }
+
+            checkFunctionDeclaration(node);
+            checkAndStoreTypeOfAccessors(getSymbolOfNode(node));
+        }
+
+        function checkTypeReference(node: TypeReferenceNode) {
+            var type = getTypeFromTypeReferenceNode(node);
+            if (type !== unknownType && node.typeArguments) {
+                // Do type argument local checks only if referenced type is successfully resolved
+                var len = node.typeArguments.length;
+                for (var i = 0; i < len; i++) {
+                    checkSourceElement(node.typeArguments[i]);
+                    var constraint = getConstraintOfTypeParameter((<TypeReference>type).target.typeParameters[i]);
+                    if (fullTypeCheck && constraint) {
+                        var typeArgument = (<TypeReference>type).typeArguments[i];
+                        checkTypeAssignableTo(typeArgument, constraint, node, Diagnostics.Type_0_does_not_satisfy_the_constraint_1);
+                    }
+                }
+            }
+        }
+
+        function checkTypeQuery(node: TypeQueryNode) {
+            getTypeFromTypeQueryNode(node);
+        }
+
+        function checkTypeLiteral(node: TypeLiteralNode) {
+            forEach(node.members, checkSourceElement);
+            if (fullTypeCheck) {
+                var type = getTypeFromTypeLiteralNode(node);
+                checkIndexConstraints(type);
+                checkTypeForDuplicateIndexSignatures(node);
+            }
+        }
+
+        function checkArrayType(node: ArrayTypeNode) {
+            checkSourceElement(node.elementType);
+        }
+
+        function checkTupleType(node: TupleTypeNode) {
+            forEach(node.elementTypes, checkSourceElement);
+        }
+
+        function checkUnionType(node: UnionTypeNode) {
+            forEach(node.types, checkSourceElement);
+        }
+
+        function isPrivateWithinAmbient(node: Node): boolean {
+            return (node.flags & NodeFlags.Private) && isInAmbientContext(node);
+        }
+
+        function checkSpecializedSignatureDeclaration(signatureDeclarationNode: SignatureDeclaration): void {
+            if (!fullTypeCheck) {
+                return;
+            }
+            var signature = getSignatureFromDeclaration(signatureDeclarationNode);
+            if (!signature.hasStringLiterals) {
+                return;
+            }
+
+            // TypeScript 1.0 spec (April 2014): 3.7.2.2
+            // Specialized signatures are not permitted in conjunction with a function body
+            if ((<FunctionDeclaration>signatureDeclarationNode).body) {
+                error(signatureDeclarationNode, Diagnostics.A_signature_with_an_implementation_cannot_use_a_string_literal_type);
+                return;
+            }
+
+            var symbol = getSymbolOfNode(signatureDeclarationNode);
+            // TypeScript 1.0 spec (April 2014): 3.7.2.4
+            // Every specialized call or construct signature in an object type must be assignable
+            // to at least one non-specialized call or construct signature in the same object type
+            var signaturesToCheck: Signature[];
+            // Unnamed (call\construct) signatures in interfaces are inherited and not shadowed so examining just node symbol won't give complete answer.
+            // Use declaring type to obtain full list of signatures.
+            if (!signatureDeclarationNode.name && signatureDeclarationNode.parent && signatureDeclarationNode.parent.kind === SyntaxKind.InterfaceDeclaration) {
+                Debug.assert(signatureDeclarationNode.kind === SyntaxKind.CallSignature || signatureDeclarationNode.kind === SyntaxKind.ConstructSignature);
+                var signatureKind = signatureDeclarationNode.kind === SyntaxKind.CallSignature ? SignatureKind.Call : SignatureKind.Construct;
+                var containingSymbol = getSymbolOfNode(signatureDeclarationNode.parent);
+                var containingType = getDeclaredTypeOfSymbol(containingSymbol);
+                signaturesToCheck = getSignaturesOfType(containingType, signatureKind);
+            }
+            else {
+                signaturesToCheck = getSignaturesOfSymbol(getSymbolOfNode(signatureDeclarationNode));
+            }
+
+            for (var i = 0; i < signaturesToCheck.length; i++) {
+                var otherSignature = signaturesToCheck[i];
+                if (!otherSignature.hasStringLiterals && isSignatureAssignableTo(signature, otherSignature)) {
+                    return;
+                }
+            }
+
+            error(signatureDeclarationNode, Diagnostics.Specialized_overload_signature_is_not_assignable_to_any_non_specialized_signature);
+        }
+
+        function getEffectiveDeclarationFlags(n: Node, flagsToCheck: NodeFlags) {
+            var flags = n.flags;
+            if (n.parent.kind !== SyntaxKind.InterfaceDeclaration && isInAmbientContext(n)) {
+                if (!(flags & NodeFlags.Ambient)) {
+                    // It is nested in an ambient context, which means it is automatically exported
+                    flags |= NodeFlags.Export;
+                }
+                flags |= NodeFlags.Ambient;
+            }
+
+            return flags & flagsToCheck;
+        }
+
+        function checkFunctionOrConstructorSymbol(symbol: Symbol): void {
+            if (!fullTypeCheck) {
+                return;
+            }
+
+            function checkFlagAgreementBetweenOverloads(overloads: Declaration[], implementation: FunctionDeclaration, flagsToCheck: NodeFlags, someOverloadFlags: NodeFlags, allOverloadFlags: NodeFlags): void {
+                // Error if some overloads have a flag that is not shared by all overloads. To find the
+                // deviations, we XOR someOverloadFlags with allOverloadFlags
+                var someButNotAllOverloadFlags = someOverloadFlags ^ allOverloadFlags;
+                if (someButNotAllOverloadFlags !== 0) {
+                    // Consider the canonical set of flags to be the flags of the bodyDeclaration or the first declaration
+                    // Error on all deviations from this canonical set of flags
+                    // The caveat is that if some overloads are defined in lib.d.ts, we don't want to
+                    // report the errors on those. To achieve this, we will say that the implementation is
+                    // the canonical signature only if it is in the same container as the first overload
+                    var implementationSharesContainerWithFirstOverload = implementation !== undefined && implementation.parent === overloads[0].parent;
+                    var canonicalFlags = implementationSharesContainerWithFirstOverload
+                        ? getEffectiveDeclarationFlags(implementation, flagsToCheck)
+                        : getEffectiveDeclarationFlags(overloads[0], flagsToCheck);
+                    forEach(overloads, o => {
+                        var deviation = getEffectiveDeclarationFlags(o, flagsToCheck) ^ canonicalFlags;
+                        if (deviation & NodeFlags.Export) {
+                            error(o.name, Diagnostics.Overload_signatures_must_all_be_exported_or_not_exported);
+                        }
+                        else if (deviation & NodeFlags.Ambient) {
+                            error(o.name, Diagnostics.Overload_signatures_must_all_be_ambient_or_non_ambient);
+                        }
+                        else if (deviation & (NodeFlags.Private | NodeFlags.Protected)) {
+                            error(o.name, Diagnostics.Overload_signatures_must_all_be_public_private_or_protected);
+                        }
+                        else if (deviation & NodeFlags.QuestionMark) {
+                            error(o.name, Diagnostics.Overload_signatures_must_all_be_optional_or_required);
+                        }
+                    });
+                }
+            }
+
+            var flagsToCheck: NodeFlags = NodeFlags.Export | NodeFlags.Ambient | NodeFlags.Private | NodeFlags.Protected | NodeFlags.QuestionMark;
+            var someNodeFlags: NodeFlags = 0;
+            var allNodeFlags = flagsToCheck;
+            var hasOverloads = false;
+            var bodyDeclaration: FunctionDeclaration;
+            var lastSeenNonAmbientDeclaration: FunctionDeclaration;
+            var previousDeclaration: FunctionDeclaration;
+
+            var declarations = symbol.declarations;
+            var isConstructor = (symbol.flags & SymbolFlags.Constructor) !== 0;
+
+            function reportImplementationExpectedError(node: FunctionDeclaration): void {
+                if (node.name && node.name.kind === SyntaxKind.Missing) {
+                    return;
+                }
+
+                var seen = false;
+                var subsequentNode = forEachChild(node.parent, c => {
+                    if (seen) {
+                        return c;
+                    }
+                    else {
+                        seen = c === node;
+                    }
+                });
+                if (subsequentNode) {
+                    if (subsequentNode.kind === node.kind) {
+                        var errorNode: Node = (<FunctionDeclaration>subsequentNode).name || subsequentNode;
+                        if (node.name && (<FunctionDeclaration>subsequentNode).name && node.name.text === (<FunctionDeclaration>subsequentNode).name.text) {
+                            // the only situation when this is possible (same kind\same name but different symbol) - mixed static and instance class members
+                            Debug.assert(node.kind === SyntaxKind.Method);
+                            Debug.assert((node.flags & NodeFlags.Static) !== (subsequentNode.flags & NodeFlags.Static));
+                            var diagnostic = node.flags & NodeFlags.Static ? Diagnostics.Function_overload_must_be_static : Diagnostics.Function_overload_must_not_be_static;
+                            error(errorNode, diagnostic);
+                            return;
+                        }
+                        else if ((<FunctionDeclaration>subsequentNode).body) {
+                            error(errorNode, Diagnostics.Function_implementation_name_must_be_0, identifierToString(node.name));
+                            return;
+                        }
+                    }
+                }
+                var errorNode: Node = node.name || node;
+                if (isConstructor) {
+                    error(errorNode, Diagnostics.Constructor_implementation_is_missing);
+                }
+                else {
+                    error(errorNode, Diagnostics.Function_implementation_is_missing_or_not_immediately_following_the_declaration);
+                }
+            }
+
+            // when checking exported function declarations across modules check only duplicate implementations
+            // names and consistency of modifiers are verified when we check local symbol
+            var isExportSymbolInsideModule = symbol.parent && symbol.parent.flags & SymbolFlags.Module;
+            var duplicateFunctionDeclaration = false;
+            var multipleConstructorImplementation = false;
+            for (var i = 0; i < declarations.length; i++) {
+                var node = <FunctionDeclaration>declarations[i];
+                var inAmbientContext = isInAmbientContext(node);
+                var inAmbientContextOrInterface = node.parent.kind === SyntaxKind.InterfaceDeclaration || node.parent.kind === SyntaxKind.TypeLiteral || inAmbientContext;
+                if (inAmbientContextOrInterface) {
+                    // check if declarations are consecutive only if they are non-ambient
+                    // 1. ambient declarations can be interleaved
+                    // i.e. this is legal
+                    //     declare function foo();
+                    //     declare function bar();
+                    //     declare function foo();
+                    // 2. mixing ambient and non-ambient declarations is a separate error that will be reported - do not want to report an extra one
+                    previousDeclaration = undefined;
+                }
+
+                if (node.kind === SyntaxKind.FunctionDeclaration || node.kind === SyntaxKind.Method || node.kind === SyntaxKind.Constructor) {
+                    var currentNodeFlags = getEffectiveDeclarationFlags(node, flagsToCheck);
+                    someNodeFlags |= currentNodeFlags;
+                    allNodeFlags &= currentNodeFlags;
+
+                    if (node.body && bodyDeclaration) {
+                        if (isConstructor) {
+                            multipleConstructorImplementation = true;
+                        }
+                        else {
+                            duplicateFunctionDeclaration = true;
+                        }
+                    }
+                    else if (!isExportSymbolInsideModule && previousDeclaration && previousDeclaration.parent === node.parent && previousDeclaration.end !== node.pos) {
+                        reportImplementationExpectedError(previousDeclaration);
+                    }
+
+                    if (node.body) {
+                        if (!bodyDeclaration) {
+                            bodyDeclaration = node;
+                        }
+                    }
+                    else {
+                        hasOverloads = true;
+                    }
+
+                    previousDeclaration = node;
+
+                    if (!inAmbientContextOrInterface) {
+                        lastSeenNonAmbientDeclaration = node;
+                    }
+                }
+            }
+
+            if (multipleConstructorImplementation) {
+                forEach(declarations, declaration => {
+                    error(declaration, Diagnostics.Multiple_constructor_implementations_are_not_allowed);
+                });
+            }
+
+            if (duplicateFunctionDeclaration) {
+                forEach( declarations, declaration => {
+                    error(declaration.name, Diagnostics.Duplicate_function_implementation);
+                });
+            }
+
+            if (!isExportSymbolInsideModule && lastSeenNonAmbientDeclaration && !lastSeenNonAmbientDeclaration.body) {
+                reportImplementationExpectedError(lastSeenNonAmbientDeclaration);
+            }
+
+            if (hasOverloads) {
+                checkFlagAgreementBetweenOverloads(declarations, bodyDeclaration, flagsToCheck, someNodeFlags, allNodeFlags);
+                if (bodyDeclaration) {
+                    var signatures = getSignaturesOfSymbol(symbol);
+                    var bodySignature = getSignatureFromDeclaration(bodyDeclaration);
+                    // If the implementation signature has string literals, we will have reported an error in
+                    // checkSpecializedSignatureDeclaration
+                    if (!bodySignature.hasStringLiterals) {
+                        // TypeScript 1.0 spec (April 2014): 6.1
+                        // If a function declaration includes overloads, the overloads determine the call 
+                        // signatures of the type given to the function object 
+                        // and the function implementation signature must be assignable to that type
+                        //
+                        // TypeScript 1.0 spec (April 2014): 3.8.4
+                        // Note that specialized call and construct signatures (section 3.7.2.4) are not significant when determining assignment compatibility
+                        // Consider checking against specialized signatures too. Not doing so creates a type hole:
+                        //
+                        // function g(x: "hi", y: boolean);
+                        // function g(x: string, y: {});
+                        // function g(x: string, y: string) { }
+                        //
+                        // The implementation is completely unrelated to the specialized signature, yet we do not check this.
+                        for (var i = 0, len = signatures.length; i < len; ++i) {
+                            if (!signatures[i].hasStringLiterals && !isSignatureAssignableTo(bodySignature, signatures[i])) {
+                                error(signatures[i].declaration, Diagnostics.Overload_signature_is_not_compatible_with_function_implementation);
+                                break;
+                            }
+                        }
+                    }
+                }
+            }
+        }
+
+        function checkExportsOnMergedDeclarations(node: Node): void {
+            if (!fullTypeCheck) {
+                return;
+            }
+
+            var symbol: Symbol;
+
+            // Exports should be checked only if enclosing module contains both exported and non exported declarations.
+            // In case if all declarations are non-exported check is unnecessary.
+
+            // if localSymbol is defined on node then node itself is exported - check is required
+            var symbol = node.localSymbol;
+            if (!symbol) {
+                // local symbol is undefined => this declaration is non-exported.
+                // however symbol might contain other declarations that are exported
+                symbol = getSymbolOfNode(node);
+                if (!(symbol.flags & SymbolFlags.Export)) {
+                    // this is a pure local symbol (all declarations are non-exported) - no need to check anything
+                    return;
+                }
+            }
+
+            // run the check only for the first declaration in the list
+            if (getDeclarationOfKind(symbol, node.kind) !== node) {
+                return;
+            }
+
+            // we use SymbolFlags.ExportValue, SymbolFlags.ExportType and SymbolFlags.ExportNamespace 
+            // to denote disjoint declarationSpaces (without making new enum type).
+            var exportedDeclarationSpaces: SymbolFlags = 0;
+            var nonExportedDeclarationSpaces: SymbolFlags = 0;
+            forEach(symbol.declarations, d => {
+                var declarationSpaces = getDeclarationSpaces(d);
+                if (getEffectiveDeclarationFlags(d, NodeFlags.Export)) {
+                    exportedDeclarationSpaces |= declarationSpaces;
+                }
+                else {
+                    nonExportedDeclarationSpaces |= declarationSpaces;
+                }
+            });
+
+            var commonDeclarationSpace = exportedDeclarationSpaces & nonExportedDeclarationSpaces;
+
+            if (commonDeclarationSpace) {
+                // declaration spaces for exported and non-exported declarations intersect
+                forEach(symbol.declarations, d => {
+                    if (getDeclarationSpaces(d) & commonDeclarationSpace) {
+                        error(d.name, Diagnostics.Individual_declarations_in_merged_declaration_0_must_be_all_exported_or_all_local, identifierToString(d.name));
+                    }
+                });
+            }
+
+            function getDeclarationSpaces(d: Declaration): SymbolFlags {
+                switch (d.kind) {
+                    case SyntaxKind.InterfaceDeclaration:
+                        return SymbolFlags.ExportType;
+                    case SyntaxKind.ModuleDeclaration:
+                        return (<ModuleDeclaration>d).name.kind === SyntaxKind.StringLiteral || isInstantiated(d)
+                            ? SymbolFlags.ExportNamespace | SymbolFlags.ExportValue
+                            : SymbolFlags.ExportNamespace;
+                    case SyntaxKind.ClassDeclaration:
+                    case SyntaxKind.EnumDeclaration:
+                        return SymbolFlags.ExportType | SymbolFlags.ExportValue;
+                    case SyntaxKind.ImportDeclaration:
+                        var result: SymbolFlags = 0;
+                        var target = resolveImport(getSymbolOfNode(d));
+                        forEach(target.declarations, d => { result |= getDeclarationSpaces(d); } );
+                        return result;
+                    default:
+                        return SymbolFlags.ExportValue;
+                }
+            }
+        }
+
+        function checkFunctionDeclaration(node: FunctionDeclaration): void {
+            checkSignatureDeclaration(node);
+
+            var symbol = getSymbolOfNode(node);
+            // first we want to check the local symbol that contain this declaration
+            // - if node.localSymbol !== undefined - this is current declaration is exported and localSymbol points to the local symbol
+            // - if node.localSymbol === undefined - this node is non-exported so we can just pick the result of getSymbolOfNode
+            var localSymbol = node.localSymbol || symbol;
+
+            var firstDeclaration = getDeclarationOfKind(localSymbol, node.kind);
+            // Only type check the symbol once
+            if (node === firstDeclaration) {
+                checkFunctionOrConstructorSymbol(localSymbol);
+            }
+
+            if (symbol.parent) {
+                // run check once for the first declaration
+                if (getDeclarationOfKind(symbol, node.kind) === node) {
+                    // run check on export symbol to check that modifiers agree across all exported declarations
+                    checkFunctionOrConstructorSymbol(symbol);
+                }
+            }
+
+            checkSourceElement(node.body);
+            if (node.type && !isAccessor(node.kind)) {
+                checkIfNonVoidFunctionHasReturnExpressionsOrSingleThrowStatment(node, getTypeFromTypeNode(node.type));
+            }
+
+            // If there is no body and no explicit return type, then report an error.
+            if (fullTypeCheck && compilerOptions.noImplicitAny && !node.body && !node.type) {
+                // Ignore privates within ambient contexts; they exist purely for documentative purposes to avoid name clashing.
+                // (e.g. privates within .d.ts files do not expose type information)
+                if (!isPrivateWithinAmbient(node)) {
+                    var typeName = typeToString(anyType);
+
+                    if (node.name) {
+                        error(node, Diagnostics._0_which_lacks_return_type_annotation_implicitly_has_an_1_return_type, identifierToString(node.name), typeName);
+                    }
+                    else {
+                        error(node, Diagnostics.Function_expression_which_lacks_return_type_annotation_implicitly_has_an_0_return_type, typeName);
+                    }
+                }
+            }
+        }
+
+        function checkBlock(node: Block) {
+            forEach(node.statements, checkSourceElement);
+        }
+
+        function checkCollisionWithArgumentsInGeneratedCode(node: SignatureDeclaration) {
+            // no rest parameters \ declaration context \ overload - no codegen impact
+            if (!hasRestParameters(node) || isInAmbientContext(node) || !(<FunctionDeclaration>node).body) {
+                return;
+            }
+
+            forEach(node.parameters, p => {
+                if (p.name && p.name.text === argumentsSymbol.name) {
+                    error(p, Diagnostics.Duplicate_identifier_arguments_Compiler_uses_arguments_to_initialize_rest_parameters);
+                }
+            });
+        }
+
+        function checkCollisionWithIndexVariableInGeneratedCode(node: Node, name: Identifier) {
+            if (!(name && name.text === "_i")) {
+                return;
+            }
+
+            if (node.kind === SyntaxKind.Parameter) {
+                // report error if parameter has name '_i' when:
+                // - function has implementation (not a signature)
+                // - function has rest parameters
+                // - context is not ambient (otherwise no codegen impact)
+                if ((<FunctionDeclaration>node.parent).body && hasRestParameters(<FunctionDeclaration>node.parent) && !isInAmbientContext(node)) {
+                    error(node, Diagnostics.Duplicate_identifier_i_Compiler_uses_i_to_initialize_rest_parameter);                    
+                }
+                return;
+            }
+
+            var symbol = getNodeLinks(node).resolvedSymbol;
+            if (symbol === unknownSymbol) {
+                return;
+            }
+
+            // we would like to discover cases like one below:
+            //
+            // var _i = "!";
+            // function foo(...a) {
+            //    function bar() {
+            //        var x = { get baz() { return _i; } }
+            //    }
+            // }
+            // 
+            // at runtime '_i' referenced in getter will be resolved to the generated index variable '_i' used to initialize rest parameters.
+            // legitimate case: when '_i' is defined inside the function declaration with rest parameters.
+            // 
+            // function foo(...a) {
+            //    var _i = "!";
+            //    function bar() {
+            //        var x = { get baz() { return _i; } }
+            //    }
+            // }
+
+            ////  if resolved symbol for node has more than one declaration - this is definitely an error
+            ////  (there is nothing value-like in the language that can be nested in function and consists of multiple declarations)
+            //if (symbol.declarations.length > 1) {
+            //    error(node, Diagnostics.Expression_resolves_to_variable_declaration_i_that_compiler_uses_to_initialize_rest_parameter);
+            //    return;
+            //}
+
+            // short gist of the check:
+            // - otherwise
+            // - walk to the top of the tree starting from the 'node'
+            // - at every step check if 'current' node contains any declaration of original node
+            //   yes - return
+            //   no - check if current declaration is function with rest parameters
+            //        yes - report error since '_i' from this function will shadow '_i' defined in the outer scope
+            //        no - go up to the next level
+            var current = node;
+            while (current) {
+                var definedOnCurrentLevel = forEach(symbol.declarations, d => d.parent === current ? d : undefined);
+                if (definedOnCurrentLevel) {
+                    return;
+                }
+                switch (current.kind) {
+                    // all kinds that might have rest parameters
+                    case SyntaxKind.FunctionDeclaration:
+                    case SyntaxKind.FunctionExpression:
+                    case SyntaxKind.Method:
+                    case SyntaxKind.ArrowFunction:
+                    case SyntaxKind.Constructor:
+                        if (hasRestParameters(<FunctionDeclaration>current)) {
+                            error(node, Diagnostics.Expression_resolves_to_variable_declaration_i_that_compiler_uses_to_initialize_rest_parameter);
+                            return;
+                        }
+                        break;
+                }
+                current = current.parent;
+            }
+        }
+
+        function needCollisionCheckForIdentifier(node: Node, identifier: Identifier, name: string): boolean {
+            if (!(identifier && identifier.text === name)) {
+                return false;
+            }
+
+            if (node.kind === SyntaxKind.Property ||
+                node.kind === SyntaxKind.Method ||
+                node.kind === SyntaxKind.GetAccessor ||
+                node.kind === SyntaxKind.SetAccessor) {
+                // it is ok to have member named '_super' or '_this' - member access is always qualified
+                return false;
+            }
+
+            if (isInAmbientContext(node)) {
+                // ambient context - no codegen impact
+                return false;
+            }
+
+            if (node.kind === SyntaxKind.Parameter && !(<FunctionDeclaration>node.parent).body) {
+                // just an overload - no codegen impact
+                return false;
+            }
+
+            return true;
+        }
+
+        function checkCollisionWithCapturedThisVariable(node: Node, name: Identifier): void {
+            if (!needCollisionCheckForIdentifier(node, name, "_this")) {
+                return;
+            }
+            potentialThisCollisions.push(node);
+        }
+
+        // this function will run after checking the source file so 'CaptureThis' is correct for all nodes
+        function checkIfThisIsCapturedInEnclosingScope(node: Node): void {
+            var current = node;
+            while (current) {                
+                if (getNodeCheckFlags(current) & NodeCheckFlags.CaptureThis) {
+                    var isDeclaration = node.kind !== SyntaxKind.Identifier;
+                    if (isDeclaration) {
+                        error((<Declaration>node).name, Diagnostics.Duplicate_identifier_this_Compiler_uses_variable_declaration_this_to_capture_this_reference);
+                    }
+                    else {
+                        error(node, Diagnostics.Expression_resolves_to_variable_declaration_this_that_compiler_uses_to_capture_this_reference);
+                    }
+                    return;
+                }
+                current = current.parent;
+            }
+        }
+
+        function checkCollisionWithCapturedSuperVariable(node: Node, name: Identifier) {
+            if (!needCollisionCheckForIdentifier(node, name, "_super")) {
+                return;
+            }
+
+            // bubble up and find containing type
+            var enclosingClass = <ClassDeclaration>getAncestor(node, SyntaxKind.ClassDeclaration);
+            // if containing type was not found or it is ambient - exit (no codegen)
+            if (!enclosingClass || isInAmbientContext(enclosingClass)) {
+                return;
+            }
+
+            if (enclosingClass.baseType) {
+                var isDeclaration = node.kind !== SyntaxKind.Identifier;
+                if (isDeclaration) {
+                    error(node, Diagnostics.Duplicate_identifier_super_Compiler_uses_super_to_capture_base_class_reference);
+                }
+                else {
+                    error(node, Diagnostics.Expression_resolves_to_super_that_compiler_uses_to_capture_base_class_reference);
+                }
+            }
+        }
+
+        function checkCollisionWithRequireExportsInGeneratedCode(node: Node, name: Identifier) {
+            if (!needCollisionCheckForIdentifier(node, name, "require") && !needCollisionCheckForIdentifier(node, name, "exports")) {
+                return;
+            }
+
+            // Uninstantiated modules shouldnt do this check
+            if (node.kind === SyntaxKind.ModuleDeclaration && !isInstantiated(node)) {
+                return;
+            }
+
+            // In case of variable declaration, node.parent is variable statement so look at the variable statement's parent
+            var parent = node.kind === SyntaxKind.VariableDeclaration ? node.parent.parent : node.parent;
+            if (parent.kind === SyntaxKind.SourceFile && isExternalModule(<SourceFile>parent)) {
+                // If the declaration happens to be in external module, report error that require and exports are reserved keywords
+                error(name, Diagnostics.Duplicate_identifier_0_Compiler_reserves_name_1_in_top_level_scope_of_an_external_module, name.text, name.text);
+            }
+        }
+
+        function checkCollisionWithConstDeclarations(node: VariableDeclaration) {
+            // Variable declarations are hoisted to the top of their function scope. They can shadow
+            // block scoped declarations, which bind tighter. this will not be flagged as duplicate definition
+            // by the binder as the declaration scope is different.
+            // A non-initialized declaration is a no-op as the block declaration will resolve before the var
+            // declaration. the problem is if the declaration has an initializer. this will act as a write to the
+            // block declared value. this is fine for let, but not const.
+            //
+            // Only consider declarations with initializers, uninitialized var declarations will not 
+            // step on a const variable.
+            // Do not consider let and const declarations, as duplicate block-scoped declarations 
+            // are handled by the binder.
+            // We are only looking for var declarations that step on const declarations from a 
+            // different scope. e.g.:
+            //      var x = 0;
+            //      {
+            //          const x = 0;
+            //          var x = 0;
+            //      }
+            if (node.initializer && (node.flags & NodeFlags.BlockScoped) === 0) {
+                var symbol = getSymbolOfNode(node);
+                if (symbol.flags & SymbolFlags.FunctionScopedVariable) {
+                    var localDeclarationSymbol = resolveName(node, node.name.text, SymbolFlags.Variable, /*nodeNotFoundErrorMessage*/ undefined, /*nameArg*/ undefined);
+                    if (localDeclarationSymbol && localDeclarationSymbol !== symbol && localDeclarationSymbol.flags & SymbolFlags.BlockScopedVariable) {
+                        if (getDeclarationFlagsFromSymbol(localDeclarationSymbol) & NodeFlags.Const) {
+                            error(node, Diagnostics.Cannot_redeclare_block_scoped_variable_0, symbolToString(localDeclarationSymbol));
+                        }
+                    }
+                }
+            }
+        }
+
+        function checkVariableDeclaration(node: VariableDeclaration) {
+            checkSourceElement(node.type);
+            checkExportsOnMergedDeclarations(node);
+
+            if (fullTypeCheck) {
+                var symbol = getSymbolOfNode(node);
+
+                var typeOfValueDeclaration = getTypeOfVariableOrParameterOrProperty(symbol);
+                var type: Type;
+                var useTypeFromValueDeclaration = node === symbol.valueDeclaration;
+                if (useTypeFromValueDeclaration) {
+                    type = typeOfValueDeclaration;
+                }
+                else {
+                    type = getTypeOfVariableDeclaration(node);
+                }
+
+
+                if (node.initializer) {
+                    if (!(getNodeLinks(node.initializer).flags & NodeCheckFlags.TypeChecked)) {
+                        // Use default messages
+                        checkTypeAssignableTo(checkAndMarkExpression(node.initializer), type, node, /*headMessage*/ undefined);
+                    }
+                    checkCollisionWithConstDeclarations(node);
+                }
+
+                checkCollisionWithCapturedSuperVariable(node, node.name);
+                checkCollisionWithCapturedThisVariable(node, node.name);
+                checkCollisionWithRequireExportsInGeneratedCode(node, node.name);
+                if (!useTypeFromValueDeclaration) {
+                    // TypeScript 1.0 spec (April 2014): 5.1
+                    // Multiple declarations for the same variable name in the same declaration space are permitted,
+                    // provided that each declaration associates the same type with the variable.
+                    if (typeOfValueDeclaration !== unknownType && type !== unknownType && !isTypeIdenticalTo(typeOfValueDeclaration, type)) {
+                        error(node.name, Diagnostics.Subsequent_variable_declarations_must_have_the_same_type_Variable_0_must_be_of_type_1_but_here_has_type_2, identifierToString(node.name), typeToString(typeOfValueDeclaration), typeToString(type));
+                    }
+                }
+            }
+        }
+
+        function checkVariableStatement(node: VariableStatement) {
+            forEach(node.declarations, checkVariableDeclaration);
+        }
+
+        function checkExpressionStatement(node: ExpressionStatement) {
+            checkExpression(node.expression);
+        }
+
+        function checkIfStatement(node: IfStatement) {
+            checkExpression(node.expression);
+            checkSourceElement(node.thenStatement);
+            checkSourceElement(node.elseStatement);
+        }
+
+        function checkDoStatement(node: DoStatement) {
+            checkSourceElement(node.statement);
+            checkExpression(node.expression);
+        }
+
+        function checkWhileStatement(node: WhileStatement) {
+            checkExpression(node.expression);
+            checkSourceElement(node.statement);
+        }
+
+        function checkForStatement(node: ForStatement) {
+            if (node.declarations) forEach(node.declarations, checkVariableDeclaration);
+            if (node.initializer) checkExpression(node.initializer);
+            if (node.condition) checkExpression(node.condition);
+            if (node.iterator) checkExpression(node.iterator);
+            checkSourceElement(node.statement);
+        }
+
+        function checkForInStatement(node: ForInStatement) {
+
+            // TypeScript 1.0 spec  (April 2014): 5.4
+            // In a 'for-in' statement of the form
+            // for (var VarDecl in Expr) Statement
+            //   VarDecl must be a variable declaration without a type annotation that declares a variable of type Any,
+            //   and Expr must be an expression of type Any, an object type, or a type parameter type.                        
+            if (node.declaration) {
+                checkVariableDeclaration(node.declaration);
+                if (node.declaration.type) {
+                    error(node.declaration, Diagnostics.The_left_hand_side_of_a_for_in_statement_cannot_use_a_type_annotation);
+                }
+            }
+
+            // In a 'for-in' statement of the form
+            // for (Var in Expr) Statement
+            //   Var must be an expression classified as a reference of type Any or the String primitive type,
+            //   and Expr must be an expression of type Any, an object type, or a type parameter type.
+            if (node.variable) {
+                var exprType = checkExpression(node.variable);
+                if (exprType !== anyType && exprType !== stringType) {
+                    error(node.variable, Diagnostics.The_left_hand_side_of_a_for_in_statement_must_be_of_type_string_or_any);
+                }
+                else {
+                    // run check only former check succeeded to avoid cascading errors
+                    checkReferenceExpression(node.variable, Diagnostics.Invalid_left_hand_side_in_for_in_statement, Diagnostics.Left_hand_side_of_assignment_expression_cannot_be_a_constant); 
+                }
+            }
+
+            var exprType = checkExpression(node.expression);
+            // unknownType is returned i.e. if node.expression is identifier whose name cannot be resolved
+            // in this case error about missing name is already reported - do not report extra one
+            if (!isStructuredType(exprType) && exprType !== unknownType) {
+                error(node.expression, Diagnostics.The_right_hand_side_of_a_for_in_statement_must_be_of_type_any_an_object_type_or_a_type_parameter);
+            }
+
+            checkSourceElement(node.statement);
+        }
+
+        function checkBreakOrContinueStatement(node: BreakOrContinueStatement) {
+            // TODO: Check that target label is valid
+        }
+
+        function checkReturnStatement(node: ReturnStatement) {
+            if (node.expression && !(getNodeLinks(node.expression).flags & NodeCheckFlags.TypeChecked)) {
+                var func = getContainingFunction(node);
+                if (func) {
+                    if (func.kind === SyntaxKind.SetAccessor) {
+                        if (node.expression) {
+                            error(node.expression, Diagnostics.Setters_cannot_return_a_value);
+                        }
+                    }
+                    else {
+                        var returnType = getReturnTypeOfSignature(getSignatureFromDeclaration(func));
+                        // do assignability check only if we short circuited in determining return type
+                        // - function has explicit type annotation
+                        // - function is getter with no type annotation and setter parameter type is used
+                        // - function is a constructor (will be special cased below)
+                        var checkAssignability =
+                            func.type ||
+                            (func.kind === SyntaxKind.GetAccessor && getSetAccessorTypeAnnotationNode(<AccessorDeclaration>getDeclarationOfKind(func.symbol, SyntaxKind.SetAccessor)));
+                        if (checkAssignability) {
+                            checkTypeAssignableTo(checkExpression(node.expression), returnType, node.expression, /*headMessage*/ undefined);
+                        }
+                        else if (func.kind == SyntaxKind.Constructor) {
+                            // constructor doesn't have explicit return type annotation and yet its return type is known - declaring type
+                            // handle constructors and issue specialized error message for them.
+                            if (!isTypeAssignableTo(checkExpression(node.expression), returnType)) {
+                                error(node.expression, Diagnostics.Return_type_of_constructor_signature_must_be_assignable_to_the_instance_type_of_the_class);
+                            }
+                        }
+                    }
+                }
+            }
+        }
+
+        function checkWithStatement(node: WithStatement) {
+            checkExpression(node.expression);
+            error(node.expression, Diagnostics.All_symbols_within_a_with_block_will_be_resolved_to_any);
+        }
+
+        function checkSwitchStatement(node: SwitchStatement) {
+            var expressionType = checkExpression(node.expression);
+            forEach(node.clauses, clause => {
+                if (fullTypeCheck && clause.expression) {
+                    // TypeScript 1.0 spec (April 2014):5.9
+                    // In a 'switch' statement, each 'case' expression must be of a type that is assignable to or from the type of the 'switch' expression.
+                    var caseType = checkExpression(clause.expression);
+                    if (!isTypeAssignableTo(expressionType, caseType)) {
+                        // check 'expressionType isAssignableTo caseType' failed, try the reversed check and report errors if it fails
+                        checkTypeAssignableTo(caseType, expressionType, clause.expression, /*headMessage*/ undefined);
+                    }
+                }
+                checkBlock(clause);
+            });
+        }
+
+        function checkLabeledStatement(node: LabeledStatement) {
+            checkSourceElement(node.statement);
+        }
+
+        function checkThrowStatement(node: ThrowStatement) {
+            checkExpression(node.expression);
+        }
+
+        function checkTryStatement(node: TryStatement) {
+            checkBlock(node.tryBlock);
+            if (node.catchBlock) checkBlock(node.catchBlock);
+            if (node.finallyBlock) checkBlock(node.finallyBlock);
+        }
+
+        function checkIndexConstraints(type: Type) { 
+
+            function checkIndexConstraintForProperty(prop: Symbol, propertyType: Type, indexDeclaration: Declaration, indexType: Type, indexKind: IndexKind): void {
+                if (!indexType) {
+                    return;
+                }
+
+                // index is numeric and property name is not valid numeric literal
+                if (indexKind === IndexKind.Number && !isNumericName(prop.name)) {
+                    return;
+                }
+
+                // perform property check if property or indexer is declared in 'type'
+                // this allows to rule out cases when both property and indexer are inherited from the base class
+                var errorNode: Node;
+                if (prop.parent === type.symbol) {
+                    errorNode = prop.valueDeclaration;
+                }
+                else if (indexDeclaration) {
+                    errorNode = indexDeclaration;
+                }
+
+                else if (type.flags & TypeFlags.Interface) {
+                    // for interfaces property and indexer might be inherited from different bases
+                    // check if any base class already has both property and indexer.
+                    // check should be performed only if 'type' is the first type that brings property\indexer together
+                    var someBaseClassHasBothPropertyAndIndexer = forEach((<InterfaceType>type).baseTypes, base => getPropertyOfObjectType(base, prop.name) && getIndexTypeOfType(base, indexKind));
+                    errorNode = someBaseClassHasBothPropertyAndIndexer ? undefined : type.symbol.declarations[0];
+                }
+
+                if (errorNode && !isTypeAssignableTo(propertyType, indexType)) {
+                    var errorMessage =
+                        indexKind === IndexKind.String
+                        ? Diagnostics.Property_0_of_type_1_is_not_assignable_to_string_index_type_2
+                        : Diagnostics.Property_0_of_type_1_is_not_assignable_to_numeric_index_type_2;
+                    error(errorNode, errorMessage, symbolToString(prop), typeToString(propertyType), typeToString(indexType));
+                }
+            }
+
+            var declaredNumberIndexer = getIndexDeclarationOfSymbol(type.symbol, IndexKind.Number);
+            var declaredStringIndexer = getIndexDeclarationOfSymbol(type.symbol, IndexKind.String);
+
+            var stringIndexType = getIndexTypeOfType(type, IndexKind.String);
+            var numberIndexType = getIndexTypeOfType(type, IndexKind.Number);
+
+            if (stringIndexType || numberIndexType) {
+                forEach(getPropertiesOfObjectType(type), prop => {
+                    var propType = getTypeOfSymbol(prop);
+                    checkIndexConstraintForProperty(prop, propType, declaredStringIndexer, stringIndexType, IndexKind.String);
+                    checkIndexConstraintForProperty(prop, propType, declaredNumberIndexer, numberIndexType, IndexKind.Number);
+                });
+            }
+
+            var errorNode: Node;
+            if (stringIndexType && numberIndexType) {
+                errorNode = declaredNumberIndexer || declaredStringIndexer;
+                // condition 'errorNode === undefined' may appear if types does not declare nor string neither number indexer
+                if (!errorNode && (type.flags & TypeFlags.Interface)) {
+                    var someBaseTypeHasBothIndexers = forEach((<InterfaceType>type).baseTypes, base => getIndexTypeOfType(base, IndexKind.String) && getIndexTypeOfType(base, IndexKind.Number));
+                    errorNode = someBaseTypeHasBothIndexers ? undefined : type.symbol.declarations[0];
+                }
+            }
+
+            if (errorNode && !isTypeAssignableTo(numberIndexType, stringIndexType)) {                
+                error(errorNode, Diagnostics.Numeric_index_type_0_is_not_assignable_to_string_index_type_1,
+                    typeToString(numberIndexType), typeToString(stringIndexType));
+            }
+        }
+
+        function checkTypeNameIsReserved(name: Identifier, message: DiagnosticMessage): void {
+            // TS 1.0 spec (April 2014): 3.6.1
+            // The predefined type keywords are reserved and cannot be used as names of user defined types.
+            switch (name.text) {
+                case "any":
+                case "number":
+                case "boolean":
+                case "string":
+                case "void":
+                    error(name, message, name.text);
+            }
+        }
+
+        // Check each type parameter and check that list has no duplicate type parameter declarations
+        function checkTypeParameters(typeParameterDeclarations: TypeParameterDeclaration[]) {
+            if (typeParameterDeclarations) {
+                for (var i = 0; i < typeParameterDeclarations.length; i++) {
+                    var node = typeParameterDeclarations[i];
+                    checkTypeParameter(node);
+
+                    if (fullTypeCheck) {
+                        for (var j = 0; j < i; j++) {
+                            if (typeParameterDeclarations[j].symbol === node.symbol) {
+                                error(node.name, Diagnostics.Duplicate_identifier_0, identifierToString(node.name));
+                            }
+                        }
+                    }
+                }
+            }
+        }
+
+        function checkClassDeclaration(node: ClassDeclaration) {
+            checkTypeNameIsReserved(node.name, Diagnostics.Class_name_cannot_be_0);
+            checkTypeParameters(node.typeParameters);
+            checkCollisionWithCapturedThisVariable(node, node.name);
+            checkCollisionWithRequireExportsInGeneratedCode(node, node.name);
+            checkExportsOnMergedDeclarations(node);
+            var symbol = getSymbolOfNode(node);
+            var type = <InterfaceType>getDeclaredTypeOfSymbol(symbol);
+            var staticType = <ObjectType>getTypeOfSymbol(symbol);
+            if (node.baseType) {
+                emitExtends = emitExtends || !isInAmbientContext(node);
+                checkTypeReference(node.baseType);
+            }
+            if (type.baseTypes.length) {
+                if (fullTypeCheck) {
+                    var baseType = type.baseTypes[0];
+                    checkTypeAssignableTo(type, baseType, node.name, Diagnostics.Class_0_incorrectly_extends_base_class_1);
+                    var staticBaseType = getTypeOfSymbol(baseType.symbol);
+                    checkTypeAssignableTo(staticType, getTypeWithoutConstructors(staticBaseType), node.name,
+                        Diagnostics.Class_static_side_0_incorrectly_extends_base_class_static_side_1);
+                    if (baseType.symbol !== resolveEntityName(node, node.baseType.typeName, SymbolFlags.Value)) {
+                        error(node.baseType, Diagnostics.Type_name_0_in_extends_clause_does_not_reference_constructor_function_for_0, typeToString(baseType));
+                    }
+
+                    checkKindsOfPropertyMemberOverrides(type, baseType);
+                }
+                
+                // Check that base type can be evaluated as expression
+                checkExpression(node.baseType.typeName);
+            }
+            if (node.implementedTypes) {
+                forEach(node.implementedTypes, typeRefNode => {
+                    checkTypeReference(typeRefNode);
+                    if (fullTypeCheck) {
+                        var t = getTypeFromTypeReferenceNode(typeRefNode);
+                        if (t !== unknownType) {
+                            var declaredType = (t.flags & TypeFlags.Reference) ? (<TypeReference>t).target : t;
+                            if (declaredType.flags & (TypeFlags.Class | TypeFlags.Interface)) {
+                                checkTypeAssignableTo(type, t, node.name, Diagnostics.Class_0_incorrectly_implements_interface_1);
+                            }
+                            else {
+                                error(typeRefNode, Diagnostics.A_class_may_only_implement_another_class_or_interface);
+                            }
+                        }
+                    }
+                });
+            }
+
+            forEach(node.members, checkSourceElement);
+            if (fullTypeCheck) {
+                checkIndexConstraints(type);
+                checkTypeForDuplicateIndexSignatures(node);
+            }
+        }
+
+        function getTargetSymbol(s: Symbol) {
+            // if symbol is instantiated its flags are not copied from the 'target'
+            // so we'll need to get back original 'target' symbol to work with correct set of flags
+            return s.flags & SymbolFlags.Instantiated ? getSymbolLinks(s).target : s;
+        }
+
+        function checkKindsOfPropertyMemberOverrides(type: InterfaceType, baseType: ObjectType): void {
+
+            // TypeScript 1.0 spec (April 2014): 8.2.3
+            // A derived class inherits all members from its base class it doesn't override.
+            // Inheritance means that a derived class implicitly contains all non - overridden members of the base class.
+            // Both public and private property members are inherited, but only public property members can be overridden.
+            // A property member in a derived class is said to override a property member in a base class
+            // when the derived class property member has the same name and kind(instance or static) 
+            // as the base class property member.
+            // The type of an overriding property member must be assignable(section 3.8.4)
+            // to the type of the overridden property member, or otherwise a compile - time error occurs.
+            // Base class instance member functions can be overridden by derived class instance member functions,
+            // but not by other kinds of members.
+            // Base class instance member variables and accessors can be overridden by 
+            // derived class instance member variables and accessors, but not by other kinds of members.
+
+            // NOTE: assignability is checked in checkClassDeclaration
+            var baseProperties = getPropertiesOfObjectType(baseType);
+            for (var i = 0, len = baseProperties.length; i < len; ++i) {
+                var base = getTargetSymbol(baseProperties[i]);
+
+                if (base.flags & SymbolFlags.Prototype) {
+                    continue;
+                }
+
+                var derived = getTargetSymbol(getPropertyOfObjectType(type, base.name));
+                if (derived) {
+                    var baseDeclarationFlags = getDeclarationFlagsFromSymbol(base);
+                    var derivedDeclarationFlags = getDeclarationFlagsFromSymbol(derived);
+                    if ((baseDeclarationFlags & NodeFlags.Private)  || (derivedDeclarationFlags & NodeFlags.Private)) {
+                        // either base or derived property is private - not override, skip it
+                        continue;
+                    }
+
+                    if ((baseDeclarationFlags & NodeFlags.Static) !== (derivedDeclarationFlags & NodeFlags.Static)) {
+                        // value of 'static' is not the same for properties - not override, skip it
+                        continue;
+                    }
+
+                    if ((base.flags & derived.flags & SymbolFlags.Method) || ((base.flags & SymbolFlags.PropertyOrAccessor) && (derived.flags & SymbolFlags.PropertyOrAccessor))) {
+                        // method is overridden with method or property/accessor is overridden with property/accessor - correct case
+                        continue;
+                    }
+
+                    var errorMessage: DiagnosticMessage;
+                    if (base.flags & SymbolFlags.Method) {
+                        if (derived.flags & SymbolFlags.Accessor) {
+                            errorMessage = Diagnostics.Class_0_defines_instance_member_function_1_but_extended_class_2_defines_it_as_instance_member_accessor;
+                        }
+                        else {
+                            Debug.assert(derived.flags & SymbolFlags.Property);
+                            errorMessage = Diagnostics.Class_0_defines_instance_member_function_1_but_extended_class_2_defines_it_as_instance_member_property;
+                        }
+                    }
+                    else if (base.flags & SymbolFlags.Property) {
+                        Debug.assert(derived.flags & SymbolFlags.Method);
+                        errorMessage = Diagnostics.Class_0_defines_instance_member_property_1_but_extended_class_2_defines_it_as_instance_member_function;
+                    }
+                    else {
+                        Debug.assert(base.flags & SymbolFlags.Accessor);
+                        Debug.assert(derived.flags & SymbolFlags.Method);
+                        errorMessage = Diagnostics.Class_0_defines_instance_member_accessor_1_but_extended_class_2_defines_it_as_instance_member_function;
+                    }
+
+                    error(derived.valueDeclaration.name, errorMessage, typeToString(baseType), symbolToString(base), typeToString(type));
+                }
+            }
+        }
+
+        function isAccessor(kind: SyntaxKind): boolean {
+            return kind === SyntaxKind.GetAccessor || kind === SyntaxKind.SetAccessor;
+        }
+
+        function areTypeParametersIdentical(list1: TypeParameterDeclaration[], list2: TypeParameterDeclaration[]) {
+            if (!list1 && !list2) {
+                return true;
+            }
+            if (!list1 || !list2 || list1.length !== list2.length) {
+                return false;
+            }
+            // TypeScript 1.0 spec (April 2014):
+            // When a generic interface has multiple declarations,  all declarations must have identical type parameter
+            // lists, i.e. identical type parameter names with identical constraints in identical order.
+            for (var i = 0, len = list1.length; i < len; i++) {
+                var tp1 = list1[i];
+                var tp2 = list2[i];
+                if (tp1.name.text !== tp2.name.text) {
+                    return false;
+                }
+                if (!tp1.constraint && !tp2.constraint) {
+                    continue;
+                }
+                if (!tp1.constraint || !tp2.constraint) {
+                    return false;
+                }
+                if (!isTypeIdenticalTo(getTypeFromTypeNode(tp1.constraint), getTypeFromTypeNode(tp2.constraint))) {
+                    return false;
+                }
+            }
+            return true;
+        }
+
+        function checkInterfaceDeclaration(node: InterfaceDeclaration) {
+            checkTypeParameters(node.typeParameters);
+            if (fullTypeCheck) {
+                checkTypeNameIsReserved(node.name, Diagnostics.Interface_name_cannot_be_0);
+
+                checkExportsOnMergedDeclarations(node);
+                var symbol = getSymbolOfNode(node);
+                var firstInterfaceDecl = <InterfaceDeclaration>getDeclarationOfKind(symbol, SyntaxKind.InterfaceDeclaration);
+                if (symbol.declarations.length > 1) {
+                    if (node !== firstInterfaceDecl && !areTypeParametersIdentical(firstInterfaceDecl.typeParameters, node.typeParameters)) {
+                        error(node.name, Diagnostics.All_declarations_of_an_interface_must_have_identical_type_parameters);
+                    }
+                }
+
+                // Only check this symbol once
+                if (node === firstInterfaceDecl) {
+                    var type = <InterfaceType>getDeclaredTypeOfSymbol(symbol);
+                    // run subsequent checks only if first set succeeded
+                    if (checkInheritedPropertiesAreIdentical(type, node.name)) {
+                        forEach(type.baseTypes, baseType => {
+                            checkTypeAssignableTo(type, baseType, node.name , Diagnostics.Interface_0_incorrectly_extends_interface_1);
+                        });
+                        checkIndexConstraints(type);
+                    }
+                }
+            }
+            forEach(node.baseTypes, checkTypeReference);
+            forEach(node.members, checkSourceElement);
+
+            if (fullTypeCheck) {
+                checkTypeForDuplicateIndexSignatures(node);
+            }
+        }
+
+        function checkTypeAliasDeclaration(node: TypeAliasDeclaration) {
+            checkSourceElement(node.type);
+        }
+
+        function computeEnumMemberValues(node: EnumDeclaration) {
+            var nodeLinks = getNodeLinks(node);
+
+            if (!(nodeLinks.flags & NodeCheckFlags.EnumValuesComputed)) {
+                var enumSymbol = getSymbolOfNode(node);
+                var enumType = getDeclaredTypeOfSymbol(enumSymbol);
+                var autoValue = 0;
+                var ambient = isInAmbientContext(node);
+                var enumIsConst = isConstEnumDeclaration(node);
+
+                forEach(node.members, member => {
+                    if(isNumericName(member.name.text)) {
+                        error(member.name, Diagnostics.An_enum_member_cannot_have_a_numeric_name);
+                    }
+                    var initializer = member.initializer;
+                    if (initializer) {
+                        autoValue = getConstantValueForEnumMemberInitializer(initializer, enumIsConst);
+                        if (autoValue === undefined) {
+                            if (enumIsConst) {
+                                error(initializer, Diagnostics.In_const_enum_declarations_member_initializer_must_be_constant_expression);
+                            }
+                            else if (!ambient) {
+                                // Only here do we need to check that the initializer is assignable to the enum type.
+                                // If it is a constant value (not undefined), it is syntactically constrained to be a number. 
+                                // Also, we do not need to check this for ambients because there is already
+                                // a syntax error if it is not a constant.
+                            checkTypeAssignableTo(checkExpression(initializer), enumType, initializer, /*headMessage*/ undefined);
+                            }
+                        }
+                    }
+                    else if (ambient && !enumIsConst) {
+                        autoValue = undefined;
+                    }
+
+                    if (autoValue !== undefined) {
+                        getNodeLinks(member).enumMemberValue = autoValue++;
+                    }
+                });
+
+                nodeLinks.flags |= NodeCheckFlags.EnumValuesComputed;
+            }
+
+            function getConstantValueForEnumMemberInitializer(initializer: Expression, enumIsConst: boolean): number {
+                return evalConstant(initializer);
+
+                function evalConstant(e: Node): number {
+                    switch (e.kind) {
+                        case SyntaxKind.PrefixOperator:
+                            var value = evalConstant((<UnaryExpression>e).operand);
+                            if (value === undefined) {
+                                return undefined;
+                            }
+                            switch ((<UnaryExpression>e).operator) {
+                                case SyntaxKind.PlusToken: return value;
+                                case SyntaxKind.MinusToken: return -value;
+                                case SyntaxKind.TildeToken: return enumIsConst ? ~value : undefined;
+                            }
+                            return undefined;
+                        case SyntaxKind.BinaryExpression:
+                            if (!enumIsConst) {
+                                return undefined;
+                            }
+
+                            var left = evalConstant((<BinaryExpression>e).left);
+                            if (left === undefined) {
+                                return undefined;
+                            }
+                            var right = evalConstant((<BinaryExpression>e).right);
+                            if (right === undefined) {
+                                return undefined;
+                            }
+                            switch ((<BinaryExpression>e).operator) {
+                                case SyntaxKind.BarToken: return left | right;
+                                case SyntaxKind.AmpersandToken: return left & right;
+                                case SyntaxKind.PlusToken: return left + right;
+                                case SyntaxKind.MinusToken: return left - right;
+                                case SyntaxKind.GreaterThanGreaterThanToken: return left >> right;
+                                case SyntaxKind.GreaterThanGreaterThanGreaterThanToken: return left >>> right;
+                                case SyntaxKind.LessThanLessThanToken: return left << right;
+                                case SyntaxKind.AsteriskToken: return left * right;
+                                case SyntaxKind.SlashToken: return left / right;
+                                case SyntaxKind.PercentToken: return left % right;
+                                case SyntaxKind.CaretToken: return left ^ right;
+                            }
+                            return undefined;
+                        case SyntaxKind.NumericLiteral:
+                            return +(<LiteralExpression>e).text;
+                        case SyntaxKind.ParenExpression:
+                            return enumIsConst ? evalConstant((<ParenExpression>e).expression) : undefined;
+                        case SyntaxKind.Identifier:
+                        case SyntaxKind.IndexedAccess:
+                        case SyntaxKind.PropertyAccess:
+                            if (!enumIsConst) {
+                                return undefined;
+                            }
+
+                            var member = initializer.parent;
+                            var currentType = getTypeOfSymbol(getSymbolOfNode(member.parent));
+                            var enumType: Type;
+                            var propertyName: string;
+
+                            if (e.kind === SyntaxKind.Identifier) {
+                                // unqualified names can refer to member that reside in different declaration of the enum so just doing name resolution won't work.
+                                // instead pick current enum type and later try to fetch member from the type
+                                enumType = currentType;
+                                propertyName = (<Identifier>e).text;
+                            }
+                            else {
+                                if (e.kind === SyntaxKind.IndexedAccess) {
+                                    if ((<IndexedAccess>e).index.kind !== SyntaxKind.StringLiteral) {
+                                        return undefined;
+                                    }
+                                    var enumType = getTypeOfNode((<IndexedAccess>e).object);
+                                    propertyName = (<LiteralExpression>(<IndexedAccess>e).index).text;
+                                }
+                                else {
+                                    var enumType = getTypeOfNode((<PropertyAccess>e).left);
+                                    propertyName = (<PropertyAccess>e).right.text;
+                                }
+                                if (enumType !== currentType) {
+                                    return undefined;
+                                }
+                            }
+
+                            if (propertyName === undefined) {
+                                return undefined;
+                            }
+                            var property = getPropertyOfObjectType(enumType, propertyName);
+                            if (!property || !(property.flags & SymbolFlags.EnumMember)) {
+                                return undefined;
+                            }
+                            var propertyDecl = property.valueDeclaration;
+                            // self references are illegal
+                            if (member === propertyDecl) {
+                                return undefined;
+                            }
+
+                            // illegal case: forward reference
+                            if (!isDefinedBefore(propertyDecl, member)) {
+                                return undefined;
+                            }
+                            return <number>getNodeLinks(propertyDecl).enumMemberValue;
+                    }
+                }
+            }
+        }
+
+        function checkEnumDeclaration(node: EnumDeclaration) {
+            if (!fullTypeCheck) {
+                return;
+            }
+
+            checkTypeNameIsReserved(node.name, Diagnostics.Enum_name_cannot_be_0);
+            checkCollisionWithCapturedThisVariable(node, node.name);
+            checkCollisionWithRequireExportsInGeneratedCode(node, node.name);
+            checkExportsOnMergedDeclarations(node);
+
+            computeEnumMemberValues(node);
+
+            // Spec 2014 - Section 9.3:
+            // It isn't possible for one enum declaration to continue the automatic numbering sequence of another,
+            // and when an enum type has multiple declarations, only one declaration is permitted to omit a value
+            // for the first member.
+            //
+            // Only perform this check once per symbol
+            var enumSymbol = getSymbolOfNode(node);
+            var firstDeclaration = getDeclarationOfKind(enumSymbol, node.kind);
+            if (node === firstDeclaration) {
+                if (enumSymbol.declarations.length > 1) {
+                    var enumIsConst = isConstEnumDeclaration(node);
+                    // check that const is places\omitted on all enum declarations
+                    forEach(enumSymbol.declarations, decl => {
+                        if (decl.kind !== SyntaxKind.EnumDeclaration) {
+                            // TODO(vladima): do we want to allow merging for const enum declarations
+                            return;
+                        }
+
+                        if (isConstEnumDeclaration(<EnumDeclaration>decl) !== enumIsConst) {
+                            error(decl.name, Diagnostics.Enum_declarations_must_all_be_const_or_non_const);
+                        }
+                    });
+                }
+
+                var seenEnumMissingInitialInitializer = false;
+                forEach(enumSymbol.declarations, declaration => {
+                    // return true if we hit a violation of the rule, false otherwise
+                    if (declaration.kind !== SyntaxKind.EnumDeclaration) {
+                        return false;
+                    }
+
+                    var enumDeclaration = <EnumDeclaration>declaration;
+                    if (!enumDeclaration.members.length) {
+                        return false;
+                    }
+
+                    var firstEnumMember = enumDeclaration.members[0];
+                    if (!firstEnumMember.initializer) {
+                        if (seenEnumMissingInitialInitializer) {
+                            error(firstEnumMember.name, Diagnostics.In_an_enum_with_multiple_declarations_only_one_declaration_can_omit_an_initializer_for_its_first_enum_element);
+                        }
+                        else {
+                            seenEnumMissingInitialInitializer = true;
+                        }
+                    }
+                });
+            }
+        }
+
+        function getFirstNonAmbientClassOrFunctionDeclaration(symbol: Symbol): Declaration {
+            var declarations = symbol.declarations;
+            for (var i = 0; i < declarations.length; i++) {
+                var declaration = declarations[i];
+                if ((declaration.kind === SyntaxKind.ClassDeclaration || (declaration.kind === SyntaxKind.FunctionDeclaration && (<FunctionDeclaration>declaration).body)) && !isInAmbientContext(declaration)) {
+                    return declaration;
+                }
+            }
+            return undefined;
+        }
+
+        function checkModuleDeclaration(node: ModuleDeclaration) {
+            if (fullTypeCheck) {
+                checkCollisionWithCapturedThisVariable(node, node.name);
+                checkCollisionWithRequireExportsInGeneratedCode(node, node.name);
+                checkExportsOnMergedDeclarations(node);
+                var symbol = getSymbolOfNode(node);
+                if (symbol.flags & SymbolFlags.ValueModule && symbol.declarations.length > 1 && !isInAmbientContext(node)) {
+                    var classOrFunc = getFirstNonAmbientClassOrFunctionDeclaration(symbol);
+                    if (classOrFunc) {
+                        if (getSourceFileOfNode(node) !== getSourceFileOfNode(classOrFunc)) {
+                            error(node.name, Diagnostics.A_module_declaration_cannot_be_in_a_different_file_from_a_class_or_function_with_which_it_is_merged);
+                        }
+                        else if (node.pos < classOrFunc.pos) {
+                            error(node.name, Diagnostics.A_module_declaration_cannot_be_located_prior_to_a_class_or_function_with_which_it_is_merged);
+                        }
+                    }
+                }
+                if (node.name.kind === SyntaxKind.StringLiteral) {
+                    if (!isGlobalSourceFile(node.parent)) {
+                        error(node.name, Diagnostics.Ambient_external_modules_cannot_be_nested_in_other_modules);
+                    }
+                    if (isExternalModuleNameRelative(node.name.text)) {
+                        error(node.name, Diagnostics.Ambient_external_module_declaration_cannot_specify_relative_module_name);
+                    }
+                }
+            }
+            checkSourceElement(node.body);
+        }
+
+        function getFirstIdentifier(node: EntityName): Identifier {
+            while (node.kind === SyntaxKind.QualifiedName) {
+                node = (<QualifiedName>node).left;
+            }
+            return <Identifier>node;
+        }
+
+        function checkImportDeclaration(node: ImportDeclaration) {
+            checkCollisionWithCapturedThisVariable(node, node.name);
+            checkCollisionWithRequireExportsInGeneratedCode(node, node.name);
+            var symbol = getSymbolOfNode(node);
+            var target: Symbol;
+            
+            if (node.entityName) {
+                target = resolveImport(symbol);
+                // Import declaration for an internal module
+                if (target !== unknownSymbol) {
+                    if (target.flags & SymbolFlags.Value) {
+                        // Target is a value symbol, check that it is not hidden by a local declaration with the same name and
+                        // ensure it can be evaluated as an expression
+                        var moduleName = getFirstIdentifier(node.entityName);
+                        if (resolveEntityName(node, moduleName, SymbolFlags.Value | SymbolFlags.Namespace).flags & SymbolFlags.Namespace) {
+                            checkExpression(node.entityName);
+                        }
+                        else {
+                            error(moduleName, Diagnostics.Module_0_is_hidden_by_a_local_declaration_with_the_same_name, identifierToString(moduleName));
+                        }
+                    }
+                    if (target.flags & SymbolFlags.Type) {
+                        checkTypeNameIsReserved(node.name, Diagnostics.Import_name_cannot_be_0);
+                    }
+                }
+            }
+            else {
+                // Import declaration for an external module
+                if (node.parent.kind === SyntaxKind.SourceFile) {
+                    target = resolveImport(symbol);
+                }
+                else if (node.parent.kind === SyntaxKind.ModuleBlock && (<ModuleDeclaration>node.parent.parent).name.kind === SyntaxKind.StringLiteral) {
+                    // TypeScript 1.0 spec (April 2013): 12.1.6
+                    // An ExternalImportDeclaration in an AmbientExternalModuleDeclaration may reference 
+                    // other external modules only through top - level external module names.
+                    // Relative external module names are not permitted.
+                    if (isExternalModuleNameRelative(node.externalModuleName.text)) {
+                        error(node, Diagnostics.Import_declaration_in_an_ambient_external_module_declaration_cannot_reference_external_module_through_relative_external_module_name);
+                        target = unknownSymbol;
+                    }
+                    else {
+                        target = resolveImport(symbol);
+                    }
+                }
+                else {
+                    // Parent is an internal module (syntax error is already reported)
+                    target = unknownSymbol;
+                }
+            }
+            if (target !== unknownSymbol) {
+                var excludedMeanings =
+                    (symbol.flags & SymbolFlags.Value ? SymbolFlags.Value : 0) |
+                    (symbol.flags & SymbolFlags.Type ? SymbolFlags.Type : 0) |
+                    (symbol.flags & SymbolFlags.Namespace ? SymbolFlags.Namespace : 0);
+                if (target.flags & excludedMeanings) {
+                    error(node, Diagnostics.Import_declaration_conflicts_with_local_declaration_of_0, symbolToString(symbol));
+                }
+            }
+        }
+
+        function checkExportAssignment(node: ExportAssignment) {
+            var container = node.parent;
+            if (container.kind !== SyntaxKind.SourceFile) {
+                // In a module, the immediate parent will be a block, so climb up one more parent
+                container = container.parent;
+            }
+            checkTypeOfExportAssignmentSymbol(getSymbolOfNode(container));
+        }
+
+        function checkSourceElement(node: Node): void {
+            if (!node) return;
+            switch (node.kind) {
+                case SyntaxKind.TypeParameter:
+                    return checkTypeParameter(<TypeParameterDeclaration>node);
+                case SyntaxKind.Parameter:
+                    return checkParameter(<ParameterDeclaration>node);
+                case SyntaxKind.Property:
+                    return checkPropertyDeclaration(<PropertyDeclaration>node);
+                case SyntaxKind.CallSignature:
+                case SyntaxKind.ConstructSignature:
+                case SyntaxKind.IndexSignature:
+                    return checkSignatureDeclaration(<SignatureDeclaration>node);
+                case SyntaxKind.Method:
+                    return checkMethodDeclaration(<MethodDeclaration>node);
+                case SyntaxKind.Constructor:
+                    return checkConstructorDeclaration(<ConstructorDeclaration>node);
+                case SyntaxKind.GetAccessor:
+                case SyntaxKind.SetAccessor:
+                    return checkAccessorDeclaration(<AccessorDeclaration>node);
+                case SyntaxKind.TypeReference:
+                    return checkTypeReference(<TypeReferenceNode>node);
+                case SyntaxKind.TypeQuery:
+                    return checkTypeQuery(<TypeQueryNode>node);
+                case SyntaxKind.TypeLiteral:
+                    return checkTypeLiteral(<TypeLiteralNode>node);
+                case SyntaxKind.ArrayType:
+                    return checkArrayType(<ArrayTypeNode>node);
+                case SyntaxKind.TupleType:
+                    return checkTupleType(<TupleTypeNode>node);
+                case SyntaxKind.UnionType:
+                    return checkUnionType(<UnionTypeNode>node);
+                case SyntaxKind.ParenType:
+                    return checkSourceElement((<ParenTypeNode>node).type);
+                case SyntaxKind.FunctionDeclaration:
+                    return checkFunctionDeclaration(<FunctionDeclaration>node);
+                case SyntaxKind.Block:
+                    return checkBlock(<Block>node);
+                case SyntaxKind.FunctionBlock:
+                case SyntaxKind.ModuleBlock:
+                    return checkBody(<Block>node);
+                case SyntaxKind.VariableStatement:
+                    return checkVariableStatement(<VariableStatement>node);
+                case SyntaxKind.ExpressionStatement:
+                    return checkExpressionStatement(<ExpressionStatement>node);
+                case SyntaxKind.IfStatement:
+                    return checkIfStatement(<IfStatement>node);
+                case SyntaxKind.DoStatement:
+                    return checkDoStatement(<DoStatement>node);
+                case SyntaxKind.WhileStatement:
+                    return checkWhileStatement(<WhileStatement>node);
+                case SyntaxKind.ForStatement:
+                    return checkForStatement(<ForStatement>node);
+                case SyntaxKind.ForInStatement:
+                    return checkForInStatement(<ForInStatement>node);
+                case SyntaxKind.ContinueStatement:
+                case SyntaxKind.BreakStatement:
+                    return checkBreakOrContinueStatement(<BreakOrContinueStatement>node);
+                case SyntaxKind.ReturnStatement:
+                    return checkReturnStatement(<ReturnStatement>node);
+                case SyntaxKind.WithStatement:
+                    return checkWithStatement(<WithStatement>node);
+                case SyntaxKind.SwitchStatement:
+                    return checkSwitchStatement(<SwitchStatement>node);
+                case SyntaxKind.LabeledStatement:
+                    return checkLabeledStatement(<LabeledStatement>node);
+                case SyntaxKind.ThrowStatement:
+                    return checkThrowStatement(<ThrowStatement>node);
+                case SyntaxKind.TryStatement:
+                    return checkTryStatement(<TryStatement>node);
+                case SyntaxKind.VariableDeclaration:
+                    return Debug.fail("Checker encountered variable declaration");
+                case SyntaxKind.ClassDeclaration:
+                    return checkClassDeclaration(<ClassDeclaration>node);
+                case SyntaxKind.InterfaceDeclaration:
+                    return checkInterfaceDeclaration(<InterfaceDeclaration>node);
+                case SyntaxKind.TypeAliasDeclaration:
+                    return checkTypeAliasDeclaration(<TypeAliasDeclaration>node);
+                case SyntaxKind.EnumDeclaration:
+                    return checkEnumDeclaration(<EnumDeclaration>node);
+                case SyntaxKind.ModuleDeclaration:
+                    return checkModuleDeclaration(<ModuleDeclaration>node);
+                case SyntaxKind.ImportDeclaration:
+                    return checkImportDeclaration(<ImportDeclaration>node);
+                case SyntaxKind.ExportAssignment:
+                    return checkExportAssignment(<ExportAssignment>node);
+            }
+        }
+
+        // Function expression bodies are checked after all statements in the enclosing body. This is to ensure
+        // constructs like the following are permitted:
+        //     var foo = function () {
+        //        var s = foo();
+        //        return "hello";
+        //     }
+        // Here, performing a full type check of the body of the function expression whilst in the process of
+        // determining the type of foo would cause foo to be given type any because of the recursive reference.
+        // Delaying the type check of the body ensures foo has been assigned a type.
+        function checkFunctionExpressionBodies(node: Node): void {
+            switch (node.kind) {
+                case SyntaxKind.FunctionExpression:
+                case SyntaxKind.ArrowFunction:
+                    forEach((<FunctionDeclaration>node).parameters, checkFunctionExpressionBodies);
+                    checkFunctionExpressionBody(<FunctionExpression>node);
+                    break;
+                case SyntaxKind.Method:
+                case SyntaxKind.Constructor:
+                case SyntaxKind.GetAccessor:
+                case SyntaxKind.SetAccessor:
+                case SyntaxKind.FunctionDeclaration:
+                    forEach((<FunctionDeclaration>node).parameters, checkFunctionExpressionBodies);
+                    break;
+                case SyntaxKind.WithStatement:
+                    checkFunctionExpressionBodies((<WithStatement>node).expression);
+                    break;
+                case SyntaxKind.Parameter:
+                case SyntaxKind.Property:
+                case SyntaxKind.ArrayLiteral:
+                case SyntaxKind.ObjectLiteral:
+                case SyntaxKind.PropertyAssignment:
+                case SyntaxKind.PropertyAccess:
+                case SyntaxKind.IndexedAccess:
+                case SyntaxKind.CallExpression:
+                case SyntaxKind.NewExpression:
+                case SyntaxKind.TypeAssertion:
+                case SyntaxKind.ParenExpression:
+                case SyntaxKind.PrefixOperator:
+                case SyntaxKind.PostfixOperator:
+                case SyntaxKind.BinaryExpression:
+                case SyntaxKind.ConditionalExpression:
+                case SyntaxKind.Block:
+                case SyntaxKind.FunctionBlock:
+                case SyntaxKind.ModuleBlock:
+                case SyntaxKind.VariableStatement:
+                case SyntaxKind.ExpressionStatement:
+                case SyntaxKind.IfStatement:
+                case SyntaxKind.DoStatement:
+                case SyntaxKind.WhileStatement:
+                case SyntaxKind.ForStatement:
+                case SyntaxKind.ForInStatement:
+                case SyntaxKind.ContinueStatement:
+                case SyntaxKind.BreakStatement:
+                case SyntaxKind.ReturnStatement:
+                case SyntaxKind.SwitchStatement:
+                case SyntaxKind.CaseClause:
+                case SyntaxKind.DefaultClause:
+                case SyntaxKind.LabeledStatement:
+                case SyntaxKind.ThrowStatement:
+                case SyntaxKind.TryStatement:
+                case SyntaxKind.TryBlock:
+                case SyntaxKind.CatchBlock:
+                case SyntaxKind.FinallyBlock:
+                case SyntaxKind.VariableDeclaration:
+                case SyntaxKind.ClassDeclaration:
+                case SyntaxKind.EnumDeclaration:
+                case SyntaxKind.EnumMember:
+                case SyntaxKind.SourceFile:
+                    forEachChild(node, checkFunctionExpressionBodies);
+                    break;
+            }
+        }
+
+        function checkBody(node: Block) {
+            checkBlock(node);
+            checkFunctionExpressionBodies(node);
+        }
+
+        // Fully type check a source file and collect the relevant diagnostics.
+        function checkSourceFile(node: SourceFile) {
+            var links = getNodeLinks(node);
+            if (!(links.flags & NodeCheckFlags.TypeChecked)) {
+                emitExtends = false;
+                potentialThisCollisions.length = 0;
+                checkBody(node);
+                if (isExternalModule(node)) {
+                    var symbol = getExportAssignmentSymbol(node.symbol);
+                    if (symbol && symbol.flags & SymbolFlags.Import) {
+                        // Mark the import as referenced so that we emit it in the final .js file.
+                        getSymbolLinks(symbol).referenced = true;
+                    }
+                }
+                if (potentialThisCollisions.length) {
+                    forEach(potentialThisCollisions, checkIfThisIsCapturedInEnclosingScope);
+                    potentialThisCollisions.length = 0;
+                }
+                if (emitExtends) links.flags |= NodeCheckFlags.EmitExtends;
+                links.flags |= NodeCheckFlags.TypeChecked;
+            }
+        }
+
+        function checkProgram() {
+            forEach(program.getSourceFiles(), checkSourceFile);
+        }
+
+        function getSortedDiagnostics(): Diagnostic[]{
+            Debug.assert(fullTypeCheck, "diagnostics are available only in the full typecheck mode");
+
+            if (diagnosticsModified) {
+                diagnostics.sort(compareDiagnostics);
+                diagnostics = deduplicateSortedDiagnostics(diagnostics);
+                diagnosticsModified = false;
+            }
+            return diagnostics;
+        }
+
+        function getDiagnostics(sourceFile?: SourceFile): Diagnostic[]{
+
+            if (sourceFile) {
+                checkSourceFile(sourceFile);
+                return filter(getSortedDiagnostics(), d => d.file === sourceFile);
+            }
+            checkProgram();
+            return getSortedDiagnostics();
+        }
+
+        function getGlobalDiagnostics(): Diagnostic[] {
+            return filter(getSortedDiagnostics(), d => !d.file);
+        }
+
+        // Language service support
+
+        function getNodeAtPosition(sourceFile: SourceFile, position: number): Node {
+            function findChildAtPosition(parent: Node): Node {
+                var child = forEachChild(parent, node => {
+                    if (position >= node.pos && position <= node.end && position >= getTokenPosOfNode(node)) {
+                        return findChildAtPosition(node);
+                    }
+                });
+                return child || parent;
+            }
+            if (position < sourceFile.pos) position = sourceFile.pos;
+            if (position > sourceFile.end) position = sourceFile.end;
+            return findChildAtPosition(sourceFile);
+        }
+
+        function isInsideWithStatementBody(node: Node): boolean {
+            if (node) {
+                while (node.parent) {
+                    if (node.parent.kind === SyntaxKind.WithStatement && (<WithStatement>node.parent).statement === node) {
+                        return true;
+                    }
+                    node = node.parent;
+                }
+            }
+
+            return false;
+        }
+
+        function getSymbolsInScope(location: Node, meaning: SymbolFlags): Symbol[]{
+            var symbols: SymbolTable = {};
+            var memberFlags: NodeFlags = 0;
+            function copySymbol(symbol: Symbol, meaning: SymbolFlags) {
+                if (symbol.flags & meaning) {
+                    var id = symbol.name;
+                    if (!isReservedMemberName(id) && !hasProperty(symbols, id)) {
+                        symbols[id] = symbol;
+                    }
+                }
+            }
+            function copySymbols(source: SymbolTable, meaning: SymbolFlags) {
+                if (meaning) {
+                    for (var id in source) {
+                        if (hasProperty(source, id)) {
+                            copySymbol(source[id], meaning);
+                        }
+                    }
+                }
+            }
+
+            if (isInsideWithStatementBody(location)) {
+                // We cannot answer semantic questions within a with block, do not proceed any further
+                return [];
+            }
+
+            while (location) {
+                if (location.locals && !isGlobalSourceFile(location)) {
+                    copySymbols(location.locals, meaning);
+                }
+                switch (location.kind) {
+                    case SyntaxKind.SourceFile:
+                        if (!isExternalModule(<SourceFile>location)) break;
+                    case SyntaxKind.ModuleDeclaration:
+                        copySymbols(getSymbolOfNode(location).exports, meaning & SymbolFlags.ModuleMember);
+                        break;
+                    case SyntaxKind.EnumDeclaration:
+                        copySymbols(getSymbolOfNode(location).exports, meaning & SymbolFlags.EnumMember);
+                        break;
+                    case SyntaxKind.ClassDeclaration:
+                    case SyntaxKind.InterfaceDeclaration:
+                        if (!(memberFlags & NodeFlags.Static)) {
+                            copySymbols(getSymbolOfNode(location).members, meaning & SymbolFlags.Type);
+                        }
+                        break;
+                    case SyntaxKind.FunctionExpression:
+                        if ((<FunctionExpression>location).name) {
+                            copySymbol(location.symbol, meaning);
+                        }
+                        break;
+                    case SyntaxKind.CatchBlock:
+                        if ((<CatchBlock>location).variable.text) {
+                            copySymbol(location.symbol, meaning);
+                        }
+                        break;
+                }
+                memberFlags = location.flags;
+                location = location.parent;
+            }
+            copySymbols(globals, meaning);
+            return mapToArray(symbols);
+        }
+
+        function isTypeDeclarationName(name: Node): boolean {
+            return name.kind == SyntaxKind.Identifier &&
+                isTypeDeclaration(name.parent) &&
+                (<Declaration>name.parent).name === name;
+        }
+
+        function isTypeDeclaration(node: Node): boolean {
+            switch (node.kind) {
+                case SyntaxKind.TypeParameter:
+                case SyntaxKind.ClassDeclaration:
+                case SyntaxKind.InterfaceDeclaration:
+                case SyntaxKind.TypeAliasDeclaration:
+                case SyntaxKind.EnumDeclaration:
+                    return true;
+            }
+        }
+
+        // True if the given identifier is part of a type reference
+        function isTypeReferenceIdentifier(entityName: EntityName): boolean {
+            var node: Node = entityName;
+            while (node.parent && node.parent.kind === SyntaxKind.QualifiedName) node = node.parent;
+            return node.parent && node.parent.kind === SyntaxKind.TypeReference;
+        }
+
+        function isTypeNode(node: Node): boolean {
+            if (SyntaxKind.FirstTypeNode <= node.kind && node.kind <= SyntaxKind.LastTypeNode) {
+                return true;
+            }
+
+            switch (node.kind) {
+                case SyntaxKind.AnyKeyword:
+                case SyntaxKind.NumberKeyword:
+                case SyntaxKind.StringKeyword:
+                case SyntaxKind.BooleanKeyword:
+                    return true;
+                case SyntaxKind.VoidKeyword:
+                    return node.parent.kind !== SyntaxKind.PrefixOperator;
+                case SyntaxKind.StringLiteral:
+                    // Specialized signatures can have string literals as their parameters' type names
+                    return node.parent.kind === SyntaxKind.Parameter;
+
+                // Identifiers and qualified names may be type nodes, depending on their context. Climb
+                // above them to find the lowest container
+                case SyntaxKind.Identifier:
+                    // If the identifier is the RHS of a qualified name, then it's a type iff its parent is.
+                    if (node.parent.kind === SyntaxKind.QualifiedName) {
+                        node = node.parent;
+                    }
+                    // fall through
+                case SyntaxKind.QualifiedName:
+                    // At this point, node is either a qualified name or an identifier
+                    Debug.assert(node.kind === SyntaxKind.Identifier || node.kind === SyntaxKind.QualifiedName, "'node' was expected to be a qualified name or identifier in 'isTypeNode'.");
+
+                    var parent = node.parent;
+                    if (parent.kind === SyntaxKind.TypeQuery) {
+                        return false;
+                    }
+                    // Do not recursively call isTypeNode on the parent. In the example:
+                    //
+                    //     var a: A.B.C;
+                    //
+                    // Calling isTypeNode would consider the qualified name A.B a type node. Only C or
+                    // A.B.C is a type node.
+                    if (SyntaxKind.FirstTypeNode <= parent.kind && parent.kind <= SyntaxKind.LastTypeNode) {
+                        return true;
+                    }
+                    switch (parent.kind) {
+                        case SyntaxKind.TypeParameter:
+                            return node === (<TypeParameterDeclaration>parent).constraint;
+                        case SyntaxKind.Property:
+                        case SyntaxKind.Parameter:
+                        case SyntaxKind.VariableDeclaration:
+                            return node === (<VariableDeclaration>parent).type;
+                        case SyntaxKind.FunctionDeclaration:
+                        case SyntaxKind.FunctionExpression:
+                        case SyntaxKind.ArrowFunction:
+                        case SyntaxKind.Constructor:
+                        case SyntaxKind.Method:
+                        case SyntaxKind.GetAccessor:
+                        case SyntaxKind.SetAccessor:
+                            return node === (<FunctionDeclaration>parent).type;
+                        case SyntaxKind.CallSignature:
+                        case SyntaxKind.ConstructSignature:
+                        case SyntaxKind.IndexSignature:
+                            return node === (<SignatureDeclaration>parent).type;
+                        case SyntaxKind.TypeAssertion:
+                            return node === (<TypeAssertion>parent).type;
+                        case SyntaxKind.CallExpression:
+                        case SyntaxKind.NewExpression:
+                            return (<CallExpression>parent).typeArguments && (<CallExpression>parent).typeArguments.indexOf(node) >= 0;
+                    }
+            }
+
+            return false;
+        }
+
+        function isInRightSideOfImportOrExportAssignment(node: EntityName) {
+            while (node.parent.kind === SyntaxKind.QualifiedName) {
+                node = <QualifiedName>node.parent;
+            }
+
+            if (node.parent.kind === SyntaxKind.ImportDeclaration) {
+                return (<ImportDeclaration>node.parent).entityName === node;
+            }
+            if (node.parent.kind === SyntaxKind.ExportAssignment) {
+                return (<ExportAssignment>node.parent).exportName === node;
+            }
+
+            return false;
+        }
+
+        function isRightSideOfQualifiedNameOrPropertyAccess(node: Node) {
+            return (node.parent.kind === SyntaxKind.QualifiedName || node.parent.kind === SyntaxKind.PropertyAccess) &&
+                (<QualifiedName>node.parent).right === node;
+        }
+
+        function getSymbolOfEntityName(entityName: EntityName): Symbol {
+            if (isDeclarationOrFunctionExpressionOrCatchVariableName(entityName)) {
+                return getSymbolOfNode(entityName.parent);
+            }
+
+            if (entityName.parent.kind === SyntaxKind.ExportAssignment) {
+                return resolveEntityName(/*location*/ entityName.parent.parent, entityName,
+                    /*all meanings*/ SymbolFlags.Value | SymbolFlags.Type | SymbolFlags.Namespace | SymbolFlags.Import);
+            }
+
+            if (isInRightSideOfImportOrExportAssignment(entityName)) {
+                // Since we already checked for ExportAssignment, this really could only be an Import
+                return getSymbolOfPartOfRightHandSideOfImport(entityName);
+            }
+
+            if (isRightSideOfQualifiedNameOrPropertyAccess(entityName)) {
+                entityName = <QualifiedName>entityName.parent;
+            }
+
+            if (isExpression(entityName)) {
+                if (entityName.kind === SyntaxKind.Identifier) {
+                    // Include Import in the meaning, this ensures that we do not follow aliases to where they point and instead
+                    // return the alias symbol.
+                    var meaning: SymbolFlags = SymbolFlags.Value | SymbolFlags.Import;
+                    return resolveEntityName(entityName, entityName, meaning);
+                }
+                else if (entityName.kind === SyntaxKind.QualifiedName || entityName.kind === SyntaxKind.PropertyAccess) {
+                    var symbol = getNodeLinks(entityName).resolvedSymbol;
+                    if (!symbol) {
+                        checkPropertyAccess(<QualifiedName>entityName);
+                    }
+                    return getNodeLinks(entityName).resolvedSymbol;
+                }
+                else {
+                    // Missing identifier
+                    return;
+                }
+            }
+            else if (isTypeReferenceIdentifier(entityName)) {
+                var meaning = entityName.parent.kind === SyntaxKind.TypeReference ? SymbolFlags.Type : SymbolFlags.Namespace;
+                // Include Import in the meaning, this ensures that we do not follow aliases to where they point and instead
+                // return the alias symbol.
+                meaning |= SymbolFlags.Import;
+                return resolveEntityName(entityName, entityName, meaning);
+            }
+
+            // Do we want to return undefined here?
+            return undefined;
+        }
+
+        function getSymbolInfo(node: Node) {
+            if (isInsideWithStatementBody(node)) {
+                // We cannot answer semantic questions within a with block, do not proceed any further
+                return undefined;
+            }
+
+            if (isDeclarationOrFunctionExpressionOrCatchVariableName(node)) {
+                // This is a declaration, call getSymbolOfNode
+                return getSymbolOfNode(node.parent);
+            }
+
+            if (node.kind === SyntaxKind.Identifier && isInRightSideOfImportOrExportAssignment(<Identifier>node)) {
+                return node.parent.kind === SyntaxKind.ExportAssignment
+                    ? getSymbolOfEntityName(<Identifier>node)
+                    : getSymbolOfPartOfRightHandSideOfImport(<Identifier>node);
+            }
+
+            switch (node.kind) {
+                case SyntaxKind.Identifier:
+                case SyntaxKind.PropertyAccess:
+                case SyntaxKind.QualifiedName:
+                    return getSymbolOfEntityName(<Identifier>node);
+
+                case SyntaxKind.ThisKeyword:
+                case SyntaxKind.SuperKeyword:
+                    var type = checkExpression(node);
+                    return type.symbol;
+
+                case SyntaxKind.ConstructorKeyword:
+                    // constructor keyword for an overload, should take us to the definition if it exist
+                    var constructorDeclaration = node.parent;
+                    if (constructorDeclaration && constructorDeclaration.kind === SyntaxKind.Constructor) {
+                        return (<ClassDeclaration>constructorDeclaration.parent).symbol;
+                    }
+                    return undefined;
+
+                case SyntaxKind.StringLiteral:
+                    // External module name in an import declaration
+                    if (node.parent.kind === SyntaxKind.ImportDeclaration && (<ImportDeclaration>node.parent).externalModuleName === node) {
+                        var importSymbol = getSymbolOfNode(node.parent);
+                        var moduleType = getTypeOfSymbol(importSymbol);
+                        return moduleType ? moduleType.symbol : undefined;
+                    }
+
+                // Intentional fall-through
+                case SyntaxKind.NumericLiteral:
+                    // index access
+                    if (node.parent.kind == SyntaxKind.IndexedAccess && (<IndexedAccess>node.parent).index === node) {
+                        var objectType = checkExpression((<IndexedAccess>node.parent).object);
+                        if (objectType === unknownType) return undefined;
+                        var apparentType = getApparentType(objectType);
+                        if (apparentType === unknownType) return undefined;
+                        return getPropertyOfType(apparentType, (<LiteralExpression>node).text);
+                    }
+                    break;
+            }
+            return undefined;
+        }
+
+        function getTypeOfNode(node: Node): Type {
+            if (isInsideWithStatementBody(node)) {
+                // We cannot answer semantic questions within a with block, do not proceed any further
+                return unknownType;
+            }
+
+            if (isExpression(node)) {
+                return getTypeOfExpression(<Expression>node);
+            }
+
+            if (isTypeNode(node)) {
+                return getTypeFromTypeNode(<TypeNode>node);
+            }
+
+            if (isTypeDeclaration(node)) {
+                // In this case, we call getSymbolOfNode instead of getSymbolInfo because it is a declaration
+                var symbol = getSymbolOfNode(node);
+                return getDeclaredTypeOfSymbol(symbol);
+            }
+
+            if (isTypeDeclarationName(node)) {
+                var symbol = getSymbolInfo(node);
+                return symbol && getDeclaredTypeOfSymbol(symbol);
+            }
+
+            if (isDeclaration(node)) {
+                // In this case, we call getSymbolOfNode instead of getSymbolInfo because it is a declaration
+                var symbol = getSymbolOfNode(node);
+                return getTypeOfSymbol(symbol);
+            }
+
+            if (isDeclarationOrFunctionExpressionOrCatchVariableName(node)) {
+                var symbol = getSymbolInfo(node);
+                return symbol && getTypeOfSymbol(symbol);
+            }
+
+            if (isInRightSideOfImportOrExportAssignment(<Identifier>node)) {
+                var symbol = getSymbolInfo(node);
+                var declaredType = symbol && getDeclaredTypeOfSymbol(symbol);
+                return declaredType !== unknownType ? declaredType : getTypeOfSymbol(symbol);
+            }
+
+            return unknownType;
+        }
+
+        function getTypeOfExpression(expr: Expression): Type {
+            if (isRightSideOfQualifiedNameOrPropertyAccess(expr)) {
+                expr = expr.parent;
+            }
+            return checkExpression(expr);
+        }
+
+        // Return the list of properties of the given type, augmented with properties from Function
+        // if the type has call or construct signatures
+        function getAugmentedPropertiesOfType(type: Type): Symbol[] {
+            var type = getApparentType(type);
+            var propsByName = createSymbolTable(getPropertiesOfType(type));
+            if (getSignaturesOfType(type, SignatureKind.Call).length || getSignaturesOfType(type, SignatureKind.Construct).length) {
+                forEach(getPropertiesOfType(globalFunctionType), p => {
+                    if (!hasProperty(propsByName, p.name)) {
+                        propsByName[p.name] = p;
+                    }
+                });
+            }
+            return getNamedMembers(propsByName);
+        }
+
+        function getRootSymbols(symbol: Symbol): Symbol[]{
+            if (symbol.flags & SymbolFlags.UnionProperty) {
+                var symbols: Symbol[] = [];
+                var name = symbol.name;
+                forEach(getSymbolLinks(symbol).unionType.types, t => {
+                    symbols.push(getPropertyOfType(t, name));
+                });
+                return symbols;
+            }
+            else if (symbol.flags & SymbolFlags.Transient) {
+                var target = getSymbolLinks(symbol).target;
+                if (target) {
+                    return [target];
+                }
+            }
+            return [symbol];
+        }
+
+        // Emitter support
+
+        function isExternalModuleSymbol(symbol: Symbol): boolean {
+            return symbol.flags & SymbolFlags.ValueModule && symbol.declarations.length === 1 && symbol.declarations[0].kind === SyntaxKind.SourceFile;
+        }
+
+        function isNodeDescendentOf(node: Node, ancestor: Node): boolean {
+            while (node) {
+                if (node === ancestor) return true;
+                node = node.parent;
+            }
+            return false;
+        }
+
+        function isUniqueLocalName(name: string, container: Node): boolean {
+            for (var node = container; isNodeDescendentOf(node, container); node = node.nextContainer) {
+                if (node.locals && hasProperty(node.locals, name) && node.locals[name].flags & (SymbolFlags.Value | SymbolFlags.ExportValue)) {
+                    return false;
+                }
+            }
+            return true;
+        }
+
+        function getLocalNameOfContainer(container: Declaration): string {
+            var links = getNodeLinks(container);
+            if (!links.localModuleName) {
+                var prefix = "";
+                var name = unescapeIdentifier(container.name.text);
+                while (!isUniqueLocalName(escapeIdentifier(prefix + name), container)) {
+                    prefix += "_";
+                }
+                links.localModuleName = prefix + getTextOfNode(container.name);
+            }
+            return links.localModuleName;
+        }
+
+        function getLocalNameForSymbol(symbol: Symbol, location: Node): string {
+            var node = location;
+            while (node) {
+                if ((node.kind === SyntaxKind.ModuleDeclaration || node.kind === SyntaxKind.EnumDeclaration) && getSymbolOfNode(node) === symbol) {
+                    return getLocalNameOfContainer(node);
+                }
+                node = node.parent;
+            }
+            Debug.fail("getLocalNameForSymbol failed");
+        }
+
+        function getExpressionNamePrefix(node: Identifier): string {
+            var symbol = getNodeLinks(node).resolvedSymbol;
+            if (symbol) {
+                // In general, we need to prefix an identifier with its parent name if it references
+                // an exported entity from another module declaration. If we reference an exported
+                // entity within the same module declaration, then whether we prefix depends on the
+                // kind of entity. SymbolFlags.ExportHasLocal encompasses all the kinds that we
+                // do NOT prefix.
+                var exportSymbol = getExportSymbolOfValueSymbolIfExported(symbol);
+                if (symbol !== exportSymbol && !(exportSymbol.flags & SymbolFlags.ExportHasLocal)) {
+                    symbol = exportSymbol;
+                }
+                if (symbol.parent) {
+                    return isExternalModuleSymbol(symbol.parent) ? "exports" : getLocalNameForSymbol(getParentOfSymbol(symbol), node.parent);
+                }
+            }
+        }
+
+        function getExportAssignmentName(node: SourceFile): string {
+            var symbol = getExportAssignmentSymbol(getSymbolOfNode(node));
+            return symbol && symbolIsValue(symbol) ? symbolToString(symbol): undefined;
+        }
+
+        function isTopLevelValueImportedViaEntityName(node: ImportDeclaration): boolean {
+            if (node.parent.kind !== SyntaxKind.SourceFile || !node.entityName) {
+                // parent is not source file or it is not reference to internal module
+                return false;
+            }
+            var symbol = getSymbolOfNode(node);
+            var target = resolveImport(symbol);
+            return target !== unknownSymbol && ((target.flags & SymbolFlags.Value) !== 0);
+        }
+
+        function hasSemanticErrors() {
+            // Return true if there is any semantic error in a file or globally
+            return getDiagnostics().length > 0 || getGlobalDiagnostics().length > 0;
+        }
+
+        function hasEarlyErrors(sourceFile?: SourceFile): boolean {
+            return forEach(getDiagnostics(sourceFile), d => d.isEarly);
+        }
+
+        function isReferencedImportDeclaration(node: ImportDeclaration): boolean {
+            var symbol = getSymbolOfNode(node);
+            if (getSymbolLinks(symbol).referenced) {
+                return true;
+            }
+            // logic below will answer 'true' for exported import declaration in a nested module that itself is not exported.
+            // As a consequence this might cause emitting extra.
+            if (node.flags & NodeFlags.Export) {
+                var target = resolveImport(symbol);
+                if (target !== unknownSymbol && target.flags & SymbolFlags.Value) {
+                    return true;
+                }
+            }
+            return false;
+        }
+
+        function isImplementationOfOverload(node: FunctionDeclaration) {
+            if (node.body) {
+                var symbol = getSymbolOfNode(node);
+                var signaturesOfSymbol = getSignaturesOfSymbol(symbol);
+                // If this function body corresponds to function with multiple signature, it is implementation of overload
+                // e.g.: function foo(a: string): string;
+                //       function foo(a: number): number;
+                //       function foo(a: any) { // This is implementation of the overloads
+                //           return a;
+                //       }
+                return signaturesOfSymbol.length > 1 ||
+                    // If there is single signature for the symbol, it is overload if that signature isn't coming from the node
+                    // e.g.: function foo(a: string): string;
+                    //       function foo(a: any) { // This is implementation of the overloads
+                    //           return a;
+                    //       }
+                    (signaturesOfSymbol.length === 1 && signaturesOfSymbol[0].declaration !== node);
+            }
+            return false;
+        }
+
+        function getNodeCheckFlags(node: Node): NodeCheckFlags {
+            return getNodeLinks(node).flags;
+        }
+
+        function getEnumMemberValue(node: EnumMember): number {
+            computeEnumMemberValues(<EnumDeclaration>node.parent);
+            return getNodeLinks(node).enumMemberValue;
+        }
+
+        function getConstantValue(node: PropertyAccess): number {
+            var symbol = getNodeLinks(node).resolvedSymbol;
+            if (symbol && (symbol.flags & SymbolFlags.EnumMember)) {
+                var declaration = symbol.valueDeclaration;
+                var constantValue: number;
+                if (declaration.kind === SyntaxKind.EnumMember && (constantValue = getNodeLinks(declaration).enumMemberValue) !== undefined) {
+                    return constantValue;
+                }
+            }
+
+            return undefined;
+        }
+
+        function writeTypeAtLocation(location: Node, enclosingDeclaration: Node, flags: TypeFormatFlags, writer: SymbolWriter) {
+            // Get type of the symbol if this is the valid symbol otherwise get type at location
+            var symbol = getSymbolOfNode(location);
+            var type = symbol && !(symbol.flags & SymbolFlags.TypeLiteral) ? getTypeOfSymbol(symbol) : getTypeFromTypeNode(location);
+
+            getSymbolDisplayBuilder().buildTypeDisplay(type, writer, enclosingDeclaration, flags);
+        }
+
+        function writeReturnTypeOfSignatureDeclaration(signatureDeclaration: SignatureDeclaration, enclosingDeclaration: Node, flags: TypeFormatFlags, writer: SymbolWriter) {
+            var signature = getSignatureFromDeclaration(signatureDeclaration);
+            getSymbolDisplayBuilder().buildTypeDisplay(getReturnTypeOfSignature(signature), writer, enclosingDeclaration, flags);
+        }
+
+        function invokeEmitter(targetSourceFile?: SourceFile) {
+            var resolver: EmitResolver = {
+                getProgram: () => program,
+                getLocalNameOfContainer: getLocalNameOfContainer,
+                getExpressionNamePrefix: getExpressionNamePrefix,
+                getExportAssignmentName: getExportAssignmentName,
+                isReferencedImportDeclaration: isReferencedImportDeclaration,
+                getNodeCheckFlags: getNodeCheckFlags,
+                getEnumMemberValue: getEnumMemberValue,
+                isTopLevelValueImportedViaEntityName: isTopLevelValueImportedViaEntityName,
+                hasSemanticErrors: hasSemanticErrors,
+                hasEarlyErrors: hasEarlyErrors,
+                isDeclarationVisible: isDeclarationVisible,
+                isImplementationOfOverload: isImplementationOfOverload,
+                writeTypeAtLocation: writeTypeAtLocation,
+                writeReturnTypeOfSignatureDeclaration: writeReturnTypeOfSignatureDeclaration,
+                isSymbolAccessible: isSymbolAccessible,
+                isImportDeclarationEntityNameReferenceDeclarationVisibile: isImportDeclarationEntityNameReferenceDeclarationVisibile,
+                getConstantValue: getConstantValue,
+            };
+            checkProgram();
+            return emitFiles(resolver, targetSourceFile);
+        }
+
+        function initializeTypeChecker() {
+            // Bind all source files and propagate errors
+            forEach(program.getSourceFiles(), file => {
+                bindSourceFile(file);
+                forEach(file.semanticErrors, addDiagnostic);
+            });
+            // Initialize global symbol table
+            forEach(program.getSourceFiles(), file => {
+                if (!isExternalModule(file)) {
+                    extendSymbolTable(globals, file.locals);
+                }
+            });
+            // Initialize special symbols
+            getSymbolLinks(undefinedSymbol).type = undefinedType;
+            getSymbolLinks(argumentsSymbol).type = getGlobalType("IArguments");
+            getSymbolLinks(unknownSymbol).type = unknownType;
+            globals[undefinedSymbol.name] = undefinedSymbol;
+            // Initialize special types
+            globalArraySymbol = getGlobalSymbol("Array");
+            globalArrayType = getTypeOfGlobalSymbol(globalArraySymbol, 1);
+            globalObjectType = getGlobalType("Object");
+            globalFunctionType = getGlobalType("Function");
+            globalStringType = getGlobalType("String");
+            globalNumberType = getGlobalType("Number");
+            globalBooleanType = getGlobalType("Boolean");
+            globalRegExpType = getGlobalType("RegExp");
+        }
+
+        initializeTypeChecker();
+
+        return checker;
+    }
+}