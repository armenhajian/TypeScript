--- conflicted
+++ resolved
@@ -1,31 +1,9 @@
-<<<<<<< HEAD
-<<<<<<< HEAD
-tests/cases/conformance/es6/functionDeclarations/FunctionDeclaration9_es6.ts(1,10): error TS9001: 'generators' are not currently supported.
-=======
-tests/cases/conformance/es6/functionDeclarations/FunctionDeclaration9_es6.ts(1,10): error TS9001: Generators are not currently supported.
->>>>>>> fbfb94f7
-
-
-==== tests/cases/conformance/es6/functionDeclarations/FunctionDeclaration9_es6.ts (1 errors) ====
-    function * foo() {
-             ~
-!!! error TS9001: Generators are not currently supported.
-      var v = { [yield]: foo }
-    }
-=======
-tests/cases/conformance/es6/functionDeclarations/FunctionDeclaration9_es6.ts(2,13): error TS1136: Property assignment expected.
-tests/cases/conformance/es6/functionDeclarations/FunctionDeclaration9_es6.ts(2,20): error TS1005: ',' expected.
-tests/cases/conformance/es6/functionDeclarations/FunctionDeclaration9_es6.ts(3,1): error TS1128: Declaration or statement expected.
-
-
-==== tests/cases/conformance/es6/functionDeclarations/FunctionDeclaration9_es6.ts (3 errors) ====
-    function * foo() {
-      var v = { [yield]: foo }
-                ~
-!!! error TS1136: Property assignment expected.
-                       ~
-!!! error TS1005: ',' expected.
-    }
-    ~
-!!! error TS1128: Declaration or statement expected.
->>>>>>> prototypeAsync+tests/cases/conformance/es6/functionDeclarations/FunctionDeclaration9_es6.ts(1,10): error TS9001: Generators are not currently supported.
+
+
+==== tests/cases/conformance/es6/functionDeclarations/FunctionDeclaration9_es6.ts (1 errors) ====
+    function * foo() {
+             ~
+!!! error TS9001: Generators are not currently supported.
+      var v = { [yield]: foo }
+    }